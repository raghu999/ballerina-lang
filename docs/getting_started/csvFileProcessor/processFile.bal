--- conflicted
+++ resolved
@@ -1,17 +1,9 @@
 import ballerina.io;
 
-<<<<<<< HEAD
-function getFileRecordChannel (string filePath, string permission, string encoding, string rs, string fs) (io:TextRecordChannel) {
+function getFileRecordChannel (string filePath, string permission, string encoding, string rs, string fs) (io:DelimitedRecordChannel) {
     io:ByteChannel channel = io:openFile(filePath, permission);
-    io:CharacterChannel characterChannel = io:createCharacterChannel(channel, encoding);
-    io:TextRecordChannel textRecordChannel = characterChannel.toTextRecordChannel(rs, fs);
-=======
-function getFileRecordChannel (string filePath, string permission, string encoding, string rs, string fs) (io:DelimitedRecordChannel) {
-    file:File src = {path:filePath};
-    io:ByteChannel channel = src.openChannel(permission);
     io:CharacterChannel characterChannel = channel.toCharacterChannel(encoding);
     io:DelimitedRecordChannel textRecordChannel = characterChannel.toTextRecordChannel(rs, fs);
->>>>>>> 111c9985
     return textRecordChannel;
 }
 
