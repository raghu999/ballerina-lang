--- conflicted
+++ resolved
@@ -57,11 +57,8 @@
 import org.jetbrains.annotations.NotNull;
 import org.jetbrains.annotations.Nullable;
 
-<<<<<<< HEAD
 import java.io.File;
 import java.io.IOException;
-=======
->>>>>>> 0e2d6b56
 import java.util.List;
 import java.util.concurrent.atomic.AtomicBoolean;
 import java.util.regex.Matcher;
@@ -209,7 +206,6 @@
             LOGGER.debug(e);
             return;
         }
-<<<<<<< HEAD
 
         String code = message.getCode();
         if (Response.DEBUG_HIT.name().equals(code)) {
@@ -225,17 +221,6 @@
             });
         } else if (Response.EXIT.name().equals(code) || Response.COMPLETE.name().equals(code)) {
             getSession().stop();
-=======
-        if (Response.DEBUG_HIT.name().equals(message.getCode())) {
-            XBreakpoint<BallerinaBreakpointProperties> breakpoint = findBreakPoint(message.getLocation());
-            BallerinaSuspendContext context = new BallerinaSuspendContext(BallerinaDebugProcess.this, message);
-            XDebugSession session = getSession();
-            if (breakpoint == null) {
-                session.positionReached(context);
-            } else {
-                session.breakpointReached(breakpoint, null, context);
-            }
->>>>>>> 0e2d6b56
         }
     }
 
