--- conflicted
+++ resolved
@@ -39,7 +39,6 @@
 import org.ballerinalang.plugins.idea.psi.references.AttachmentPointReference;
 import org.ballerinalang.plugins.idea.psi.references.ConnectorReference;
 import org.ballerinalang.plugins.idea.psi.references.EnumFieldReference;
-import org.ballerinalang.plugins.idea.psi.references.EnumReference;
 import org.ballerinalang.plugins.idea.psi.references.FieldReference;
 import org.ballerinalang.plugins.idea.psi.references.FunctionReference;
 import org.ballerinalang.plugins.idea.psi.references.NameSpaceReference;
@@ -252,15 +251,10 @@
                                 }
                             }
                             return new FieldReference(this);
-<<<<<<< HEAD
                         } else if (prevVisibleLeaf.getText().matches("[,]")) {
                             return new NameReference(this);
                         } else if (prevVisibleLeaf.getText().matches("[{]")) {
-                            return new StructKeyReference(this);
-=======
-                        } else if (prevVisibleLeaf.getText().matches("[{,]")) {
                             return new RecordKeyReference(this);
->>>>>>> 88866671
                         }
                     }
                     PsiElement nextVisibleLeaf = PsiTreeUtil.nextVisibleLeaf(getPsi());
