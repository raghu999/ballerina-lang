--- conflicted
+++ resolved
@@ -36,80 +36,13 @@
  *
  * @since 0.8.0
  */
-<<<<<<< HEAD
-public class Context {
-
-    //TODO: Rename this into BContext and move this to runtime package
-    private ControlStack controlStack;
-    //TODO remove below after jms and ftp full migration.
-    private CarbonMessage cMsg;
-    private BServerConnectorFuture connectorFuture;
-    protected Map<String, Object> properties = new HashMap<>();
-
-    private ServiceInfo serviceInfo;
-    private LocalTransactionInfo localTransactionInfo;
-    private DebugContext debugContext;
-    private BTracer rootBTracer;
-    private BTracer activeBTracer;
-
-    private int startIP;
-    private BStruct unhandledError;
-
-    protected WorkerCounter workerCounter;
-
-    public ProgramFile programFile;
-    // TODO : Temporary solution to make non-blocking working.
-    public NonBlockingContext nonBlockingContext;
-    // TODO : Fix this. Added this for fork-join. Issue #3718.
-    public boolean blockingInvocation;
-
-    @Deprecated
-    public Context() {
-        this.controlStack = new ControlStack();
-    }
-
-    public Context(ProgramFile programFile) {
-        this.programFile = programFile;
-        this.controlStack = new ControlStack();
-        this.workerCounter = new WorkerCounter();
-    }
-
-    public DebugContext getDebugContext() {
-        return debugContext;
-    }
-
-    public void setDebugContext(DebugContext debugContext) {
-        this.debugContext = debugContext;
-    }
-
-    public BTracer getRootBTracer() {
-        return rootBTracer;
-    }
-
-    public void setRootBTracer(BTracer rootBTracer) {
-        this.rootBTracer = rootBTracer;
-    }
-
-    public BTracer getActiveBTracer() {
-        return activeBTracer;
-    }
-
-    public void setActiveBTracer(BTracer activeBTracer) {
-        this.activeBTracer = activeBTracer;
-    }
-
-    public ControlStack getControlStack() {
-        return controlStack;
-    }
-=======
 public interface Context {
 
     WorkerExecutionContext getParentWorkerExecutionContext();
-    
+
     CallableUnitInfo getCallableUnitInfo();
 
     WorkerData getLocalWorkerData();
->>>>>>> 7f2dd240
 
     DebugContext getDebugContext();
 
@@ -155,6 +88,14 @@
 
     BValue[] getReturnValues();
 
+    BTracer getRootBTracer();
+
+    void setRootBTracer(BTracer rootBTracer);
+
+    BTracer getActiveBTracer();
+
+    void setActiveBTracer(BTracer activeBTracer);
+
     /**
      * Data holder for Non-Blocking Action invocation.
      *
