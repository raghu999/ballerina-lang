--- conflicted
+++ resolved
@@ -26,11 +26,7 @@
 import org.ballerinalang.util.codegen.ProgramFile;
 import org.ballerinalang.util.codegen.ServiceInfo;
 import org.ballerinalang.util.debugger.DebugContext;
-<<<<<<< HEAD
-=======
 import org.ballerinalang.util.transactions.LocalTransactionInfo;
-import org.wso2.carbon.messaging.CarbonMessage;
->>>>>>> 62158b2e
 
 import java.util.Map;
 
@@ -39,37 +35,7 @@
  *
  * @since 0.8.0
  */
-<<<<<<< HEAD
 public interface Context {
-=======
-public class Context {
-
-    //TODO: Rename this into BContext and move this to runtime package
-    private ControlStack controlStack;
-    //TODO remove below after jms and ftp full migration.
-    private CarbonMessage cMsg;
-    private BServerConnectorFuture connectorFuture;
-    protected Map<String, Object> properties = new HashMap<>();
-    private ServiceInfo serviceInfo;
-    private LocalTransactionInfo localTransactionInfo;
-    private DebugContext debugContext;
-
-    private int startIP;
-    private BStruct unhandledError;
-
-    protected WorkerCounter workerCounter;
-
-    public ProgramFile programFile;
-    // TODO : Temporary solution to make non-blocking working.
-    public NonBlockingContext nonBlockingContext;
-    // TODO : Fix this. Added this for fork-join. Issue #3718.
-    public boolean blockingInvocation;
-
-    @Deprecated
-    public Context() {
-        this.controlStack = new ControlStack();
-    }
->>>>>>> 62158b2e
 
     public WorkerExecutionContext getParentWorkerExecutionContext();
 
@@ -89,31 +55,17 @@
 
     public void setServiceInfo(ServiceInfo serviceInfo);
 
-    public void setBallerinaTransactionManager(BallerinaTransactionManager ballerinaTransactionManager);
-
-    public BallerinaTransactionManager getBallerinaTransactionManager();
-
     public boolean isInTransaction();
 
-<<<<<<< HEAD
     public BStruct getError();
 
     public void setError(BStruct error);
 
     public ProgramFile getProgramFile();
-=======
-    public boolean isInTransaction() {
-        return this.localTransactionInfo != null;
-    }
 
-    public void setLocalTransactionInfo(LocalTransactionInfo localTransactionInfo) {
-        this.localTransactionInfo = localTransactionInfo;
-    }
+    public void setLocalTransactionInfo(LocalTransactionInfo localTransactionInfo);
 
-    public LocalTransactionInfo getLocalTransactionInfo() {
-        return this.localTransactionInfo;
-    }
->>>>>>> 62158b2e
+    public LocalTransactionInfo getLocalTransactionInfo();
 
     public long getIntArgument(int index);
 
