/*
*  Copyright (c) 2018, WSO2 Inc. (http://www.wso2.org) All Rights Reserved.
*
*  WSO2 Inc. licenses this file to you under the Apache License,
*  Version 2.0 (the "License"); you may not use this file except
*  in compliance with the License.
*  You may obtain a copy of the License at
*
*    http://www.apache.org/licenses/LICENSE-2.0
*
*  Unless required by applicable law or agreed to in writing,
*  software distributed under the License is distributed on an
*  "AS IS" BASIS, WITHOUT WARRANTIES OR CONDITIONS OF ANY
*  KIND, either express or implied.  See the License for the
*  specific language governing permissions and limitations
*  under the License.
*/
package org.ballerinalang.bre.bvm;

import org.ballerinalang.model.values.BStruct;
import org.ballerinalang.util.codegen.CallableUnitInfo;
import org.ballerinalang.util.codegen.Instruction;
import org.ballerinalang.util.codegen.ProgramFile;
import org.ballerinalang.util.codegen.WorkerInfo;
import org.ballerinalang.util.codegen.cpentries.ConstantPoolEntry;
import org.ballerinalang.util.debugger.DebugCommand;
import org.ballerinalang.util.debugger.DebugContext;
import org.ballerinalang.util.exceptions.BallerinaException;
import org.ballerinalang.util.program.BLangVMUtils;
import org.ballerinalang.util.tracer.NoOpTracer;
import org.ballerinalang.util.tracer.Tracer;
import org.ballerinalang.util.transactions.LocalTransactionInfo;

import java.util.HashMap;
import java.util.Map;

/**
 * This represents a Ballerina worker execution context.
 */
public class WorkerExecutionContext {

    public WorkerExecutionContext parent;

    public WorkerState state = WorkerState.CREATED;

    public Map<String, Object> globalProps;

    public Map<String, Object> localProps = new HashMap<>();

    public int ip;

    public ProgramFile programFile;

    public ConstantPoolEntry[] constPool;

    public Instruction[] code;

    public WorkerData workerLocal;

    public WorkerData workerResult;

    public int[] retRegIndexes;

    public CallableUnitInfo callableUnitInfo;

    public WorkerInfo workerInfo;

    public WorkerResponseContext respCtx;

    public boolean runInCaller;

    private BStruct error;

    private DebugContext debugContext;

    private Tracer tracer;

    public WorkerExecutionContext(ProgramFile programFile) {
        this.programFile = programFile;
        this.globalProps = new HashMap<>();
        this.runInCaller = true;
        setGlobalTransactionEnabled(programFile.isDistributedTransactionEnabled());
    }

    public WorkerExecutionContext(WorkerExecutionContext parent, WorkerResponseContext respCtx,
            CallableUnitInfo callableUnitInfo, WorkerInfo workerInfo, WorkerData workerLocal,
            WorkerData workerResult, int[] retRegIndexes, boolean runInCaller) {
        this.parent = parent;
        this.respCtx = respCtx;
        this.callableUnitInfo = callableUnitInfo;
        this.workerInfo = workerInfo;
        this.programFile = callableUnitInfo.getPackageInfo().getProgramFile();
        this.constPool = callableUnitInfo.getPackageInfo().getConstPoolEntries();
        this.code = callableUnitInfo.getPackageInfo().getInstructions();
        this.workerLocal = workerLocal;
        this.workerResult = workerResult;
        this.retRegIndexes = retRegIndexes;
        this.globalProps = parent.globalProps;
        this.ip = this.workerInfo.getCodeAttributeInfo().getCodeAddrs();
        if (this.ip < 0) {
            throw new BallerinaException("invalid worker: " + workerInfo.getWorkerName() +
                    " in callable unit: " + callableUnitInfo.getName());
        }
        this.runInCaller = runInCaller;
        initDebugger();
    }

    public WorkerExecutionContext(WorkerExecutionContext parent, WorkerResponseContext respCtx,
                                  CallableUnitInfo callableUnitInfo, WorkerInfo workerInfo, WorkerData workerLocal,
                                  boolean runInCaller) {
        this.parent = parent;
        this.respCtx = respCtx;
        this.callableUnitInfo = callableUnitInfo;
        this.workerInfo = workerInfo;
        this.programFile = callableUnitInfo.getPackageInfo().getProgramFile();
        this.constPool = callableUnitInfo.getPackageInfo().getConstPoolEntries();
        this.code = callableUnitInfo.getPackageInfo().getInstructions();
        this.workerLocal = workerLocal;
        this.globalProps = parent.globalProps;
        this.ip = this.workerInfo.getCodeAttributeInfo().getCodeAddrs();
        if (this.ip < 0) {
            throw new BallerinaException("invalid worker: " + workerInfo.getWorkerName() +
                    " in callable unit: " + callableUnitInfo.getName());
        }
        this.runInCaller = runInCaller;
        initDebugger();
    }

    private void initDebugger() {
        if (!programFile.getDebugger().isDebugEnabled()) {
            return;
        }
        if (parent == null) {
            this.debugContext = new DebugContext();
            this.programFile.getDebugger().addWorkerContext(this);
            return;
        }
        DebugContext parentCtx = parent.getDebugContext();
        if (parentCtx == null || parentCtx.getCurrentCommand() == DebugCommand.RESUME
                || parentCtx.getCurrentCommand() == DebugCommand.STEP_OVER
                || parentCtx.getCurrentCommand() == DebugCommand.STEP_OUT) {
            this.debugContext = new DebugContext();
        } else if (parentCtx.getCurrentCommand() == DebugCommand.STEP_IN) {
            this.debugContext = new DebugContext(DebugCommand.STEP_IN);
        }
        this.programFile.getDebugger().addWorkerContext(this);
    }

    public void setError(BStruct error) {
        this.error = error;
    }

    public BStruct getError() {
        return error;
    }

    public boolean isInTransaction() {
        return BLangVMUtils.getTransactionInfo(this) != null;
    }

    public void setLocalTransactionInfo(LocalTransactionInfo localTransactionInfo) {
        BLangVMUtils.setTransactionInfo(this, localTransactionInfo);
    }

    public LocalTransactionInfo getLocalTransactionInfo() {
        return BLangVMUtils.getTransactionInfo(this);
    }

<<<<<<< HEAD
=======
    public void setGlobalTransactionEnabled(boolean isGlobalTransactionEnabled) {
        BLangVMUtils.setGlobalTransactionEnabledStatus(this, isGlobalTransactionEnabled);
    }

    public boolean getGlobalTransactionEnabled() {
        return BLangVMUtils.getGlobalTransactionenabled(this);
    }

>>>>>>> 6681ca41
    public boolean isRootContext() {
        return this.code == null;
    }

    public DebugContext getDebugContext() {
        return debugContext;
    }

    public Tracer getTracer() {
        if (this.tracer == null) {
            this.tracer = new NoOpTracer();
        }
        return this.tracer;
    }

    public void setTracer(Tracer tracer) {
        this.tracer = tracer;
    }

    @Override
    public String toString() {
        StringBuilder builder = new StringBuilder();
        builder.append("\n{ ID: " + this.hashCode() + "\n");
        builder.append("Parent: " + (this.parent != null ? this.parent.hashCode() : "N/A") + "\n");
        builder.append("Callable Unit: " + (this.callableUnitInfo != null ?
                this.callableUnitInfo.getName() : "N/A") + "\n");
        builder.append("Worker ID: " + (this.workerInfo != null ? this.workerInfo.getWorkerName() : "N/A") + "\n");
        builder.append("STATE: " + this.state + "\n");
        builder.append("Run In Caller: " + this.runInCaller + "\n");
        builder.append("IP: " + this.ip + "\n");
        return builder.toString();
    }

    @Override
    public boolean equals(Object rhs) {
        return this == rhs;
    }

}<|MERGE_RESOLUTION|>--- conflicted
+++ resolved
@@ -40,33 +40,33 @@
 public class WorkerExecutionContext {
 
     public WorkerExecutionContext parent;
-
+    
     public WorkerState state = WorkerState.CREATED;
-
+    
     public Map<String, Object> globalProps;
-
+    
     public Map<String, Object> localProps = new HashMap<>();
-
+    
     public int ip;
-
+        
     public ProgramFile programFile;
-
+    
     public ConstantPoolEntry[] constPool;
-
+    
     public Instruction[] code;
-
+    
     public WorkerData workerLocal;
-
+    
     public WorkerData workerResult;
-
+    
     public int[] retRegIndexes;
-
+        
     public CallableUnitInfo callableUnitInfo;
-
+    
     public WorkerInfo workerInfo;
-
+    
     public WorkerResponseContext respCtx;
-
+    
     public boolean runInCaller;
 
     private BStruct error;
@@ -81,9 +81,9 @@
         this.runInCaller = true;
         setGlobalTransactionEnabled(programFile.isDistributedTransactionEnabled());
     }
-
-    public WorkerExecutionContext(WorkerExecutionContext parent, WorkerResponseContext respCtx,
-            CallableUnitInfo callableUnitInfo, WorkerInfo workerInfo, WorkerData workerLocal,
+    
+    public WorkerExecutionContext(WorkerExecutionContext parent, WorkerResponseContext respCtx, 
+            CallableUnitInfo callableUnitInfo, WorkerInfo workerInfo, WorkerData workerLocal, 
             WorkerData workerResult, int[] retRegIndexes, boolean runInCaller) {
         this.parent = parent;
         this.respCtx = respCtx;
@@ -106,7 +106,7 @@
     }
 
     public WorkerExecutionContext(WorkerExecutionContext parent, WorkerResponseContext respCtx,
-                                  CallableUnitInfo callableUnitInfo, WorkerInfo workerInfo, WorkerData workerLocal,
+                                  CallableUnitInfo callableUnitInfo, WorkerInfo workerInfo, WorkerData workerLocal, 
                                   boolean runInCaller) {
         this.parent = parent;
         this.respCtx = respCtx;
@@ -145,11 +145,11 @@
         }
         this.programFile.getDebugger().addWorkerContext(this);
     }
-
+    
     public void setError(BStruct error) {
         this.error = error;
     }
-
+    
     public BStruct getError() {
         return error;
     }
@@ -166,8 +166,6 @@
         return BLangVMUtils.getTransactionInfo(this);
     }
 
-<<<<<<< HEAD
-=======
     public void setGlobalTransactionEnabled(boolean isGlobalTransactionEnabled) {
         BLangVMUtils.setGlobalTransactionEnabledStatus(this, isGlobalTransactionEnabled);
     }
@@ -176,7 +174,6 @@
         return BLangVMUtils.getGlobalTransactionenabled(this);
     }
 
->>>>>>> 6681ca41
     public boolean isRootContext() {
         return this.code == null;
     }
@@ -201,7 +198,7 @@
         StringBuilder builder = new StringBuilder();
         builder.append("\n{ ID: " + this.hashCode() + "\n");
         builder.append("Parent: " + (this.parent != null ? this.parent.hashCode() : "N/A") + "\n");
-        builder.append("Callable Unit: " + (this.callableUnitInfo != null ?
+        builder.append("Callable Unit: " + (this.callableUnitInfo != null ? 
                 this.callableUnitInfo.getName() : "N/A") + "\n");
         builder.append("Worker ID: " + (this.workerInfo != null ? this.workerInfo.getWorkerName() : "N/A") + "\n");
         builder.append("STATE: " + this.state + "\n");
@@ -209,10 +206,10 @@
         builder.append("IP: " + this.ip + "\n");
         return builder.toString();
     }
-
+    
     @Override
     public boolean equals(Object rhs) {
         return this == rhs;
     }
-
+    
 }