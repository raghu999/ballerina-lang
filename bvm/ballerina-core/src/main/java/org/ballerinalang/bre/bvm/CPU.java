--- conflicted
+++ resolved
@@ -601,14 +601,6 @@
                         j = operands[2];
                         sf.refRegs[i] = new BBooleanArray((int) sf.longRegs[j]);
                         break;
-<<<<<<< HEAD
-=======
-                    case InstructionCodes.LNEWARRAY:
-                        i = operands[0];
-                        j = operands[2];
-                        sf.refRegs[i] = new BBlobArray((int) sf.longRegs[j]);
-                        break;
->>>>>>> 4cc07ed7
                     case InstructionCodes.RNEWARRAY:
                         i = operands[0];
                         cpIndex = operands[1];
