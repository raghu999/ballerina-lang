/*
 *  Copyright (c) 2018, WSO2 Inc. (http://www.wso2.org) All Rights Reserved.
 *
 *  WSO2 Inc. licenses this file to you under the Apache License,
 *  Version 2.0 (the "License"); you may not use this file except
 *  in compliance with the License.
 *  You may obtain a copy of the License at
 *
 *    http://www.apache.org/licenses/LICENSE-2.0
 *
 *  Unless required by applicable law or agreed to in writing,
 *  software distributed under the License is distributed on an
 *  "AS IS" BASIS, WITHOUT WARRANTIES OR CONDITIONS OF ANY
 *  KIND, either express or implied.  See the License for the
 *  specific language governing permissions and limitations
 *  under the License.
 */
package org.ballerinalang.bre.bvm;

import org.apache.commons.lang3.StringEscapeUtils;
import org.ballerinalang.model.types.BArrayType;
import org.ballerinalang.model.types.BConnectorType;
import org.ballerinalang.model.types.BEnumType;
import org.ballerinalang.model.types.BFunctionType;
import org.ballerinalang.model.types.BJSONType;
import org.ballerinalang.model.types.BMapType;
import org.ballerinalang.model.types.BStructType;
import org.ballerinalang.model.types.BType;
import org.ballerinalang.model.types.BTypes;
import org.ballerinalang.model.types.TypeConstants;
import org.ballerinalang.model.types.TypeTags;
import org.ballerinalang.model.util.Flags;
import org.ballerinalang.model.util.JSONUtils;
import org.ballerinalang.model.util.JsonNode;
import org.ballerinalang.model.util.StringUtils;
import org.ballerinalang.model.util.XMLUtils;
import org.ballerinalang.model.values.BBlob;
import org.ballerinalang.model.values.BBlobArray;
import org.ballerinalang.model.values.BBoolean;
import org.ballerinalang.model.values.BBooleanArray;
import org.ballerinalang.model.values.BCollection;
import org.ballerinalang.model.values.BConnector;
import org.ballerinalang.model.values.BFloat;
import org.ballerinalang.model.values.BFloatArray;
import org.ballerinalang.model.values.BFunctionPointer;
import org.ballerinalang.model.values.BFuture;
import org.ballerinalang.model.values.BIntArray;
import org.ballerinalang.model.values.BIntRange;
import org.ballerinalang.model.values.BInteger;
import org.ballerinalang.model.values.BIterator;
import org.ballerinalang.model.values.BJSON;
import org.ballerinalang.model.values.BMap;
import org.ballerinalang.model.values.BNewArray;
import org.ballerinalang.model.values.BRefType;
import org.ballerinalang.model.values.BRefValueArray;
import org.ballerinalang.model.values.BStream;
import org.ballerinalang.model.values.BString;
import org.ballerinalang.model.values.BStringArray;
import org.ballerinalang.model.values.BStruct;
import org.ballerinalang.model.values.BTable;
import org.ballerinalang.model.values.BTypeDescValue;
import org.ballerinalang.model.values.BValue;
import org.ballerinalang.model.values.BXML;
import org.ballerinalang.model.values.BXMLAttributes;
import org.ballerinalang.model.values.BXMLQName;
import org.ballerinalang.model.values.BXMLSequence;
import org.ballerinalang.model.values.StructureType;
import org.ballerinalang.util.BLangConstants;
import org.ballerinalang.util.TransactionStatus;
import org.ballerinalang.util.codegen.ActionInfo;
import org.ballerinalang.util.codegen.AttachedFunctionInfo;
import org.ballerinalang.util.codegen.ConnectorInfo;
import org.ballerinalang.util.codegen.ErrorTableEntry;
import org.ballerinalang.util.codegen.ForkjoinInfo;
import org.ballerinalang.util.codegen.FunctionInfo;
import org.ballerinalang.util.codegen.Instruction;
import org.ballerinalang.util.codegen.Instruction.InstructionACALL;
import org.ballerinalang.util.codegen.Instruction.InstructionCALL;
import org.ballerinalang.util.codegen.Instruction.InstructionFORKJOIN;
import org.ballerinalang.util.codegen.Instruction.InstructionIteratorNext;
import org.ballerinalang.util.codegen.Instruction.InstructionLock;
import org.ballerinalang.util.codegen.Instruction.InstructionTCALL;
import org.ballerinalang.util.codegen.Instruction.InstructionVCALL;
import org.ballerinalang.util.codegen.Instruction.InstructionWRKSendReceive;
import org.ballerinalang.util.codegen.InstructionCodes;
import org.ballerinalang.util.codegen.LineNumberInfo;
import org.ballerinalang.util.codegen.PackageInfo;
import org.ballerinalang.util.codegen.StructFieldInfo;
import org.ballerinalang.util.codegen.StructInfo;
import org.ballerinalang.util.codegen.WorkerDataChannelInfo;
import org.ballerinalang.util.codegen.attributes.AttributeInfo;
import org.ballerinalang.util.codegen.attributes.AttributeInfoPool;
import org.ballerinalang.util.codegen.attributes.CodeAttributeInfo;
import org.ballerinalang.util.codegen.attributes.DefaultValueAttributeInfo;
import org.ballerinalang.util.codegen.cpentries.FloatCPEntry;
import org.ballerinalang.util.codegen.cpentries.FunctionCallCPEntry;
import org.ballerinalang.util.codegen.cpentries.FunctionRefCPEntry;
import org.ballerinalang.util.codegen.cpentries.IntegerCPEntry;
import org.ballerinalang.util.codegen.cpentries.StringCPEntry;
import org.ballerinalang.util.codegen.cpentries.StructureRefCPEntry;
import org.ballerinalang.util.codegen.cpentries.TypeRefCPEntry;
import org.ballerinalang.util.debugger.DebugContext;
import org.ballerinalang.util.debugger.Debugger;
import org.ballerinalang.util.exceptions.BLangExceptionHelper;
import org.ballerinalang.util.exceptions.BallerinaException;
import org.ballerinalang.util.exceptions.RuntimeErrors;
import org.ballerinalang.util.program.BLangFunctions;
import org.ballerinalang.util.program.BLangVMUtils;
import org.ballerinalang.util.transactions.LocalTransactionInfo;
import org.ballerinalang.util.transactions.TransactionConstants;
import org.ballerinalang.util.transactions.TransactionResourceManager;

import java.io.PrintStream;
import java.util.Arrays;
import java.util.Set;
import java.util.StringJoiner;
import java.util.UUID;

import static org.ballerinalang.util.BLangConstants.STRING_NULL_VALUE;

/**
 * This class executes Ballerina instruction codes by acting as a CPU.
 *
 * @since 0.965.0
 */
public class CPU {

    public static void traceCode(Instruction[] code) {
        PrintStream printStream = System.out;
        for (int i = 0; i < code.length; i++) {
            printStream.println(i + ": " + code[i].toString());
        }
    }

    private static WorkerExecutionContext handleHalt(WorkerExecutionContext ctx) {
        BLangScheduler.workerDone(ctx);
        return ctx.respCtx.signal(new WorkerSignal(ctx, SignalType.HALT, null));
    }

    public static void exec(WorkerExecutionContext ctx) {
        while (ctx != null && !ctx.isRootContext()) {
            try {
                tryExec(ctx);
                break;
            } catch (HandleErrorException e) {
                ctx = e.ctx;
            } catch (Throwable e) {
                ctx.setError(BLangVMErrors.createError(ctx, e.getMessage()));
                try {
                    handleError(ctx);
                } catch (HandleErrorException e2) {
                    ctx = e2.ctx;
                }
            }
        }
    }

    @SuppressWarnings("rawtypes")
    private static void tryExec(WorkerExecutionContext ctx) {
        ctx.state = WorkerState.RUNNING;

        int i;
        int j;
        int cpIndex;
        FunctionCallCPEntry funcCallCPEntry;
        FunctionRefCPEntry funcRefCPEntry;
        TypeRefCPEntry typeRefCPEntry;
        FunctionInfo functionInfo;
        InstructionCALL callIns;

        boolean debugEnabled = ctx.programFile.getDebugger().isDebugEnabled();

        WorkerData currentSF, callersSF;
        int callersRetRegIndex;

        while (ctx.ip >= 0) {
            if (ctx.stop) {
                BLangScheduler.workerDone(ctx);
                return;
            }
            if (debugEnabled && debug(ctx)) {
                return;
            }

            Instruction instruction = ctx.code[ctx.ip];
            int opcode = instruction.getOpcode();
            int[] operands = instruction.getOperands();
            ctx.ip++;
            WorkerData sf = ctx.workerLocal;

            switch (opcode) {
                case InstructionCodes.ICONST:
                    cpIndex = operands[0];
                    i = operands[1];
                    sf.longRegs[i] = ((IntegerCPEntry) ctx.constPool[cpIndex]).getValue();
                    break;
                case InstructionCodes.FCONST:
                    cpIndex = operands[0];
                    i = operands[1];
                    sf.doubleRegs[i] = ((FloatCPEntry) ctx.constPool[cpIndex]).getValue();
                    break;
                case InstructionCodes.SCONST:
                    cpIndex = operands[0];
                    i = operands[1];
                    sf.stringRegs[i] = ((StringCPEntry) ctx.constPool[cpIndex]).getValue();
                    break;
                case InstructionCodes.ICONST_0:
                    i = operands[0];
                    sf.longRegs[i] = 0;
                    break;
                case InstructionCodes.ICONST_1:
                    i = operands[0];
                    sf.longRegs[i] = 1;
                    break;
                case InstructionCodes.ICONST_2:
                    i = operands[0];
                    sf.longRegs[i] = 2;
                    break;
                case InstructionCodes.ICONST_3:
                    i = operands[0];
                    sf.longRegs[i] = 3;
                    break;
                case InstructionCodes.ICONST_4:
                    i = operands[0];
                    sf.longRegs[i] = 4;
                    break;
                case InstructionCodes.ICONST_5:
                    i = operands[0];
                    sf.longRegs[i] = 5;
                    break;
                case InstructionCodes.FCONST_0:
                    i = operands[0];
                    sf.doubleRegs[i] = 0;
                    break;
                case InstructionCodes.FCONST_1:
                    i = operands[0];
                    sf.doubleRegs[i] = 1;
                    break;
                case InstructionCodes.FCONST_2:
                    i = operands[0];
                    sf.doubleRegs[i] = 2;
                    break;
                case InstructionCodes.FCONST_3:
                    i = operands[0];
                    sf.doubleRegs[i] = 3;
                    break;
                case InstructionCodes.FCONST_4:
                    i = operands[0];
                    sf.doubleRegs[i] = 4;
                    break;
                case InstructionCodes.FCONST_5:
                    i = operands[0];
                    sf.doubleRegs[i] = 5;
                    break;
                case InstructionCodes.BCONST_0:
                    i = operands[0];
                    sf.intRegs[i] = 0;
                    break;
                case InstructionCodes.BCONST_1:
                    i = operands[0];
                    sf.intRegs[i] = 1;
                    break;
                case InstructionCodes.RCONST_NULL:
                    i = operands[0];
                    sf.refRegs[i] = null;
                    break;

                case InstructionCodes.IMOVE:
                case InstructionCodes.FMOVE:
                case InstructionCodes.SMOVE:
                case InstructionCodes.BMOVE:
                case InstructionCodes.LMOVE:
                case InstructionCodes.RMOVE:
                case InstructionCodes.IALOAD:
                case InstructionCodes.FALOAD:
                case InstructionCodes.SALOAD:
                case InstructionCodes.BALOAD:
                case InstructionCodes.LALOAD:
                case InstructionCodes.RALOAD:
                case InstructionCodes.JSONALOAD:
                case InstructionCodes.IGLOAD:
                case InstructionCodes.FGLOAD:
                case InstructionCodes.SGLOAD:
                case InstructionCodes.BGLOAD:
                case InstructionCodes.LGLOAD:
                case InstructionCodes.RGLOAD:
                case InstructionCodes.IFIELDLOAD:
                case InstructionCodes.FFIELDLOAD:
                case InstructionCodes.SFIELDLOAD:
                case InstructionCodes.BFIELDLOAD:
                case InstructionCodes.LFIELDLOAD:
                case InstructionCodes.RFIELDLOAD:
                case InstructionCodes.MAPLOAD:
                case InstructionCodes.JSONLOAD:
                case InstructionCodes.ENUMERATORLOAD:
                    execLoadOpcodes(ctx, sf, opcode, operands);
                    break;

                case InstructionCodes.IASTORE:
                case InstructionCodes.FASTORE:
                case InstructionCodes.SASTORE:
                case InstructionCodes.BASTORE:
                case InstructionCodes.LASTORE:
                case InstructionCodes.RASTORE:
                case InstructionCodes.JSONASTORE:
                case InstructionCodes.IGSTORE:
                case InstructionCodes.FGSTORE:
                case InstructionCodes.SGSTORE:
                case InstructionCodes.BGSTORE:
                case InstructionCodes.LGSTORE:
                case InstructionCodes.RGSTORE:
                case InstructionCodes.IFIELDSTORE:
                case InstructionCodes.FFIELDSTORE:
                case InstructionCodes.SFIELDSTORE:
                case InstructionCodes.BFIELDSTORE:
                case InstructionCodes.LFIELDSTORE:
                case InstructionCodes.RFIELDSTORE:
                case InstructionCodes.MAPSTORE:
                case InstructionCodes.JSONSTORE:
                    execStoreOpcodes(ctx, sf, opcode, operands);
                    break;

                case InstructionCodes.IADD:
                case InstructionCodes.FADD:
                case InstructionCodes.SADD:
                case InstructionCodes.XMLADD:
                case InstructionCodes.ISUB:
                case InstructionCodes.FSUB:
                case InstructionCodes.IMUL:
                case InstructionCodes.FMUL:
                case InstructionCodes.IDIV:
                case InstructionCodes.FDIV:
                case InstructionCodes.IMOD:
                case InstructionCodes.FMOD:
                case InstructionCodes.INEG:
                case InstructionCodes.FNEG:
                case InstructionCodes.BNOT:
                case InstructionCodes.IEQ:
                case InstructionCodes.FEQ:
                case InstructionCodes.SEQ:
                case InstructionCodes.BEQ:
                case InstructionCodes.REQ:
                case InstructionCodes.TEQ:
                case InstructionCodes.INE:
                case InstructionCodes.FNE:
                case InstructionCodes.SNE:
                case InstructionCodes.BNE:
                case InstructionCodes.RNE:
                case InstructionCodes.TNE:
                    execBinaryOpCodes(ctx, sf, opcode, operands);
                    break;

                case InstructionCodes.LENGTHOF:
                    calculateLength(ctx, operands, sf);
                    break;
                case InstructionCodes.TYPELOAD:
                    cpIndex = operands[0];
                    j = operands[1];
                    TypeRefCPEntry typeEntry = (TypeRefCPEntry) ctx.constPool[cpIndex];
                    sf.refRegs[j] = new BTypeDescValue(typeEntry.getType());
                    break;
                case InstructionCodes.TYPEOF:
                    i = operands[0];
                    j = operands[1];
                    if (sf.refRegs[i] == null) {
                        handleNullRefError(ctx);
                        break;
                    }
                    sf.refRegs[j] = new BTypeDescValue(sf.refRegs[i].getType());
                    break;
                case InstructionCodes.HALT:
                    ctx = handleHalt(ctx);
                    if (ctx == null) {
                        return;
                    }
                    break;
                case InstructionCodes.IGT:
                case InstructionCodes.FGT:
                case InstructionCodes.IGE:
                case InstructionCodes.FGE:
                case InstructionCodes.ILT:
                case InstructionCodes.FLT:
                case InstructionCodes.ILE:
                case InstructionCodes.FLE:
                case InstructionCodes.REQ_NULL:
                case InstructionCodes.RNE_NULL:
                case InstructionCodes.BR_TRUE:
                case InstructionCodes.BR_FALSE:
                case InstructionCodes.GOTO:
                case InstructionCodes.SEQ_NULL:
                case InstructionCodes.SNE_NULL:
                    execCmpAndBranchOpcodes(ctx, sf, opcode, operands);
                    break;

                case InstructionCodes.TR_RETRY:
                    i = operands[0];
                    j = operands[1];
                    int l = operands[2];
                    retryTransaction(ctx, i, j, l);
                    break;
                case InstructionCodes.CALL:
                    callIns = (InstructionCALL) instruction;
                    ctx = BLangFunctions.invokeCallable(callIns.functionInfo, ctx, callIns.argRegs,
                            callIns.retRegs, false, callIns.flags);
                    if (ctx == null) {
                        return;
                    }
                    break;
                case InstructionCodes.VCALL:
                    InstructionVCALL vcallIns = (InstructionVCALL) instruction;
                    ctx = invokeVirtualFunction(ctx, vcallIns.receiverRegIndex, vcallIns.functionInfo,
                            vcallIns.argRegs, vcallIns.retRegs, vcallIns.flags);
                    if (ctx == null) {
                        return;
                    }
                    break;
                case InstructionCodes.ACALL:
                    InstructionACALL acallIns = (InstructionACALL) instruction;
                    ctx = invokeAction(ctx, acallIns.actionName, acallIns.argRegs, acallIns.retRegs, acallIns.flags);
                    if (ctx == null) {
                        return;
                    }
                    break;
                case InstructionCodes.TCALL:
                    InstructionTCALL tcallIns = (InstructionTCALL) instruction;
                    ctx = BLangFunctions.invokeCallable(tcallIns.transformerInfo, ctx, tcallIns.argRegs,
                            tcallIns.retRegs, false, tcallIns.flags);
                    if (ctx == null) {
                        return;
                    }
                    break;
                case InstructionCodes.TR_BEGIN:
                    i = operands[0];
                    j = operands[1];
                    int k = operands[2];
                    int h = operands[3];
                    beginTransaction(ctx, i, j, k, h);
                    break;
                case InstructionCodes.TR_END:
                    i = operands[0];
                    j = operands[1];
                    endTransaction(ctx, i, j);
                    break;
                case InstructionCodes.WRKSEND:
                    InstructionWRKSendReceive wrkSendIns = (InstructionWRKSendReceive) instruction;
                    handleWorkerSend(ctx, wrkSendIns.dataChannelInfo, wrkSendIns.types, wrkSendIns.regs);
                    break;
                case InstructionCodes.WRKRECEIVE:
                    InstructionWRKSendReceive wrkReceiveIns = (InstructionWRKSendReceive) instruction;
                    if (!handleWorkerReceive(ctx, wrkReceiveIns.dataChannelInfo, wrkReceiveIns.types,
                            wrkReceiveIns.regs)) {
                        return;
                    }
                    break;
                case InstructionCodes.FORKJOIN:
                    InstructionFORKJOIN forkJoinIns = (InstructionFORKJOIN) instruction;
                    ctx = invokeForkJoin(ctx, forkJoinIns);
                    if (ctx == null) {
                        return;
                    }
                    break;
                case InstructionCodes.THROW:
                    i = operands[0];
                    if (i >= 0) {
                        BStruct error = (BStruct) sf.refRegs[i];
                        if (error == null) {
                            handleNullRefError(ctx);
                            break;
                        }

                        BLangVMErrors.attachStackFrame(error, ctx);
                        ctx.setError(error);
                    }
                    handleError(ctx);
                    break;
                case InstructionCodes.ERRSTORE:
                    i = operands[0];
                    sf.refRegs[i] = ctx.getError();
                    // clear error
                    ctx.setError(null);
                    break;
                case InstructionCodes.FPCALL:
                    i = operands[0];
                    if (sf.refRegs[i] == null) {
                        handleNullRefError(ctx);
                        break;
                    }
                    cpIndex = operands[1];
                    funcCallCPEntry = (FunctionCallCPEntry) ctx.constPool[cpIndex];
                    funcRefCPEntry = ((BFunctionPointer) sf.refRegs[i]).value();
                    functionInfo = funcRefCPEntry.getFunctionInfo();
                    ctx = BLangFunctions.invokeCallable(functionInfo, ctx, funcCallCPEntry.getArgRegs(),
                            funcCallCPEntry.getRetRegs(), false);
                    if (ctx == null) {
                        return;
                    }
                    break;
                case InstructionCodes.FPLOAD:
                    i = operands[0];
                    j = operands[1];
                    funcRefCPEntry = (FunctionRefCPEntry) ctx.constPool[i];
                    sf.refRegs[j] = new BFunctionPointer(funcRefCPEntry);
                    break;

                case InstructionCodes.I2ANY:
                case InstructionCodes.F2ANY:
                case InstructionCodes.S2ANY:
                case InstructionCodes.B2ANY:
                case InstructionCodes.L2ANY:
                case InstructionCodes.ANY2I:
                case InstructionCodes.ANY2F:
                case InstructionCodes.ANY2S:
                case InstructionCodes.ANY2B:
                case InstructionCodes.ANY2L:
                case InstructionCodes.ANY2JSON:
                case InstructionCodes.ANY2XML:
                case InstructionCodes.ANY2MAP:
                case InstructionCodes.ANY2TYPE:
                case InstructionCodes.ANY2E:
                case InstructionCodes.ANY2T:
                case InstructionCodes.ANY2C:
                case InstructionCodes.ANY2DT:
                case InstructionCodes.NULL2JSON:
                case InstructionCodes.CHECKCAST:
                case InstructionCodes.B2JSON:
                case InstructionCodes.JSON2I:
                case InstructionCodes.JSON2F:
                case InstructionCodes.JSON2S:
                case InstructionCodes.JSON2B:
                case InstructionCodes.NULL2S:
                    execTypeCastOpcodes(ctx, sf, opcode, operands);
                    break;

                case InstructionCodes.I2F:
                case InstructionCodes.I2S:
                case InstructionCodes.I2B:
                case InstructionCodes.I2JSON:
                case InstructionCodes.F2I:
                case InstructionCodes.F2S:
                case InstructionCodes.F2B:
                case InstructionCodes.F2JSON:
                case InstructionCodes.S2I:
                case InstructionCodes.S2F:
                case InstructionCodes.S2B:
                case InstructionCodes.S2JSON:
                case InstructionCodes.B2I:
                case InstructionCodes.B2F:
                case InstructionCodes.B2S:
                case InstructionCodes.DT2XML:
                case InstructionCodes.DT2JSON:
                case InstructionCodes.T2MAP:
                case InstructionCodes.T2JSON:
                case InstructionCodes.MAP2T:
                case InstructionCodes.JSON2T:
                case InstructionCodes.XMLATTRS2MAP:
                case InstructionCodes.S2XML:
                case InstructionCodes.S2JSONX:
                case InstructionCodes.XML2S:
                case InstructionCodes.ANY2SCONV:
                    execTypeConversionOpcodes(ctx, sf, opcode, operands);
                    break;

                case InstructionCodes.INEWARRAY:
                    i = operands[0];
                    sf.refRegs[i] = new BIntArray();
                    break;
                case InstructionCodes.ARRAYLEN:
                    i = operands[0];
                    j = operands[1];

                    BValue value = sf.refRegs[i];

                    if (value == null) {
                        handleNullRefError(ctx);
                        break;
                    }

                    if (value.getType().getTag() == TypeTags.JSON_TAG) {
                        sf.longRegs[j] = ((BJSON) value).value().size();
                        break;
                    }

                    sf.longRegs[j] = ((BNewArray) value).size();
                    break;
                case InstructionCodes.FNEWARRAY:
                    i = operands[0];
                    sf.refRegs[i] = new BFloatArray();
                    break;
                case InstructionCodes.SNEWARRAY:
                    i = operands[0];
                    sf.refRegs[i] = new BStringArray();
                    break;
                case InstructionCodes.BNEWARRAY:
                    i = operands[0];
                    sf.refRegs[i] = new BBooleanArray();
                    break;
                case InstructionCodes.LNEWARRAY:
                    i = operands[0];
                    sf.refRegs[i] = new BBlobArray();
                    break;
                case InstructionCodes.RNEWARRAY:
                    i = operands[0];
                    cpIndex = operands[1];
                    typeRefCPEntry = (TypeRefCPEntry) ctx.constPool[cpIndex];
                    sf.refRegs[i] = new BRefValueArray(typeRefCPEntry.getType());
                    break;
                case InstructionCodes.JSONNEWARRAY:
                    i = operands[0];
                    j = operands[1];
                    // This is a temporary solution to create n-valued JSON array
                    StringJoiner stringJoiner = new StringJoiner(",", "[", "]");
                    for (int index = 0; index < sf.longRegs[j]; index++) {
                        stringJoiner.add(null);
                    }
                    sf.refRegs[i] = new BJSON(stringJoiner.toString());
                    break;

                case InstructionCodes.NEWSTRUCT:
                    createNewStruct(ctx, operands, sf);
                    break;
                case InstructionCodes.NEWCONNECTOR:
                    createNewConnector(ctx, operands, sf);
                    break;
                case InstructionCodes.NEWMAP:
                    i = operands[0];
                    cpIndex = operands[1];
                    typeRefCPEntry = (TypeRefCPEntry) ctx.constPool[cpIndex];
                    BMapType mapType = (BMapType) typeRefCPEntry.getType();
                    sf.refRegs[i] = new BMap<String, BRefType>(mapType);
                    break;
                case InstructionCodes.NEWJSON:
                    i = operands[0];
                    cpIndex = operands[1];
                    typeRefCPEntry = (TypeRefCPEntry) ctx.constPool[cpIndex];
                    sf.refRegs[i] = new BJSON("{}", typeRefCPEntry.getType());
                    break;
                case InstructionCodes.NEWTABLE:
                    i = operands[0];
                    cpIndex = operands[1];
                    typeRefCPEntry = (TypeRefCPEntry) ctx.constPool[cpIndex];
                    sf.refRegs[i] = new BTable(typeRefCPEntry.getType());
                    break;
                case InstructionCodes.NEWSTREAM:
                    i = operands[0];
                    cpIndex = operands[1];
                    typeRefCPEntry = (TypeRefCPEntry) ctx.constPool[cpIndex];
                    StringCPEntry name = (StringCPEntry) ctx.constPool[operands[2]];
                    BStream stream = new BStream(typeRefCPEntry.getType(), name.getValue());
                    sf.refRegs[i] = stream;
                    break;
                case InstructionCodes.NEW_INT_RANGE:
                    createNewIntRange(operands, sf);
                    break;
                case InstructionCodes.IRET:
                    i = operands[0];
                    j = operands[1];
                    currentSF = ctx.workerLocal;
                    callersSF = ctx.workerResult;
                    callersRetRegIndex = ctx.retRegIndexes[i];
                    callersSF.longRegs[callersRetRegIndex] = currentSF.longRegs[j];
                    break;
                case InstructionCodes.FRET:
                    i = operands[0];
                    j = operands[1];
                    currentSF = ctx.workerLocal;
                    callersSF = ctx.workerResult;
                    callersRetRegIndex = ctx.retRegIndexes[i];
                    callersSF.doubleRegs[callersRetRegIndex] = currentSF.doubleRegs[j];
                    break;
                case InstructionCodes.SRET:
                    i = operands[0];
                    j = operands[1];
                    currentSF = ctx.workerLocal;
                    callersSF = ctx.workerResult;
                    callersRetRegIndex = ctx.retRegIndexes[i];
                    callersSF.stringRegs[callersRetRegIndex] = currentSF.stringRegs[j];
                    break;
                case InstructionCodes.BRET:
                    i = operands[0];
                    j = operands[1];
                    currentSF = ctx.workerLocal;
                    callersSF = ctx.workerResult;
                    callersRetRegIndex = ctx.retRegIndexes[i];
                    callersSF.intRegs[callersRetRegIndex] = currentSF.intRegs[j];
                    break;
                case InstructionCodes.LRET:
                    i = operands[0];
                    j = operands[1];
                    currentSF = ctx.workerLocal;
                    callersSF = ctx.workerResult;
                    callersRetRegIndex = ctx.retRegIndexes[i];
                    callersSF.byteRegs[callersRetRegIndex] = currentSF.byteRegs[j];
                    break;
                case InstructionCodes.RRET:
                    i = operands[0];
                    j = operands[1];
                    currentSF = ctx.workerLocal;
                    callersSF = ctx.workerResult;
                    callersRetRegIndex = ctx.retRegIndexes[i];
                    callersSF.refRegs[callersRetRegIndex] = currentSF.refRegs[j];
                    break;
                case InstructionCodes.RET:
                    ctx = handleReturn(ctx);
                    if (ctx == null) {
                        return;
                    }
                    break;
                case InstructionCodes.XMLATTRSTORE:
                case InstructionCodes.XMLATTRLOAD:
                case InstructionCodes.XML2XMLATTRS:
                case InstructionCodes.S2QNAME:
                case InstructionCodes.NEWQNAME:
                case InstructionCodes.NEWXMLELEMENT:
                case InstructionCodes.NEWXMLCOMMENT:
                case InstructionCodes.NEWXMLTEXT:
                case InstructionCodes.NEWXMLPI:
                case InstructionCodes.XMLSTORE:
                case InstructionCodes.XMLLOAD:
                case InstructionCodes.NEWXMLSEQ:
                    execXMLOpcodes(ctx, sf, opcode, operands);
                    break;
                case InstructionCodes.ITR_NEW:
                case InstructionCodes.ITR_NEXT:
                case InstructionCodes.ITR_HAS_NEXT:
                    execIteratorOperation(ctx, sf, instruction);
                    break;
                case InstructionCodes.LOCK:
                    InstructionLock instructionLock = (InstructionLock) instruction;
                    if (!handleVariableLock(ctx, instructionLock.types, instructionLock.varRegs)) {
                        return;
                    }
                    break;
                case InstructionCodes.UNLOCK:
                    InstructionLock instructionUnLock = (InstructionLock) instruction;
                    handleVariableUnlock(ctx, instructionUnLock.types, instructionUnLock.varRegs);
                    break;
                case InstructionCodes.AWAIT:
                    ctx = execAwait(ctx, operands);
                    if (ctx == null) {
                        return;
                    }
                    break;
                default:
                    throw new UnsupportedOperationException();
            }
        }
    }

    private static void execCmpAndBranchOpcodes(WorkerExecutionContext ctx, WorkerData sf, int opcode,
                                                int[] operands) {
        int i;
        int j;
        int k;
        switch (opcode) {
            case InstructionCodes.IGT:
                i = operands[0];
                j = operands[1];
                k = operands[2];
                sf.intRegs[k] = sf.longRegs[i] > sf.longRegs[j] ? 1 : 0;
                break;
            case InstructionCodes.FGT:
                i = operands[0];
                j = operands[1];
                k = operands[2];
                sf.intRegs[k] = sf.doubleRegs[i] > sf.doubleRegs[j] ? 1 : 0;
                break;

            case InstructionCodes.IGE:
                i = operands[0];
                j = operands[1];
                k = operands[2];
                sf.intRegs[k] = sf.longRegs[i] >= sf.longRegs[j] ? 1 : 0;
                break;
            case InstructionCodes.FGE:
                i = operands[0];
                j = operands[1];
                k = operands[2];
                sf.intRegs[k] = sf.doubleRegs[i] >= sf.doubleRegs[j] ? 1 : 0;
                break;

            case InstructionCodes.ILT:
                i = operands[0];
                j = operands[1];
                k = operands[2];
                sf.intRegs[k] = sf.longRegs[i] < sf.longRegs[j] ? 1 : 0;
                break;
            case InstructionCodes.FLT:
                i = operands[0];
                j = operands[1];
                k = operands[2];
                sf.intRegs[k] = sf.doubleRegs[i] < sf.doubleRegs[j] ? 1 : 0;
                break;

            case InstructionCodes.ILE:
                i = operands[0];
                j = operands[1];
                k = operands[2];
                sf.intRegs[k] = sf.longRegs[i] <= sf.longRegs[j] ? 1 : 0;
                break;
            case InstructionCodes.FLE:
                i = operands[0];
                j = operands[1];
                k = operands[2];
                sf.intRegs[k] = sf.doubleRegs[i] <= sf.doubleRegs[j] ? 1 : 0;
                break;

            case InstructionCodes.REQ_NULL:
                i = operands[0];
                j = operands[1];
                if (sf.refRegs[i] == null) {
                    sf.intRegs[j] = 1;
                } else {
                    sf.intRegs[j] = 0;
                }
                break;
            case InstructionCodes.RNE_NULL:
                i = operands[0];
                j = operands[1];
                if (sf.refRegs[i] != null) {
                    sf.intRegs[j] = 1;
                } else {
                    sf.intRegs[j] = 0;
                }
                break;
            case InstructionCodes.SEQ_NULL:
                i = operands[0];
                j = operands[1];
                if (sf.stringRegs[i] == null) {
                    sf.intRegs[j] = 1;
                } else {
                    sf.intRegs[j] = 0;
                }
                break;
            case InstructionCodes.SNE_NULL:
                i = operands[0];
                j = operands[1];
                if (sf.stringRegs[i] != null) {
                    sf.intRegs[j] = 1;
                } else {
                    sf.intRegs[j] = 0;
                }
                break;
            case InstructionCodes.BR_TRUE:
                i = operands[0];
                j = operands[1];
                if (sf.intRegs[i] == 1) {
                    ctx.ip = j;
                }
                break;
            case InstructionCodes.BR_FALSE:
                i = operands[0];
                j = operands[1];
                if (sf.intRegs[i] == 0) {
                    ctx.ip = j;
                }
                break;
            case InstructionCodes.GOTO:
                i = operands[0];
                ctx.ip = i;
                break;
            default:
                throw new UnsupportedOperationException();
        }
    }

    @SuppressWarnings({"rawtypes", "unchecked"})
    private static void execLoadOpcodes(WorkerExecutionContext ctx, WorkerData sf, int opcode, int[] operands) {
        int i;
        int j;
        int k;
        int lvIndex; // Index of the local variable
        int fieldIndex;

        BIntArray bIntArray;
        BFloatArray bFloatArray;
        BStringArray bStringArray;
        BBooleanArray bBooleanArray;
        BBlobArray bBlobArray;
        BRefValueArray bArray;
        StructureType structureType;
        BMap<String, BRefType> bMap;
        BJSON jsonVal;
        switch (opcode) {
            case InstructionCodes.IMOVE:
                lvIndex = operands[0];
                i = operands[1];
                sf.longRegs[i] = sf.longRegs[lvIndex];
                break;
            case InstructionCodes.FMOVE:
                lvIndex = operands[0];
                i = operands[1];
                sf.doubleRegs[i] = sf.doubleRegs[lvIndex];
                break;
            case InstructionCodes.SMOVE:
                lvIndex = operands[0];
                i = operands[1];
                sf.stringRegs[i] = sf.stringRegs[lvIndex];
                break;
            case InstructionCodes.BMOVE:
                lvIndex = operands[0];
                i = operands[1];
                sf.intRegs[i] = sf.intRegs[lvIndex];
                break;
            case InstructionCodes.LMOVE:
                lvIndex = operands[0];
                i = operands[1];
                sf.byteRegs[i] = sf.byteRegs[lvIndex];
                break;
            case InstructionCodes.RMOVE:
                lvIndex = operands[0];
                i = operands[1];
                sf.refRegs[i] = sf.refRegs[lvIndex];
                break;
            case InstructionCodes.IALOAD:
                i = operands[0];
                j = operands[1];
                k = operands[2];
                bIntArray = (BIntArray) sf.refRegs[i];
                if (bIntArray == null) {
                    handleNullRefError(ctx);
                    break;
                }

                try {
                    sf.longRegs[k] = bIntArray.get(sf.longRegs[j]);
                } catch (Exception e) {
                    ctx.setError(BLangVMErrors.createError(ctx, e.getMessage()));
                    handleError(ctx);
                }
                break;
            case InstructionCodes.FALOAD:
                i = operands[0];
                j = operands[1];
                k = operands[2];
                bFloatArray = (BFloatArray) sf.refRegs[i];
                if (bFloatArray == null) {
                    handleNullRefError(ctx);
                    break;
                }

                try {
                    sf.doubleRegs[k] = bFloatArray.get(sf.longRegs[j]);
                } catch (Exception e) {
                    ctx.setError(BLangVMErrors.createError(ctx, e.getMessage()));
                    handleError(ctx);
                }
                break;
            case InstructionCodes.SALOAD:
                i = operands[0];
                j = operands[1];
                k = operands[2];
                bStringArray = (BStringArray) sf.refRegs[i];
                if (bStringArray == null) {
                    handleNullRefError(ctx);
                    break;
                }

                try {
                    sf.stringRegs[k] = bStringArray.get(sf.longRegs[j]);
                } catch (Exception e) {
                    ctx.setError(BLangVMErrors.createError(ctx, e.getMessage()));
                    handleError(ctx);
                }
                break;
            case InstructionCodes.BALOAD:
                i = operands[0];
                j = operands[1];
                k = operands[2];
                bBooleanArray = (BBooleanArray) sf.refRegs[i];
                if (bBooleanArray == null) {
                    handleNullRefError(ctx);
                    break;
                }

                try {
                    sf.intRegs[k] = bBooleanArray.get(sf.longRegs[j]);
                } catch (Exception e) {
                    ctx.setError(BLangVMErrors.createError(ctx, e.getMessage()));
                    handleError(ctx);
                }
                break;
            case InstructionCodes.LALOAD:
                i = operands[0];
                j = operands[1];
                k = operands[2];
                bBlobArray = (BBlobArray) sf.refRegs[i];
                if (bBlobArray == null) {
                    handleNullRefError(ctx);
                    break;
                }

                try {
                    sf.byteRegs[k] = bBlobArray.get(sf.longRegs[j]);
                } catch (Exception e) {
                    ctx.setError(BLangVMErrors.createError(ctx, e.getMessage()));
                    handleError(ctx);
                }
                break;
            case InstructionCodes.RALOAD:
                i = operands[0];
                j = operands[1];
                k = operands[2];
                bArray = (BRefValueArray) sf.refRegs[i];
                if (bArray == null) {
                    handleNullRefError(ctx);
                    break;
                }

                try {
                    sf.refRegs[k] = bArray.get(sf.longRegs[j]);
                } catch (Exception e) {
                    ctx.setError(BLangVMErrors.createError(ctx, e.getMessage()));
                    handleError(ctx);
                }
                break;
            case InstructionCodes.JSONALOAD:
                i = operands[0];
                j = operands[1];
                k = operands[2];
                jsonVal = (BJSON) sf.refRegs[i];
                if (jsonVal == null) {
                    handleNullRefError(ctx);
                    break;
                }

                try {
                    sf.refRegs[k] = JSONUtils.getArrayElement(jsonVal, sf.longRegs[j]);
                } catch (Exception e) {
                    ctx.setError(BLangVMErrors.createError(ctx, e.getMessage()));
                    handleError(ctx);
                }
                break;
            case InstructionCodes.IGLOAD:
                // Global variable index
                i = operands[0];
                // Stack registry index
                j = operands[1];
                sf.longRegs[j] = ctx.programFile.getGlobalMemoryBlock().getIntField(i);
                break;
            case InstructionCodes.FGLOAD:
                i = operands[0];
                j = operands[1];
                sf.doubleRegs[j] = ctx.programFile.getGlobalMemoryBlock().getFloatField(i);
                break;
            case InstructionCodes.SGLOAD:
                i = operands[0];
                j = operands[1];
                sf.stringRegs[j] = ctx.programFile.getGlobalMemoryBlock().getStringField(i);
                break;
            case InstructionCodes.BGLOAD:
                i = operands[0];
                j = operands[1];
                sf.intRegs[j] = ctx.programFile.getGlobalMemoryBlock().getBooleanField(i);
                break;
            case InstructionCodes.LGLOAD:
                i = operands[0];
                j = operands[1];
                sf.byteRegs[j] = ctx.programFile.getGlobalMemoryBlock().getBlobField(i);
                break;
            case InstructionCodes.RGLOAD:
                i = operands[0];
                j = operands[1];
                sf.refRegs[j] = ctx.programFile.getGlobalMemoryBlock().getRefField(i);
                break;

            case InstructionCodes.IFIELDLOAD:
                i = operands[0];
                fieldIndex = operands[1];
                j = operands[2];
                structureType = (StructureType) sf.refRegs[i];
                if (structureType == null) {
                    handleNullRefError(ctx);
                    break;
                }

                sf.longRegs[j] = structureType.getIntField(fieldIndex);
                break;
            case InstructionCodes.FFIELDLOAD:
                i = operands[0];
                fieldIndex = operands[1];
                j = operands[2];
                structureType = (StructureType) sf.refRegs[i];
                if (structureType == null) {
                    handleNullRefError(ctx);
                    break;
                }

                sf.doubleRegs[j] = structureType.getFloatField(fieldIndex);
                break;
            case InstructionCodes.SFIELDLOAD:
                i = operands[0];
                fieldIndex = operands[1];
                j = operands[2];
                structureType = (StructureType) sf.refRegs[i];
                if (structureType == null) {
                    handleNullRefError(ctx);
                    break;
                }

                sf.stringRegs[j] = structureType.getStringField(fieldIndex);
                break;
            case InstructionCodes.BFIELDLOAD:
                i = operands[0];
                fieldIndex = operands[1];
                j = operands[2];
                structureType = (StructureType) sf.refRegs[i];
                if (structureType == null) {
                    handleNullRefError(ctx);
                    break;
                }

                sf.intRegs[j] = structureType.getBooleanField(fieldIndex);
                break;
            case InstructionCodes.LFIELDLOAD:
                i = operands[0];
                fieldIndex = operands[1];
                j = operands[2];
                structureType = (StructureType) sf.refRegs[i];
                if (structureType == null) {
                    handleNullRefError(ctx);
                    break;
                }

                sf.byteRegs[j] = structureType.getBlobField(fieldIndex);
                break;
            case InstructionCodes.RFIELDLOAD:
                i = operands[0];
                fieldIndex = operands[1];
                j = operands[2];
                structureType = (StructureType) sf.refRegs[i];
                if (structureType == null) {
                    handleNullRefError(ctx);
                    break;
                }

                sf.refRegs[j] = structureType.getRefField(fieldIndex);
                break;

            case InstructionCodes.MAPLOAD:
                i = operands[0];
                j = operands[1];
                k = operands[2];
                bMap = (BMap<String, BRefType>) sf.refRegs[i];
                if (bMap == null) {
                    handleNullRefError(ctx);
                    break;
                }

                sf.refRegs[k] = bMap.get(sf.stringRegs[j]);
                break;

            case InstructionCodes.JSONLOAD:
                i = operands[0];
                j = operands[1];
                k = operands[2];
                jsonVal = (BJSON) sf.refRegs[i];
                if (jsonVal == null) {
                    handleNullRefError(ctx);
                    break;
                }

                sf.refRegs[k] = JSONUtils.getElement(jsonVal, sf.stringRegs[j]);
                break;
            case InstructionCodes.ENUMERATORLOAD:
                i = operands[0];
                j = operands[1];
                k = operands[2];
                TypeRefCPEntry typeRefCPEntry = (TypeRefCPEntry) ctx.constPool[i];
                BEnumType enumType = (BEnumType) typeRefCPEntry.getType();
                sf.refRegs[k] = enumType.getEnumerator(j);
                break;
            default:
                throw new UnsupportedOperationException();
        }
    }

    @SuppressWarnings({"rawtypes", "unchecked"})
    private static void execStoreOpcodes(WorkerExecutionContext ctx, WorkerData sf, int opcode, int[] operands) {
        int i;
        int j;
        int k;
        int lvIndex; // Index of the local variable
        int fieldIndex;

        BIntArray bIntArray;
        BFloatArray bFloatArray;
        BStringArray bStringArray;
        BBooleanArray bBooleanArray;
        BBlobArray bBlobArray;
        BRefValueArray bArray;
        StructureType structureType;
        BMap<String, BRefType> bMap;
        BJSON jsonVal;
        switch (opcode) {
            case InstructionCodes.IASTORE:
                i = operands[0];
                j = operands[1];
                k = operands[2];
                bIntArray = (BIntArray) sf.refRegs[i];
                if (bIntArray == null) {
                    handleNullRefError(ctx);
                    break;
                }

                try {
                    bIntArray.add(sf.longRegs[j], sf.longRegs[k]);
                } catch (Exception e) {
                    ctx.setError(BLangVMErrors.createError(ctx, e.getMessage()));
                    handleError(ctx);
                }
                break;
            case InstructionCodes.FASTORE:
                i = operands[0];
                j = operands[1];
                k = operands[2];
                bFloatArray = (BFloatArray) sf.refRegs[i];
                if (bFloatArray == null) {
                    handleNullRefError(ctx);
                    break;
                }

                try {
                    bFloatArray.add(sf.longRegs[j], sf.doubleRegs[k]);
                } catch (Exception e) {
                    ctx.setError(BLangVMErrors.createError(ctx, e.getMessage()));
                    handleError(ctx);
                }
                break;
            case InstructionCodes.SASTORE:
                i = operands[0];
                j = operands[1];
                k = operands[2];
                bStringArray = (BStringArray) sf.refRegs[i];
                if (bStringArray == null) {
                    handleNullRefError(ctx);
                    break;
                }

                try {
                    bStringArray.add(sf.longRegs[j], sf.stringRegs[k]);
                } catch (Exception e) {
                    ctx.setError(BLangVMErrors.createError(ctx, e.getMessage()));
                    handleError(ctx);
                }
                break;
            case InstructionCodes.BASTORE:
                i = operands[0];
                j = operands[1];
                k = operands[2];
                bBooleanArray = (BBooleanArray) sf.refRegs[i];
                if (bBooleanArray == null) {
                    handleNullRefError(ctx);
                    break;
                }

                try {
                    bBooleanArray.add(sf.longRegs[j], sf.intRegs[k]);
                } catch (Exception e) {
                    ctx.setError(BLangVMErrors.createError(ctx, e.getMessage()));
                    handleError(ctx);
                }
                break;
            case InstructionCodes.LASTORE:
                i = operands[0];
                j = operands[1];
                k = operands[2];
                bBlobArray = (BBlobArray) sf.refRegs[i];
                if (bBlobArray == null) {
                    handleNullRefError(ctx);
                    break;
                }

                try {
                    bBlobArray.add(sf.longRegs[j], sf.byteRegs[k]);
                } catch (Exception e) {
                    ctx.setError(BLangVMErrors.createError(ctx, e.getMessage()));
                    handleError(ctx);
                }
                break;
            case InstructionCodes.RASTORE:
                i = operands[0];
                j = operands[1];
                k = operands[2];
                bArray = (BRefValueArray) sf.refRegs[i];
                if (bArray == null) {
                    handleNullRefError(ctx);
                    break;
                }

                try {
                    bArray.add(sf.longRegs[j], sf.refRegs[k]);
                } catch (Exception e) {
                    ctx.setError(BLangVMErrors.createError(ctx, e.getMessage()));
                    handleError(ctx);
                }
                break;
            case InstructionCodes.JSONASTORE:
                i = operands[0];
                j = operands[1];
                k = operands[2];
                jsonVal = (BJSON) sf.refRegs[i];
                if (jsonVal == null) {
                    handleNullRefError(ctx);
                    break;
                }

                try {
                    JSONUtils.setArrayElement(jsonVal, sf.longRegs[j], (BJSON) sf.refRegs[k]);
                } catch (Exception e) {
                    ctx.setError(BLangVMErrors.createError(ctx, e.getMessage()));
                    handleError(ctx);
                }
                break;
            case InstructionCodes.IGSTORE:
                // Stack reg index
                i = operands[0];
                // Global var index
                j = operands[1];
                ctx.programFile.getGlobalMemoryBlock().setIntField(j, sf.longRegs[i]);
                break;
            case InstructionCodes.FGSTORE:
                i = operands[0];
                j = operands[1];
                ctx.programFile.getGlobalMemoryBlock().setFloatField(j, sf.doubleRegs[i]);
                break;
            case InstructionCodes.SGSTORE:
                i = operands[0];
                j = operands[1];
                ctx.programFile.getGlobalMemoryBlock().setStringField(j, sf.stringRegs[i]);
                break;
            case InstructionCodes.BGSTORE:
                i = operands[0];
                j = operands[1];
                ctx.programFile.getGlobalMemoryBlock().setBooleanField(j, sf.intRegs[i]);
                break;
            case InstructionCodes.LGSTORE:
                i = operands[0];
                j = operands[1];
                ctx.programFile.getGlobalMemoryBlock().setBlobField(j, sf.byteRegs[i]);
                break;
            case InstructionCodes.RGSTORE:
                i = operands[0];
                j = operands[1];
                ctx.programFile.getGlobalMemoryBlock().setRefField(j, sf.refRegs[i]);
                break;

            case InstructionCodes.IFIELDSTORE:
                i = operands[0];
                fieldIndex = operands[1];
                j = operands[2];
                structureType = (StructureType) sf.refRegs[i];
                if (structureType == null) {
                    handleNullRefError(ctx);
                    break;
                }

                structureType.setIntField(fieldIndex, sf.longRegs[j]);
                break;
            case InstructionCodes.FFIELDSTORE:
                i = operands[0];
                fieldIndex = operands[1];
                j = operands[2];
                structureType = (StructureType) sf.refRegs[i];
                if (structureType == null) {
                    handleNullRefError(ctx);
                    break;
                }

                structureType.setFloatField(fieldIndex, sf.doubleRegs[j]);
                break;
            case InstructionCodes.SFIELDSTORE:
                i = operands[0];
                fieldIndex = operands[1];
                j = operands[2];
                structureType = (StructureType) sf.refRegs[i];
                if (structureType == null) {
                    handleNullRefError(ctx);
                    break;
                }

                structureType.setStringField(fieldIndex, sf.stringRegs[j]);
                break;
            case InstructionCodes.BFIELDSTORE:
                i = operands[0];
                fieldIndex = operands[1];
                j = operands[2];
                structureType = (StructureType) sf.refRegs[i];
                if (structureType == null) {
                    handleNullRefError(ctx);
                    break;
                }

                structureType.setBooleanField(fieldIndex, sf.intRegs[j]);
                break;
            case InstructionCodes.LFIELDSTORE:
                i = operands[0];
                fieldIndex = operands[1];
                j = operands[2];
                structureType = (StructureType) sf.refRegs[i];
                if (structureType == null) {
                    handleNullRefError(ctx);
                    break;
                }

                structureType.setBlobField(fieldIndex, sf.byteRegs[j]);
                break;
            case InstructionCodes.RFIELDSTORE:
                i = operands[0];
                fieldIndex = operands[1];
                j = operands[2];
                structureType = (StructureType) sf.refRegs[i];
                if (structureType == null) {
                    handleNullRefError(ctx);
                    break;
                }

                structureType.setRefField(fieldIndex, sf.refRegs[j]);
                break;
            case InstructionCodes.MAPSTORE:
                i = operands[0];
                j = operands[1];
                k = operands[2];
                bMap = (BMap<String, BRefType>) sf.refRegs[i];
                if (bMap == null) {
                    handleNullRefError(ctx);
                    break;
                }

                BMapType mapType = (BMapType) bMap.getType();
                if (sf.refRegs[k] == null) {
                    bMap.put(sf.stringRegs[j], sf.refRegs[k]);
                } else if (mapType.getConstrainedType() == BTypes.typeAny ||
                        mapType.getConstrainedType().equals(sf.refRegs[k].getType())) {
                    bMap.put(sf.stringRegs[j], sf.refRegs[k]);
                } else if (sf.refRegs[k].getType().getTag() == TypeTags.STRUCT_TAG
                        && mapType.getConstrainedType().getTag() == TypeTags.STRUCT_TAG
                        && checkStructEquivalency((BStructType) sf.refRegs[k].getType(),
                        (BStructType) mapType.getConstrainedType())) {
                    bMap.put(sf.stringRegs[j], sf.refRegs[k]);
                } else {
                    ctx.setError(BLangVMErrors.createError(ctx,
                            BLangExceptionHelper.getErrorMessage(RuntimeErrors.INVALID_MAP_INSERTION,
                                    mapType.getConstrainedType(), sf.refRegs[k].getType())));
                    handleError(ctx);
                    break;
                }
                break;
            case InstructionCodes.JSONSTORE:
                i = operands[0];
                j = operands[1];
                k = operands[2];
                jsonVal = (BJSON) sf.refRegs[i];
                if (jsonVal == null) {
                    handleNullRefError(ctx);
                    break;
                }
                JSONUtils.setElement(jsonVal, sf.stringRegs[j], (BJSON) sf.refRegs[k]);
                break;
            default:
                throw new UnsupportedOperationException();
        }
    }

    @SuppressWarnings("rawtypes")
    private static void execBinaryOpCodes(WorkerExecutionContext ctx, WorkerData sf, int opcode, int[] operands) {
        int i;
        int j;
        int k;
        switch (opcode) {
            case InstructionCodes.IADD:
                i = operands[0];
                j = operands[1];
                k = operands[2];
                sf.longRegs[k] = sf.longRegs[i] + sf.longRegs[j];
                break;
            case InstructionCodes.FADD:
                i = operands[0];
                j = operands[1];
                k = operands[2];
                sf.doubleRegs[k] = sf.doubleRegs[i] + sf.doubleRegs[j];
                break;
            case InstructionCodes.SADD:
                i = operands[0];
                j = operands[1];
                k = operands[2];
                sf.stringRegs[k] = sf.stringRegs[i] + sf.stringRegs[j];
                break;
            case InstructionCodes.XMLADD:
                i = operands[0];
                j = operands[1];
                k = operands[2];
                BXML lhsXMLVal = (BXML) sf.refRegs[i];
                BXML rhsXMLVal = (BXML) sf.refRegs[j];
                if (lhsXMLVal == null || rhsXMLVal == null) {
                    handleNullRefError(ctx);
                    break;
                }

                // Here it is assumed that a refType addition can only be a xml-concat.
                sf.refRegs[k] = XMLUtils.concatenate(lhsXMLVal, rhsXMLVal);
                break;
            case InstructionCodes.ISUB:
                i = operands[0];
                j = operands[1];
                k = operands[2];
                sf.longRegs[k] = sf.longRegs[i] - sf.longRegs[j];
                break;
            case InstructionCodes.FSUB:
                i = operands[0];
                j = operands[1];
                k = operands[2];
                sf.doubleRegs[k] = sf.doubleRegs[i] - sf.doubleRegs[j];
                break;
            case InstructionCodes.IMUL:
                i = operands[0];
                j = operands[1];
                k = operands[2];
                sf.longRegs[k] = sf.longRegs[i] * sf.longRegs[j];
                break;
            case InstructionCodes.FMUL:
                i = operands[0];
                j = operands[1];
                k = operands[2];
                sf.doubleRegs[k] = sf.doubleRegs[i] * sf.doubleRegs[j];
                break;
            case InstructionCodes.IDIV:
                i = operands[0];
                j = operands[1];
                k = operands[2];
                if (sf.longRegs[j] == 0) {
                    ctx.setError(BLangVMErrors.createError(ctx, " / by zero"));
                    handleError(ctx);
                    break;
                }

                sf.longRegs[k] = sf.longRegs[i] / sf.longRegs[j];
                break;
            case InstructionCodes.FDIV:
                i = operands[0];
                j = operands[1];
                k = operands[2];
                if (sf.doubleRegs[j] == 0) {
                    ctx.setError(BLangVMErrors.createError(ctx, " / by zero"));
                    handleError(ctx);
                    break;
                }

                sf.doubleRegs[k] = sf.doubleRegs[i] / sf.doubleRegs[j];
                break;
            case InstructionCodes.IMOD:
                i = operands[0];
                j = operands[1];
                k = operands[2];
                if (sf.longRegs[j] == 0) {
                    ctx.setError(BLangVMErrors.createError(ctx, " / by zero"));
                    handleError(ctx);
                    break;
                }

                sf.longRegs[k] = sf.longRegs[i] % sf.longRegs[j];
                break;
            case InstructionCodes.FMOD:
                i = operands[0];
                j = operands[1];
                k = operands[2];
                if (sf.doubleRegs[j] == 0) {
                    ctx.setError(BLangVMErrors.createError(ctx, " / by zero"));
                    handleError(ctx);
                    break;
                }

                sf.doubleRegs[k] = sf.doubleRegs[i] % sf.doubleRegs[j];
                break;
            case InstructionCodes.INEG:
                i = operands[0];
                j = operands[1];
                sf.longRegs[j] = -sf.longRegs[i];
                break;
            case InstructionCodes.FNEG:
                i = operands[0];
                j = operands[1];
                sf.doubleRegs[j] = -sf.doubleRegs[i];
                break;
            case InstructionCodes.BNOT:
                i = operands[0];
                j = operands[1];
                sf.intRegs[j] = sf.intRegs[i] == 0 ? 1 : 0;
                break;
            case InstructionCodes.IEQ:
                i = operands[0];
                j = operands[1];
                k = operands[2];
                sf.intRegs[k] = sf.longRegs[i] == sf.longRegs[j] ? 1 : 0;
                break;
            case InstructionCodes.FEQ:
                i = operands[0];
                j = operands[1];
                k = operands[2];
                sf.intRegs[k] = sf.doubleRegs[i] == sf.doubleRegs[j] ? 1 : 0;
                break;
            case InstructionCodes.SEQ:
                i = operands[0];
                j = operands[1];
                k = operands[2];
                sf.intRegs[k] = StringUtils.isEqual(sf.stringRegs[i], sf.stringRegs[j]) ? 1 : 0;
                break;
            case InstructionCodes.BEQ:
                i = operands[0];
                j = operands[1];
                k = operands[2];
                sf.intRegs[k] = sf.intRegs[i] == sf.intRegs[j] ? 1 : 0;
                break;
            case InstructionCodes.REQ:
                i = operands[0];
                j = operands[1];
                k = operands[2];
                sf.intRegs[k] = sf.refRegs[i] == sf.refRegs[j] ? 1 : 0;
                break;
            case InstructionCodes.TEQ:
                i = operands[0];
                j = operands[1];
                k = operands[2];
                if (sf.refRegs[i] == null || sf.refRegs[j] == null) {
                    handleNullRefError(ctx);
                }
                sf.intRegs[k] = sf.refRegs[i].equals(sf.refRegs[j]) ? 1 : 0;
                break;

            case InstructionCodes.INE:
                i = operands[0];
                j = operands[1];
                k = operands[2];
                sf.intRegs[k] = sf.longRegs[i] != sf.longRegs[j] ? 1 : 0;
                break;
            case InstructionCodes.FNE:
                i = operands[0];
                j = operands[1];
                k = operands[2];
                sf.intRegs[k] = sf.doubleRegs[i] != sf.doubleRegs[j] ? 1 : 0;
                break;
            case InstructionCodes.SNE:
                i = operands[0];
                j = operands[1];
                k = operands[2];
                sf.intRegs[k] = !StringUtils.isEqual(sf.stringRegs[i], sf.stringRegs[j]) ? 1 : 0;
                break;
            case InstructionCodes.BNE:
                i = operands[0];
                j = operands[1];
                k = operands[2];
                sf.intRegs[k] = sf.intRegs[i] != sf.intRegs[j] ? 1 : 0;
                break;
            case InstructionCodes.RNE:
                i = operands[0];
                j = operands[1];
                k = operands[2];
                sf.intRegs[k] = sf.refRegs[i] != sf.refRegs[j] ? 1 : 0;
                break;
            case InstructionCodes.TNE:
                i = operands[0];
                j = operands[1];
                k = operands[2];
                if (sf.refRegs[i] == null || sf.refRegs[j] == null) {
                    handleNullRefError(ctx);
                }
                sf.intRegs[k] = (!sf.refRegs[i].equals(sf.refRegs[j])) ? 1 : 0;
                break;
            default:
                throw new UnsupportedOperationException();
        }
    }

    @SuppressWarnings("rawtypes")
    private static void execXMLOpcodes(WorkerExecutionContext ctx, WorkerData sf, int opcode, int[] operands) {
        int i;
        int j;
        int k;
        int localNameIndex;
        int uriIndex;
        int prefixIndex;

        BXML<?> xmlVal;
        BXMLQName xmlQName;

        switch (opcode) {
            case InstructionCodes.XMLATTRSTORE:
                i = operands[0];
                j = operands[1];
                k = operands[2];

                xmlVal = (BXML) sf.refRegs[i];
                if (xmlVal == null) {
                    handleNullRefError(ctx);
                    break;
                }

                xmlQName = (BXMLQName) sf.refRegs[j];
                if (xmlQName == null) {
                    handleNullRefError(ctx);
                    break;
                }

                xmlVal.setAttribute(xmlQName.getLocalName(), xmlQName.getUri(), xmlQName.getPrefix(),
                        sf.stringRegs[k]);
                break;
            case InstructionCodes.XMLATTRLOAD:
                i = operands[0];
                j = operands[1];
                k = operands[2];

                xmlVal = (BXML) sf.refRegs[i];
                if (xmlVal == null) {
                    handleNullRefError(ctx);
                    break;
                }

                xmlQName = (BXMLQName) sf.refRegs[j];
                if (xmlQName == null) {
                    handleNullRefError(ctx);
                    break;
                }

                sf.stringRegs[k] = xmlVal.getAttribute(xmlQName.getLocalName(), xmlQName.getUri(),
                        xmlQName.getPrefix());
                break;
            case InstructionCodes.XML2XMLATTRS:
                i = operands[0];
                j = operands[1];

                xmlVal = (BXML) sf.refRegs[i];
                if (xmlVal == null) {
                    sf.refRegs[j] = null;
                    break;
                }

                sf.refRegs[j] = new BXMLAttributes(xmlVal);
                break;
            case InstructionCodes.S2QNAME:
                i = operands[0];
                j = operands[1];
                k = operands[2];

                String qNameStr = sf.stringRegs[i];
                int parenEndIndex = qNameStr.indexOf('}');

                if (qNameStr.startsWith("{") && parenEndIndex > 0) {
                    sf.stringRegs[j] = qNameStr.substring(parenEndIndex + 1, qNameStr.length());
                    sf.stringRegs[k] = qNameStr.substring(1, parenEndIndex);
                } else {
                    sf.stringRegs[j] = qNameStr;
                    sf.stringRegs[k] = STRING_NULL_VALUE;
                }

                break;
            case InstructionCodes.NEWQNAME:
                localNameIndex = operands[0];
                uriIndex = operands[1];
                prefixIndex = operands[2];
                i = operands[3];

                String localname = sf.stringRegs[localNameIndex];
                localname = StringEscapeUtils.escapeXml11(localname);

                String prefix = sf.stringRegs[prefixIndex];
                prefix = StringEscapeUtils.escapeXml11(prefix);

                sf.refRegs[i] = new BXMLQName(localname, sf.stringRegs[uriIndex], prefix);
                break;
            case InstructionCodes.XMLLOAD:
                i = operands[0];
                j = operands[1];
                k = operands[2];

                xmlVal = (BXML) sf.refRegs[i];
                if (xmlVal == null) {
                    handleNullRefError(ctx);
                    break;
                }

                long index = sf.longRegs[j];
                sf.refRegs[k] = xmlVal.getItem(index);
                break;
            case InstructionCodes.NEWXMLELEMENT:
            case InstructionCodes.NEWXMLCOMMENT:
            case InstructionCodes.NEWXMLTEXT:
            case InstructionCodes.NEWXMLPI:
            case InstructionCodes.XMLSTORE:
            case InstructionCodes.NEWXMLSEQ:
                execXMLCreationOpcodes(ctx, sf, opcode, operands);
                break;
            default:
                throw new UnsupportedOperationException();
        }
    }

    @SuppressWarnings("rawtypes")
    private static void execTypeCastOpcodes(WorkerExecutionContext ctx, WorkerData sf, int opcode, int[] operands) {
        int i;
        int j;
        int k;
        int cpIndex; // Index of the constant pool

        BRefType bRefTypeValue;
        TypeRefCPEntry typeRefCPEntry;

        switch (opcode) {
            case InstructionCodes.I2ANY:
                i = operands[0];
                j = operands[1];
                sf.refRegs[j] = new BInteger(sf.longRegs[i]);
                break;
            case InstructionCodes.F2ANY:
                i = operands[0];
                j = operands[1];
                sf.refRegs[j] = new BFloat(sf.doubleRegs[i]);
                break;
            case InstructionCodes.S2ANY:
                i = operands[0];
                j = operands[1];
                sf.refRegs[j] = new BString(sf.stringRegs[i]);
                break;
            case InstructionCodes.B2ANY:
                i = operands[0];
                j = operands[1];
                sf.refRegs[j] = new BBoolean(sf.intRegs[i] == 1);
                break;
            case InstructionCodes.L2ANY:
                i = operands[0];
                j = operands[1];
                sf.refRegs[j] = new BBlob(sf.byteRegs[i]);
                break;
            case InstructionCodes.ANY2I:
                i = operands[0];
                j = operands[1];
                sf.longRegs[j] = ((BInteger) sf.refRegs[i]).intValue();
                break;
            case InstructionCodes.ANY2F:
                i = operands[0];
                j = operands[1];
                sf.doubleRegs[j] = ((BFloat) sf.refRegs[i]).floatValue();
                break;
            case InstructionCodes.ANY2S:
                i = operands[0];
                j = operands[1];
                sf.stringRegs[j] = sf.refRegs[i].stringValue();
                break;
            case InstructionCodes.ANY2B:
                i = operands[0];
                j = operands[1];
                    sf.intRegs[j] = ((BBoolean) sf.refRegs[i]).booleanValue() ? 1 : 0;
                break;
            case InstructionCodes.ANY2L:
                i = operands[0];
                j = operands[1];
                    sf.byteRegs[j] = ((BBlob) sf.refRegs[i]).blobValue();
                break;
            case InstructionCodes.ANY2JSON:
                handleAnyToRefTypeCast(ctx, sf, operands, BTypes.typeJSON);
                break;
            case InstructionCodes.ANY2XML:
                handleAnyToRefTypeCast(ctx, sf, operands, BTypes.typeXML);
                break;
            case InstructionCodes.ANY2MAP:
                handleAnyToRefTypeCast(ctx, sf, operands, BTypes.typeMap);
                break;
            case InstructionCodes.ANY2TYPE:
                handleAnyToRefTypeCast(ctx, sf, operands, BTypes.typeDesc);
                break;
            case InstructionCodes.ANY2DT:
                handleAnyToRefTypeCast(ctx, sf, operands, BTypes.typeTable);
                break;
            case InstructionCodes.ANY2STM:
                handleAnyToRefTypeCast(ctx, sf, operands, BTypes.typeStream);
                break;
            case InstructionCodes.ANY2E:
            case InstructionCodes.ANY2T:
            case InstructionCodes.ANY2C:
            case InstructionCodes.CHECKCAST:
                i = operands[0];
                cpIndex = operands[1];
                j = operands[2];
                typeRefCPEntry = (TypeRefCPEntry) ctx.constPool[cpIndex];

                bRefTypeValue = sf.refRegs[i];

                if (bRefTypeValue == null) {
                    sf.refRegs[j] = null;
                } else if (checkCast(bRefTypeValue, typeRefCPEntry.getType())) {
                    sf.refRegs[j] = sf.refRegs[i];
                } else {
                    handleTypeCastError(ctx, sf, j, bRefTypeValue.getType(), typeRefCPEntry.getType());
                }
                break;
            case InstructionCodes.NULL2JSON:
                j = operands[1];
                sf.refRegs[j] = new BJSON("null");
                break;
            case InstructionCodes.B2JSON:
                i = operands[0];
                j = operands[1];
                sf.refRegs[j] = new BJSON(sf.intRegs[i] == 1 ? "true" : "false");
                break;
            case InstructionCodes.JSON2I:
                castJSONToInt(ctx, operands, sf);
                break;
            case InstructionCodes.JSON2F:
                castJSONToFloat(ctx, operands, sf);
                break;
            case InstructionCodes.JSON2S:
                castJSONToString(ctx, operands, sf);
                break;
            case InstructionCodes.JSON2B:
                castJSONToBoolean(ctx, operands, sf);
                break;
            case InstructionCodes.NULL2S:
                j = operands[1];
                sf.stringRegs[j] = null;
                break;
            default:
                throw new UnsupportedOperationException();
        }
    }

    @SuppressWarnings("rawtypes")
    private static void execTypeConversionOpcodes(WorkerExecutionContext ctx, WorkerData sf, int opcode,
                                                  int[] operands) {
        int i;
        int j;
        int k;
        BRefType bRefType;
        String str;

        switch (opcode) {
            case InstructionCodes.I2F:
                i = operands[0];
                j = operands[1];
                sf.doubleRegs[j] = (double) sf.longRegs[i];
                break;
            case InstructionCodes.I2S:
                i = operands[0];
                j = operands[1];
                sf.stringRegs[j] = Long.toString(sf.longRegs[i]);
                break;
            case InstructionCodes.I2B:
                i = operands[0];
                j = operands[1];
                sf.intRegs[j] = sf.longRegs[i] != 0 ? 1 : 0;
                break;
            case InstructionCodes.I2JSON:
                i = operands[0];
                j = operands[1];
                sf.refRegs[j] = new BJSON(Long.toString(sf.longRegs[i]));
                break;
            case InstructionCodes.F2I:
                i = operands[0];
                j = operands[1];
                sf.longRegs[j] = (long) sf.doubleRegs[i];
                break;
            case InstructionCodes.F2S:
                i = operands[0];
                j = operands[1];
                sf.stringRegs[j] = Double.toString(sf.doubleRegs[i]);
                break;
            case InstructionCodes.F2B:
                i = operands[0];
                j = operands[1];
                sf.intRegs[j] = sf.doubleRegs[i] != 0.0 ? 1 : 0;
                break;
            case InstructionCodes.F2JSON:
                i = operands[0];
                j = operands[1];
                sf.refRegs[j] = new BJSON(Double.toString(sf.doubleRegs[i]));
                break;
            case InstructionCodes.S2I:
                i = operands[0];
                j = operands[1];

                str = sf.stringRegs[i];
                if (str == null) {
                    handleTypeConversionError(ctx, sf, j, null, TypeConstants.INT_TNAME);
                    break;
                }

                try {
                    sf.refRegs[j] = new BInteger(Long.parseLong(str));
                } catch (NumberFormatException e) {
                    handleTypeConversionError(ctx, sf, j, TypeConstants.STRING_TNAME, TypeConstants.INT_TNAME);
                }
                break;
            case InstructionCodes.S2F:
                i = operands[0];
                j = operands[1];

                str = sf.stringRegs[i];
                if (str == null) {
                    handleTypeConversionError(ctx, sf, j, null, TypeConstants.FLOAT_TNAME);
                    break;
                }

                try {
                    sf.refRegs[j] = new BFloat(Double.parseDouble(str));
                } catch (NumberFormatException e) {
                    handleTypeConversionError(ctx, sf, j, TypeConstants.STRING_TNAME, TypeConstants.FLOAT_TNAME);
                }
                break;
            case InstructionCodes.S2B:
                i = operands[0];
                j = operands[1];
                sf.intRegs[j] = Boolean.parseBoolean(sf.stringRegs[i]) ? 1 : 0;
                break;
            case InstructionCodes.S2JSON:
                i = operands[0];
                j = operands[1];
                str = StringEscapeUtils.escapeJson(sf.stringRegs[i]);
                sf.refRegs[j] = str == null ? null : new BJSON("\"" + str + "\"");
                break;
            case InstructionCodes.B2I:
                i = operands[0];
                j = operands[1];
                sf.longRegs[j] = sf.intRegs[i];
                break;
            case InstructionCodes.B2F:
                i = operands[0];
                j = operands[1];
                sf.doubleRegs[j] = sf.intRegs[i];
                break;
            case InstructionCodes.B2S:
                i = operands[0];
                j = operands[1];
                sf.stringRegs[j] = sf.intRegs[i] == 1 ? "true" : "false";
                break;
            case InstructionCodes.DT2XML:
                i = operands[0];
                j = operands[1];

                bRefType = sf.refRegs[i];
                if (bRefType == null) {
                    handleNullRefError(ctx);
                    break;
                }

                try {
                    sf.refRegs[j] = XMLUtils.tableToXML((BTable) bRefType, ctx.isInTransaction());
                } catch (Exception e) {
                    sf.refRegs[j] = null;
                    handleTypeConversionError(ctx, sf, j, TypeConstants.TABLE_TNAME, TypeConstants.XML_TNAME);
                }
                break;
            case InstructionCodes.DT2JSON:
                i = operands[0];
                j = operands[1];

                bRefType = sf.refRegs[i];
                if (bRefType == null) {
                    handleNullRefError(ctx);
                    break;
                }

                try {
                    sf.refRegs[j] = JSONUtils.toJSON((BTable) bRefType, ctx.isInTransaction());
                } catch (Exception e) {
                    handleTypeConversionError(ctx, sf, j, TypeConstants.TABLE_TNAME, TypeConstants.XML_TNAME);
                }
                break;
            case InstructionCodes.T2MAP:
                convertStructToMap(ctx, operands, sf);
                break;
            case InstructionCodes.T2JSON:
                convertStructToJSON(ctx, operands, sf);
                break;
            case InstructionCodes.MAP2T:
                convertMapToStruct(ctx, operands, sf);
                break;
            case InstructionCodes.JSON2T:
                convertJSONToStruct(ctx, operands, sf);
                break;
            case InstructionCodes.XMLATTRS2MAP:
                i = operands[0];
                j = operands[1];

                bRefType = sf.refRegs[i];
                if (bRefType == null) {
                    sf.refRegs[j] = null;
                    break;
                }

                sf.refRegs[j] = ((BXMLAttributes) sf.refRegs[i]).value();
                break;
            case InstructionCodes.S2XML:
                i = operands[0];
                j = operands[1];
                k = operands[2];

                str = sf.stringRegs[i];
                if (str == null) {
                    sf.refRegs[j] = null;
                    sf.refRegs[k] = null;
                    break;
                }

                try {
                    sf.refRegs[j] = XMLUtils.parse(str);
                    sf.refRegs[k] = null;
                } catch (BallerinaException e) {
                    sf.refRegs[j] = null;
                    handleTypeConversionError(ctx, sf, k, e.getMessage());
                }
                break;
            case InstructionCodes.S2JSONX:
                i = operands[0];
                j = operands[1];
                k = operands[2];
                str = sf.stringRegs[i];

                try {
                    sf.refRegs[j] = str == null ? null : new BJSON(str);
                    sf.refRegs[k] = null;
                } catch (BallerinaException e) {
                    sf.refRegs[j] = null;
                    handleTypeConversionError(ctx, sf, k, e.getMessage());
                }
                break;
            case InstructionCodes.XML2S:
                i = operands[0];
                j = operands[1];
                sf.stringRegs[j] = sf.refRegs[i].stringValue();
                break;
            case InstructionCodes.ANY2SCONV:
                i = operands[0];
                j = operands[1];

                bRefType = sf.refRegs[i];
                if (bRefType == null) {
                    sf.stringRegs[j] = STRING_NULL_VALUE;
                } else {
                    sf.stringRegs[j] = bRefType.stringValue();
                }
                break;
            default:
                throw new UnsupportedOperationException();
        }
    }

    private static void execIteratorOperation(WorkerExecutionContext ctx, WorkerData sf, Instruction instruction) {
        int i, j;
        BCollection collection;
        BIterator iterator;
        InstructionIteratorNext nextInstruction;
        switch (instruction.getOpcode()) {
            case InstructionCodes.ITR_NEW:
                i = instruction.getOperands()[0];   // collection
                j = instruction.getOperands()[1];   // iterator variable (ref) index.
                collection = (BCollection) sf.refRegs[i];
                if (collection == null) {
                    handleNullRefError(ctx);
                    return;
                }
                sf.refRegs[j] = collection.newIterator();
                break;
            case InstructionCodes.ITR_HAS_NEXT:
                i = instruction.getOperands()[0];   // iterator
                j = instruction.getOperands()[1];   // boolean variable index to store has next result
                iterator = (BIterator) sf.refRegs[i];
                if (iterator == null) {
                    sf.intRegs[j] = 0;
                    return;
                }
                sf.intRegs[j] = iterator.hasNext() ? 1 : 0;
                break;
            case InstructionCodes.ITR_NEXT:
                nextInstruction = (InstructionIteratorNext) instruction;
                iterator = (BIterator) sf.refRegs[nextInstruction.iteratorIndex];
                if (iterator == null) {
                    return;
                }
                BValue[] values = iterator.getNext(nextInstruction.arity);
                copyValuesToRegistries(nextInstruction.typeTags, nextInstruction.retRegs, values, sf);
                break;
        }
    }

    @SuppressWarnings("rawtypes")
    private static void copyValuesToRegistries(int[] typeTags, int[] targetReg, BValue[] values, WorkerData sf) {
        for (int i = 0; i < typeTags.length; i++) {
            BValue source = values[i];
            int target = targetReg[i];
            switch (typeTags[i]) {
                case TypeTags.INT_TAG:
                    sf.longRegs[target] = ((BInteger) source).intValue();
                    break;
                case TypeTags.FLOAT_TAG:
                    sf.doubleRegs[target] = ((BFloat) source).floatValue();
                    break;
                case TypeTags.STRING_TAG:
                    sf.stringRegs[target] = source.stringValue();
                    break;
                case TypeTags.BOOLEAN_TAG:
                    sf.intRegs[target] = ((BBoolean) source).booleanValue() ? 1 : 0;
                    break;
                case TypeTags.BLOB_TAG:
                    sf.byteRegs[target] = ((BBlob) source).blobValue();
                    break;
                default:
                    sf.refRegs[target] = (BRefType) source;
            }
        }
    }

    private static void execXMLCreationOpcodes(WorkerExecutionContext ctx, WorkerData sf, int opcode,
                                               int[] operands) {
        int i;
        int j;
        int k;
        int l;
        BXML<?> xmlVal;

        switch (opcode) {
            case InstructionCodes.NEWXMLELEMENT:
                i = operands[0];
                j = operands[1];
                k = operands[2];
                l = operands[3];

                BXMLQName startTagName = (BXMLQName) sf.refRegs[j];
                BXMLQName endTagName = (BXMLQName) sf.refRegs[k];

                try {
                    sf.refRegs[i] = XMLUtils.createXMLElement(startTagName, endTagName, sf.stringRegs[l]);
                } catch (Exception e) {
                    ctx.setError(BLangVMErrors.createError(ctx, e.getMessage()));
                    handleError(ctx);
                }
                break;
            case InstructionCodes.NEWXMLCOMMENT:
                i = operands[0];
                j = operands[1];

                try {
                    sf.refRegs[i] = XMLUtils.createXMLComment(sf.stringRegs[j]);
                } catch (Exception e) {
                    ctx.setError(BLangVMErrors.createError(ctx, e.getMessage()));
                    handleError(ctx);
                }
                break;
            case InstructionCodes.NEWXMLTEXT:
                i = operands[0];
                j = operands[1];

                try {
                    sf.refRegs[i] = XMLUtils.createXMLText(sf.stringRegs[j]);
                } catch (Exception e) {
                    ctx.setError(BLangVMErrors.createError(ctx, e.getMessage()));
                    handleError(ctx);
                }
                break;
            case InstructionCodes.NEWXMLPI:
                i = operands[0];
                j = operands[1];
                k = operands[2];

                try {
                    sf.refRegs[i] = XMLUtils.createXMLProcessingInstruction(sf.stringRegs[j], sf.stringRegs[k]);
                } catch (Exception e) {
                    ctx.setError(BLangVMErrors.createError(ctx, e.getMessage()));
                    handleError(ctx);
                }
                break;
            case InstructionCodes.XMLSTORE:
                i = operands[0];
                j = operands[1];

                xmlVal = (BXML<?>) sf.refRegs[i];
                BXML<?> child = (BXML<?>) sf.refRegs[j];
                xmlVal.addChildren(child);
                break;
            case InstructionCodes.NEWXMLSEQ:
                i = operands[0];
                sf.refRegs[i] = new BXMLSequence();
                break;
        }
    }

    private static boolean handleVariableLock(WorkerExecutionContext ctx, BType[] types, int[] varRegs) {
        boolean lockAcquired = true;
        for (int i = 0; i < varRegs.length && lockAcquired; i++) {
            BType paramType = types[i];
            int regIndex = varRegs[i];
            switch (paramType.getTag()) {
                case TypeTags.INT_TAG:
                    lockAcquired = ctx.programFile.getGlobalMemoryBlock().lockIntField(ctx, regIndex);
                    break;
                case TypeTags.FLOAT_TAG:
                    lockAcquired = ctx.programFile.getGlobalMemoryBlock().lockFloatField(ctx, regIndex);
                    break;
                case TypeTags.STRING_TAG:
                    lockAcquired = ctx.programFile.getGlobalMemoryBlock().lockStringField(ctx, regIndex);
                    break;
                case TypeTags.BOOLEAN_TAG:
                    lockAcquired = ctx.programFile.getGlobalMemoryBlock().lockBooleanField(ctx, regIndex);
                    break;
                case TypeTags.BLOB_TAG:
                    lockAcquired = ctx.programFile.getGlobalMemoryBlock().lockBlobField(ctx, regIndex);
                    break;
                default:
                    lockAcquired = ctx.programFile.getGlobalMemoryBlock().lockRefField(ctx, regIndex);
            }
        }
        return lockAcquired;
    }

    private static void handleVariableUnlock(WorkerExecutionContext ctx, BType[] types, int[] varRegs) {
        for (int i = varRegs.length - 1; i > -1; i--) {
            BType paramType = types[i];
            int regIndex = varRegs[i];
            switch (paramType.getTag()) {
                case TypeTags.INT_TAG:
                    ctx.programFile.getGlobalMemoryBlock().unlockIntField(regIndex);
                    break;
                case TypeTags.FLOAT_TAG:
                    ctx.programFile.getGlobalMemoryBlock().unlockFloatField(regIndex);
                    break;
                case TypeTags.STRING_TAG:
                    ctx.programFile.getGlobalMemoryBlock().unlockStringField(regIndex);
                    break;
                case TypeTags.BOOLEAN_TAG:
                    ctx.programFile.getGlobalMemoryBlock().unlockBooleanField(regIndex);
                    break;
                case TypeTags.BLOB_TAG:
                    ctx.programFile.getGlobalMemoryBlock().unlockBlobField(regIndex);
                    break;
                default:
                    ctx.programFile.getGlobalMemoryBlock().unlockRefField(regIndex);
            }
        }
    }

    /**
     * Method to calculate and detect debug points when the instruction point is given.
     */
    private static boolean debug(WorkerExecutionContext ctx) {
        Debugger debugger = ctx.programFile.getDebugger();
        if (!debugger.isClientSessionActive()) {
            return false;
        }
        DebugContext debugContext = ctx.getDebugContext();

        if (debugContext.isWorkerPaused()) {
            debugContext.setWorkerPaused(false);
            return false;
        }

        LineNumberInfo currentExecLine = debugger
                .getLineNumber(ctx.callableUnitInfo.getPackageInfo().getPkgPath(), ctx.ip);
        /*
         Below if check stops hitting the same debug line again and again in case that single line has
         multctx.iple instructions.
         */
        if (currentExecLine.equals(debugContext.getLastLine())) {
            return false;
        }
        if (debugPointCheck(ctx, currentExecLine, debugger)) {
            return true;
        }

        switch (debugContext.getCurrentCommand()) {
            case RESUME:
                /*
                 In case of a for loop, need to clear the last hit line, so that, same line can get hit again.
                 */
                debugContext.clearLastDebugLine();
                break;
            case STEP_IN:
            case STEP_OVER:
                debugHit(ctx, currentExecLine, debugger);
                return true;
            case STEP_OUT:
                break;
            default:
                debugger.notifyExit();
                debugger.stopDebugging();
        }
        return false;
    }

    /**
     * Helper method to check whether given point is a debug point or not.
     * If it's a debug point, then notify the debugger.
     *
     * @param ctx             Current ctx.
     * @param currentExecLine Current execution line.
     * @param debugger        Debugger object.
     * @return Boolean true if it's a debug point, false otherwise.
     */
    private static boolean debugPointCheck(WorkerExecutionContext ctx, LineNumberInfo currentExecLine,
                                           Debugger debugger) {
        if (!currentExecLine.isDebugPoint()) {
            return false;
        }
        debugHit(ctx, currentExecLine, debugger);
        return true;
    }

    /**
     * Helper method to set required details when a debug point hits.
     * And also to notify the debugger.
     *
     * @param ctx             Current ctx.
     * @param currentExecLine Current execution line.
     * @param debugger        Debugger object.
     */
    private static void debugHit(WorkerExecutionContext ctx, LineNumberInfo currentExecLine, Debugger debugger) {
        ctx.getDebugContext().setLastLine(currentExecLine);
        debugger.pauseWorker(ctx);
        debugger.notifyDebugHit(ctx, currentExecLine, ctx.getDebugContext().getWorkerId());
    }

    @SuppressWarnings("rawtypes")
    private static void handleAnyToRefTypeCast(WorkerExecutionContext ctx, WorkerData sf, int[] operands,
            BType targetType) {
        int i = operands[0];
        int j = operands[1];

        BRefType bRefType = sf.refRegs[i];
        if (bRefType == null) {
            sf.refRegs[j] = null;
        } else if (bRefType.getType() == targetType) {
            sf.refRegs[j] = bRefType;
        } else {
            handleTypeCastError(ctx, sf, j, bRefType.getType(), targetType);
        }
    }

    private static void handleTypeCastError(WorkerExecutionContext ctx, WorkerData sf, int errorRegIndex,
                                            BType sourceType, BType targetType) {
        handleTypeCastError(ctx, sf, errorRegIndex, sourceType.toString(), targetType.toString());
    }

    private static void handleTypeCastError(WorkerExecutionContext ctx, WorkerData sf, int errorRegIndex,
                                            String sourceType, String targetType) {
        BStruct errorVal;
        errorVal = BLangVMErrors.createTypeCastError(ctx, sourceType, targetType);
        sf.refRegs[errorRegIndex] = errorVal;
    }

    private static void handleTypeConversionError(WorkerExecutionContext ctx, WorkerData sf, int errorRegIndex,
            String sourceTypeName, String targetTypeName) {
        String errorMsg = "'" + sourceTypeName + "' cannot be converted to '" + targetTypeName + "'";
        handleTypeConversionError(ctx, sf, errorRegIndex, errorMsg);
    }

    private static void handleTypeConversionError(WorkerExecutionContext ctx, WorkerData sf,
            int errorRegIndex, String errorMessage) {
        BStruct errorVal;
        errorVal = BLangVMErrors.createTypeConversionError(ctx, errorMessage);
        if (errorRegIndex == -1) {
            ctx.setError(errorVal);
            handleError(ctx);
            return;
        }

        sf.refRegs[errorRegIndex] = errorVal;
    }

    private static void createNewIntRange(int[] operands, WorkerData sf) {
        long startValue = sf.longRegs[operands[0]];
        long endValue = sf.longRegs[operands[1]];
        sf.refRegs[operands[2]] = new BIntRange(startValue, endValue);
    }

    private static void createNewConnector(WorkerExecutionContext ctx, int[] operands, WorkerData sf) {
        int cpIndex = operands[0];
        int i = operands[1];
        StructureRefCPEntry structureRefCPEntry = (StructureRefCPEntry) ctx.constPool[cpIndex];
        ConnectorInfo connectorInfo = (ConnectorInfo) structureRefCPEntry.getStructureTypeInfo();
        BConnector bConnector = new BConnector(connectorInfo.getType());
        sf.refRegs[i] = bConnector;
    }

    private static void createNewStruct(WorkerExecutionContext ctx, int[] operands, WorkerData sf) {
        int cpIndex = operands[0];
        int i = operands[1];
        StructureRefCPEntry structureRefCPEntry = (StructureRefCPEntry) ctx.constPool[cpIndex];
        StructInfo structInfo = (StructInfo) structureRefCPEntry.getStructureTypeInfo();
        sf.refRegs[i] = new BStruct(structInfo.getType());
    }

    private static void beginTransaction(WorkerExecutionContext ctx, int transactionBlockId, int retryCountRegIndex,
                                         int committedFuncIndex, int abortedFuncIndex) {
        //If global tx enabled, it is managed via transaction coordinator. Otherwise it is managed locally without
        //any interaction with the transaction coordinator.
        boolean isGlobalTransactionEnabled = ctx.getGlobalTransactionEnabled();

        //Transaction is attempted three times by default to improve resiliency
        int retryCount = TransactionConstants.DEFAULT_RETRY_COUNT;
        if (retryCountRegIndex != -1) {
            retryCount = (int) ctx.workerLocal.longRegs[retryCountRegIndex];
            if (retryCount < 0) {
                ctx.setError(BLangVMErrors
                        .createError(ctx, BLangExceptionHelper.getErrorMessage(RuntimeErrors.INVALID_RETRY_COUNT)));
                handleError(ctx);
                return;
            }
        }

        //Register committed function handler if exists.
        if (committedFuncIndex != -1) {
            FunctionRefCPEntry funcRefCPEntry = (FunctionRefCPEntry) ctx.constPool[committedFuncIndex];
            BFunctionPointer fpCommitted = new BFunctionPointer(funcRefCPEntry);
            TransactionResourceManager.getInstance().registerCommittedFunction(transactionBlockId, fpCommitted);
        }

        //Register aborted function handler if exists.
        if (abortedFuncIndex != -1) {
            FunctionRefCPEntry funcRefCPEntry = (FunctionRefCPEntry) ctx.constPool[abortedFuncIndex];
            BFunctionPointer fpAborted = new BFunctionPointer(funcRefCPEntry);
            TransactionResourceManager.getInstance().registerAbortedFunction(transactionBlockId, fpAborted);
        }

        LocalTransactionInfo localTransactionInfo = ctx.getLocalTransactionInfo();
        boolean isInitiator = true;
        if (localTransactionInfo == null) {
            String globalTransactionId;
            String protocol = null;
            String url = null;
            if (isGlobalTransactionEnabled) {
                BValue[] returns = notifyTransactionBegin(ctx, null, null, transactionBlockId,
                        TransactionConstants.DEFAULT_COORDINATION_TYPE, isInitiator);
                BStruct txDataStruct = (BStruct) returns[0];
                globalTransactionId = txDataStruct.getStringField(1);
                protocol = txDataStruct.getStringField(2);
                url = txDataStruct.getStringField(3);
            } else {
                globalTransactionId = UUID.randomUUID().toString().replaceAll("-", "");
            }
            localTransactionInfo = new LocalTransactionInfo(globalTransactionId, url, protocol);
            ctx.setLocalTransactionInfo(localTransactionInfo);
        } else {
            if (isGlobalTransactionEnabled) {
                isInitiator = false;
                notifyTransactionBegin(ctx, localTransactionInfo.getGlobalTransactionId(),
                        localTransactionInfo.getURL(), transactionBlockId, localTransactionInfo.getProtocol(),
                        isInitiator);
            }
        }
        localTransactionInfo.beginTransactionBlock(transactionBlockId, retryCount);
    }

    private static void retryTransaction(WorkerExecutionContext ctx, int transactionBlockId, int startOfAbortIP,
            int startOfNoThrowEndIP) {
        LocalTransactionInfo localTransactionInfo = ctx.getLocalTransactionInfo();
        if (!localTransactionInfo.isRetryPossible(transactionBlockId)) {
            if (ctx.getError() == null) {
                ctx.ip = startOfNoThrowEndIP;
            } else {
                if (BLangVMErrors.TRANSACTION_ERROR.equals(ctx.getError().getStringField(0))) {
                    ctx.ip = startOfNoThrowEndIP;
                } else {
                    ctx.ip = startOfAbortIP;
                }
            }
        }
        localTransactionInfo.incrementCurrentRetryCount(transactionBlockId);
    }

    private static void endTransaction(WorkerExecutionContext ctx, int transactionBlockId, int status) {
        LocalTransactionInfo localTransactionInfo = ctx.getLocalTransactionInfo();
        boolean isGlobalTransactionEnabled = ctx.getGlobalTransactionEnabled();
        boolean notifyCoordinator;
        try {
            //In success case no need to do anything as with the transaction end phase it will be committed.
            if (status == TransactionStatus.FAILED.value()) {
                notifyCoordinator = localTransactionInfo.onTransactionFailed(transactionBlockId);
                if (notifyCoordinator) {
                    if (isGlobalTransactionEnabled) {
                        notifyTransactionAbort(ctx, localTransactionInfo.getGlobalTransactionId(), transactionBlockId);
                    } else {
                        TransactionResourceManager.getInstance()
                                .notifyAbort(localTransactionInfo.getGlobalTransactionId(), transactionBlockId, false);
                    }
                }
            } else if (status == TransactionStatus.ABORTED.value()) {
                notifyCoordinator = localTransactionInfo.onTransactionAbort();
                if (notifyCoordinator) {
                    if (isGlobalTransactionEnabled) {
                        notifyTransactionAbort(ctx, localTransactionInfo.getGlobalTransactionId(), transactionBlockId);
                    } else {
                        TransactionResourceManager.getInstance()
                                .notifyAbort(localTransactionInfo.getGlobalTransactionId(), transactionBlockId, false);
                    }
                }
            } else if (status == TransactionStatus.SUCCESS.value()) {
                //We dont' need to notify the coordinator in this case. If it does not receive abort from the tx
                //it will commit at the end message
                if (!isGlobalTransactionEnabled) {
                    TransactionResourceManager.getInstance()
                            .prepare(localTransactionInfo.getGlobalTransactionId(), transactionBlockId);
                    TransactionResourceManager.getInstance()
                            .notifyCommit(localTransactionInfo.getGlobalTransactionId(), transactionBlockId);
                }
            } else if (status == TransactionStatus.END.value()) { //status = 1 Transaction end
                notifyCoordinator = localTransactionInfo.onTransactionEnd(transactionBlockId);
                if (notifyCoordinator && isGlobalTransactionEnabled) {
                    notifyTransactionEnd(ctx, localTransactionInfo.getGlobalTransactionId(), transactionBlockId);
                    BLangVMUtils.removeTransactionInfo(ctx);
                }
            }
        } catch (Throwable e) {
            ctx.setError(BLangVMErrors.createError(ctx, e.getMessage()));
            handleError(ctx);
        }
    }

    private static BValue[] notifyTransactionBegin(WorkerExecutionContext ctx, String glbalTransactionId, String url,
                                            int transactionBlockId, String protocol, boolean isInitiator) {
        BValue[] args = {
                new BString(glbalTransactionId), new BInteger(transactionBlockId), new BString(url),
                new BString(protocol)
        };
        BValue[] returns = invokeCoordinatorFunction(ctx, TransactionConstants.COORDINATOR_BEGIN_TRANSACTION, args);
        if (isInitiator) {
            if (returns[1] != null) {
                throw new BallerinaException("error in transaction start: " + ((BStruct) returns[1]).getStringField(0));
            }

        }
        return returns;
    }

    private static void notifyTransactionEnd(WorkerExecutionContext ctx, String globalTransactionId,
                                             int transactionBlockId) {
        BValue[] args = { new BString(globalTransactionId) , new BInteger(transactionBlockId)};
        BValue[] returns = invokeCoordinatorFunction(ctx, TransactionConstants.COORDINATOR_END_TRANSACTION, args);
        if (returns[1] != null) {
            throw new BallerinaException("error in transaction end: " + ((BStruct) returns[1]).getStringField(0));
        }
    }

    private static void notifyTransactionAbort(WorkerExecutionContext ctx, String globalTransactionId,
                                        int transactionBlockId) {
        BValue[] args = { new BString(globalTransactionId), new BInteger(transactionBlockId) };
        invokeCoordinatorFunction(ctx, TransactionConstants.COORDINATOR_ABORT_TRANSACTION, args);
    }

    private static BValue[] invokeCoordinatorFunction(WorkerExecutionContext ctx, String functionName, BValue[] args) {
        PackageInfo packageInfo = ctx.programFile.getPackageInfo(TransactionConstants.COORDINATOR_PACKAGE);
        FunctionInfo functionInfo = packageInfo.getFunctionInfo(functionName);
        return BLangFunctions.invokeCallable(functionInfo, args);
    }

    private static WorkerExecutionContext invokeVirtualFunction(WorkerExecutionContext ctx, int receiver,
                                                                FunctionInfo virtualFuncInfo, int[] argRegs,
                                                                int[] retRegs, int flags) {
        BStruct structVal = (BStruct) ctx.workerLocal.refRegs[receiver];
        if (structVal == null) {
            ctx.setError(BLangVMErrors.createNullRefException(ctx));
            handleError(ctx);
            return null;
        }

        StructInfo structInfo = structVal.getType().structInfo;
        AttachedFunctionInfo attachedFuncInfo = structInfo.funcInfoEntries.get(virtualFuncInfo.getName());
        FunctionInfo concreteFuncInfo = attachedFuncInfo.functionInfo;
<<<<<<< HEAD

        //TODO: find a way to only trace connectors
        // BLangVMUtils.initClientConnectorTrace(ctx, concreteFuncInfo.attachedToType.toString(),
        //          concreteFuncInfo.getName());

        return BLangFunctions.invokeCallable(concreteFuncInfo, ctx, argRegs, retRegs, false, async);
=======
        return BLangFunctions.invokeCallable(concreteFuncInfo, ctx, argRegs, retRegs, false, flags);
>>>>>>> c18fc647
    }

    private static WorkerExecutionContext invokeAction(WorkerExecutionContext ctx, String actionName, int[] argRegs,
                                                       int[] retRegs, int flags) {
        BConnector connector = (BConnector) ctx.workerLocal.refRegs[argRegs[0]];
        if (connector == null) {
            ctx.setError(BLangVMErrors.createNullRefException(ctx));
            handleError(ctx);
            return null;
        }

        BConnectorType actualCon = (BConnectorType) connector.getConnectorType();
        ActionInfo actionInfo = ctx.programFile.getPackageInfo(actualCon.getPackagePath())
                .getConnectorInfo(actualCon.getName()).getActionInfo(actionName);

<<<<<<< HEAD
        //TODO: find a way to only trace connectors
        // BLangVMUtils.initClientConnectorTrace(ctx, actualCon, actionName);

        return BLangFunctions.invokeCallable(actionInfo, ctx, argRegs, retRegs, false, async);
=======
        return BLangFunctions.invokeCallable(actionInfo, ctx, argRegs, retRegs, false, flags);
>>>>>>> c18fc647
    }

    @SuppressWarnings("rawtypes")
    private static void handleWorkerSend(WorkerExecutionContext ctx, WorkerDataChannelInfo workerDataChannelInfo,
            BType[] types, int[] regs) {
        BRefType[] vals = extractValues(ctx.workerLocal, types, regs);
        WorkerDataChannel dataChannel = getWorkerChannel(ctx, workerDataChannelInfo.getChannelName());
        dataChannel.putData(vals);
    }

    private static WorkerDataChannel getWorkerChannel(WorkerExecutionContext ctx, String name) {
        return ctx.respCtx.getWorkerDataChannel(name);
    }

    @SuppressWarnings("rawtypes")
    private static BRefType[] extractValues(WorkerData data, BType[] types, int[] regs) {
        BRefType[] result = new BRefType[types.length];
        for (int i = 0; i < regs.length; i++) {
            BType paramType = types[i];
            int argReg = regs[i];
            switch (paramType.getTag()) {
                case TypeTags.INT_TAG:
                    result[i] = new BInteger(data.longRegs[argReg]);
                    break;
                case TypeTags.FLOAT_TAG:
                    result[i] = new BFloat(data.doubleRegs[argReg]);
                    break;
                case TypeTags.STRING_TAG:
                    result[i] = new BString(data.stringRegs[argReg]);
                    break;
                case TypeTags.BOOLEAN_TAG:
                    result[i] = new BBoolean(data.intRegs[argReg] > 0);
                    break;
                case TypeTags.BLOB_TAG:
                    result[i] = new BBlob(data.byteRegs[argReg]);
                    break;
                default:
                    result[i] = data.refRegs[argReg];
            }
        }
        return result;
    }

    private static WorkerExecutionContext invokeForkJoin(WorkerExecutionContext ctx, InstructionFORKJOIN forkJoinIns) {
        ForkjoinInfo forkjoinInfo = forkJoinIns.forkJoinCPEntry.getForkjoinInfo();
        return BLangFunctions.invokeForkJoin(ctx, forkjoinInfo, forkJoinIns.joinBlockAddr, forkJoinIns.joinVarRegIndex,
                forkJoinIns.timeoutRegIndex, forkJoinIns.timeoutBlockAddr, forkJoinIns.timeoutVarRegIndex);
    }

    @SuppressWarnings("rawtypes")
    private static boolean handleWorkerReceive(WorkerExecutionContext ctx, WorkerDataChannelInfo workerDataChannelInfo,
            BType[] types, int[] regs) {
        BRefType[] passedInValues = getWorkerChannel(
                ctx, workerDataChannelInfo.getChannelName()).tryTakeData(ctx);
        if (passedInValues != null) {
            WorkerData currentFrame = ctx.workerLocal;
            copyArgValuesForWorkerReceive(currentFrame, regs, types, passedInValues);
            return true;
        } else {
            return false;
        }
    }

    @SuppressWarnings("rawtypes")
    public static void copyArgValuesForWorkerReceive(WorkerData currentSF, int[] argRegs, BType[] paramTypes,
                                                     BRefType[] passedInValues) {
        for (int i = 0; i < argRegs.length; i++) {
            int regIndex = argRegs[i];
            BType paramType = paramTypes[i];
            switch (paramType.getTag()) {
            case TypeTags.INT_TAG:
                currentSF.longRegs[regIndex] = ((BInteger) passedInValues[i]).intValue();
                break;
            case TypeTags.FLOAT_TAG:
                currentSF.doubleRegs[regIndex] = ((BFloat) passedInValues[i]).floatValue();
                break;
            case TypeTags.STRING_TAG:
                currentSF.stringRegs[regIndex] = (passedInValues[i]).stringValue();
                break;
            case TypeTags.BOOLEAN_TAG:
                currentSF.intRegs[regIndex] = (((BBoolean) passedInValues[i]).booleanValue()) ? 1 : 0;
                break;
            case TypeTags.BLOB_TAG:
                currentSF.byteRegs[regIndex] = ((BBlob) passedInValues[i]).blobValue();
                break;
            default:
                currentSF.refRegs[regIndex] = (BRefType) passedInValues[i];
            }
        }
    }

    public static void copyValues(WorkerExecutionContext ctx, WorkerData parent, WorkerData workerSF) {
        CodeAttributeInfo codeInfo = ctx.parent.callableUnitInfo.getDefaultWorkerInfo().getCodeAttributeInfo();
        System.arraycopy(parent.longRegs, 0, workerSF.longRegs, 0, codeInfo.getMaxLongLocalVars());
        System.arraycopy(parent.doubleRegs, 0, workerSF.doubleRegs, 0, codeInfo.getMaxDoubleLocalVars());
        System.arraycopy(parent.intRegs, 0, workerSF.intRegs, 0, codeInfo.getMaxIntLocalVars());
        System.arraycopy(parent.stringRegs, 0, workerSF.stringRegs, 0, codeInfo.getMaxStringLocalVars());
        System.arraycopy(parent.byteRegs, 0, workerSF.byteRegs, 0, codeInfo.getMaxByteLocalVars());
        System.arraycopy(parent.refRegs, 0, workerSF.refRegs, 0, codeInfo.getMaxRefLocalVars());
    }


    public static void copyArgValues(WorkerData callerSF, WorkerData calleeSF, int[] argRegs, BType[] paramTypes) {
        int longRegIndex = -1;
        int doubleRegIndex = -1;
        int stringRegIndex = -1;
        int booleanRegIndex = -1;
        int refRegIndex = -1;
        int blobRegIndex = -1;

        for (int i = 0; i < argRegs.length; i++) {
            BType paramType = paramTypes[i];
            int argReg = argRegs[i];
            switch (paramType.getTag()) {
                case TypeTags.INT_TAG:
                    calleeSF.longRegs[++longRegIndex] = callerSF.longRegs[argReg];
                    break;
                case TypeTags.FLOAT_TAG:
                    calleeSF.doubleRegs[++doubleRegIndex] = callerSF.doubleRegs[argReg];
                    break;
                case TypeTags.STRING_TAG:
                    calleeSF.stringRegs[++stringRegIndex] = callerSF.stringRegs[argReg];
                    break;
                case TypeTags.BOOLEAN_TAG:
                    calleeSF.intRegs[++booleanRegIndex] = callerSF.intRegs[argReg];
                    break;
                case TypeTags.BLOB_TAG:
                    calleeSF.byteRegs[++blobRegIndex] = callerSF.byteRegs[argReg];
                    break;
                default:
                    calleeSF.refRegs[++refRegIndex] = callerSF.refRegs[argReg];
            }
        }
    }

    private static WorkerExecutionContext handleReturn(WorkerExecutionContext ctx) {
        BLangScheduler.workerDone(ctx);
        return ctx.respCtx.signal(new WorkerSignal(ctx, SignalType.RETURN, ctx.workerResult));
    }

    private static boolean checkCast(BValue sourceValue, BType targetType) {
        BType sourceType = sourceValue.getType();

        if (sourceType.equals(targetType)) {
            return true;
        }

        if (sourceType.getTag() == TypeTags.STRUCT_TAG && targetType.getTag() == TypeTags.STRUCT_TAG) {
            return checkStructEquivalency((BStructType) sourceType, (BStructType) targetType);

        }

        if (targetType.getTag() == TypeTags.ANY_TAG) {
            return true;
        }

        // Check JSON casting
        if (getElementType(sourceType).getTag() == TypeTags.JSON_TAG) {
            return checkJSONCast(((BJSON) sourceValue).value(), sourceType, targetType);
        }

        // Array casting
        if (targetType.getTag() == TypeTags.ARRAY_TAG || sourceType.getTag() == TypeTags.ARRAY_TAG) {
            return checkArrayCast(sourceType, targetType);
        }

        // Check MAP casting
        if (sourceType.getTag() == TypeTags.MAP_TAG && targetType.getTag() == TypeTags.MAP_TAG) {
            return checkMapCast(sourceType, targetType);
        }

        return false;
    }

    private static boolean checkMapCast(BType sourceType, BType targetType) {

        BMapType sourceMapType = (BMapType) sourceType;
        BMapType targetMapType = (BMapType) targetType;

        if (sourceMapType.equals(targetMapType)) {
            return true;
        }

        if (sourceMapType.getConstrainedType().getTag() == TypeTags.STRUCT_TAG
                && targetMapType.getConstrainedType().getTag() == TypeTags.STRUCT_TAG) {
            return checkStructEquivalency((BStructType) sourceMapType.getConstrainedType(),
                    (BStructType) targetMapType.getConstrainedType());
        }

        return false;
    }

    private static boolean checkArrayCast(BType sourceType, BType targetType) {
        if (targetType.getTag() == TypeTags.ARRAY_TAG && sourceType.getTag() == TypeTags.ARRAY_TAG) {
            BArrayType sourceArrayType = (BArrayType) sourceType;
            BArrayType targetArrayType = (BArrayType) targetType;
            if (targetArrayType.getDimensions() > sourceArrayType.getDimensions()) {
                return false;
            }

            return checkArrayCast(sourceArrayType.getElementType(), targetArrayType.getElementType());
        } else if (sourceType.getTag() == TypeTags.ARRAY_TAG) {
            return targetType.getTag() == TypeTags.ANY_TAG;
        }

        return sourceType.equals(targetType);
    }

    private static BType getElementType(BType type) {
        if (type.getTag() != TypeTags.ARRAY_TAG) {
            return type;
        }

        return getElementType(((BArrayType) type).getElementType());
    }

    public static boolean checkStructEquivalency(BStructType rhsType, BStructType lhsType) {
        // Both structs should be public or private.
        // Get the XOR of both flags(masks)
        // If both are public, then public bit should be 0;
        // If both are private, then public bit should be 0;
        // The public bit is on means, one is public, and the other one is private.
        if (Flags.isFlagOn(lhsType.flags ^ rhsType.flags, Flags.PUBLIC)) {
            return false;
        }

        // If both structs are private, they should be in the same package.
        if (!Flags.isFlagOn(lhsType.flags, Flags.PUBLIC) &&
                !rhsType.getPackagePath().equals(lhsType.getPackagePath())) {
            return false;
        }

        // Adjust the number of the attached functions of the lhs struct based on
        //  the availability of the initializer function.
        int lhsAttachedFunctionCount = lhsType.initializer != null ?
                lhsType.getAttachedFunctions().length - 1 :
                lhsType.getAttachedFunctions().length;

        if (lhsType.getStructFields().length > rhsType.getStructFields().length ||
                lhsAttachedFunctionCount > rhsType.getAttachedFunctions().length) {
            return false;
        }

        return !Flags.isFlagOn(lhsType.flags, Flags.PUBLIC) &&
                rhsType.getPackagePath().equals(lhsType.getPackagePath()) ?
                checkEquivalencyOfTwoPrivateStructs(lhsType, rhsType) :
                checkEquivalencyOfPublicStructs(lhsType, rhsType);
    }

    private static boolean checkEquivalencyOfTwoPrivateStructs(BStructType lhsType, BStructType rhsType) {
        for (int fieldCounter = 0; fieldCounter < lhsType.getStructFields().length; fieldCounter++) {
            BStructType.StructField lhsField = lhsType.getStructFields()[fieldCounter];
            BStructType.StructField rhsField = rhsType.getStructFields()[fieldCounter];
            if (lhsField.fieldName.equals(rhsField.fieldName) &&
                    isSameType(rhsField.fieldType, lhsField.fieldType)) {
                continue;
            }
            return false;
        }

        BStructType.AttachedFunction[] lhsFuncs = lhsType.getAttachedFunctions();
        BStructType.AttachedFunction[] rhsFuncs = rhsType.getAttachedFunctions();
        for (BStructType.AttachedFunction lhsFunc : lhsFuncs) {
            if (lhsFunc == lhsType.initializer || lhsFunc == lhsType.defaultsValuesInitFunc) {
                continue;
            }

            BStructType.AttachedFunction rhsFunc = getMatchingInvokableType(rhsFuncs, lhsFunc);
            if (rhsFunc == null) {
                return false;
            }
        }
        return true;
    }

    private static boolean checkEquivalencyOfPublicStructs(BStructType lhsType, BStructType rhsType) {
        int fieldCounter = 0;
        for (; fieldCounter < lhsType.getStructFields().length; fieldCounter++) {
            // Return false if either field is private
            BStructType.StructField lhsField = lhsType.getStructFields()[fieldCounter];
            BStructType.StructField rhsField = rhsType.getStructFields()[fieldCounter];
            if (!Flags.isFlagOn(lhsField.flags, Flags.PUBLIC) ||
                    !Flags.isFlagOn(rhsField.flags, Flags.PUBLIC)) {
                return false;
            }

            if (lhsField.fieldName.equals(rhsField.fieldName) &&
                    isSameType(rhsField.fieldType, lhsField.fieldType)) {
                continue;
            }
            return false;
        }

        // Check the rest of the fields in RHS type
        for (; fieldCounter < rhsType.getStructFields().length; fieldCounter++) {
            if (!Flags.isFlagOn(rhsType.getStructFields()[fieldCounter].flags, Flags.PUBLIC)) {
                return false;
            }
        }

        BStructType.AttachedFunction[] lhsFuncs = lhsType.getAttachedFunctions();
        BStructType.AttachedFunction[] rhsFuncs = rhsType.getAttachedFunctions();
        for (BStructType.AttachedFunction lhsFunc : lhsFuncs) {
            if (lhsFunc == lhsType.initializer || lhsFunc == lhsType.defaultsValuesInitFunc) {
                continue;
            }

            if (!Flags.isFlagOn(lhsFunc.flags, Flags.PUBLIC)) {
                return false;
            }

            BStructType.AttachedFunction rhsFunc = getMatchingInvokableType(rhsFuncs, lhsFunc);
            if (rhsFunc == null || !Flags.isFlagOn(rhsFunc.flags, Flags.PUBLIC)) {
                return false;
            }
        }

        return true;
    }

    public static boolean checkFunctionTypeEquality(BFunctionType source, BFunctionType target) {
        if (source.paramTypes.length != target.paramTypes.length ||
                source.retParamTypes.length != target.retParamTypes.length) {
            return false;
        }

        for (int i = 0; i < source.paramTypes.length; i++) {
            if (!isSameType(source.paramTypes[i], target.paramTypes[i])) {
                return false;
            }
        }

        for (int i = 0; i < source.retParamTypes.length; i++) {
            if (!isSameType(source.retParamTypes[i], target.retParamTypes[i])) {
                return false;
            }
        }

        return true;
    }

    private static BStructType.AttachedFunction getMatchingInvokableType(BStructType.AttachedFunction[] rhsFuncs,
                                                                         BStructType.AttachedFunction lhsFunc) {
        return Arrays.stream(rhsFuncs)
                .filter(rhsFunc -> lhsFunc.funcName.equals(rhsFunc.funcName))
                .filter(rhsFunc -> checkFunctionTypeEquality(lhsFunc.type, rhsFunc.type))
                .findFirst()
                .orElse(null);
    }


    private static boolean isSameType(BType rhsType, BType lhsType) {
        // First check whether both references points to the same object.
        if (rhsType == lhsType) {
            return true;
        }

        if (rhsType.getTag() == lhsType.getTag() && rhsType.getTag() == TypeTags.ARRAY_TAG) {
            return checkArrayEquivalent(rhsType, lhsType);
        }

        // TODO Support function types, json/map constrained types etc.

        return false;
    }

    private static boolean checkArrayEquivalent(BType actualType, BType expType) {
        if (expType.getTag() == TypeTags.ARRAY_TAG && actualType.getTag() == TypeTags.ARRAY_TAG) {
            // Both types are array types
            BArrayType lhrArrayType = (BArrayType) expType;
            BArrayType rhsArrayType = (BArrayType) actualType;
            return checkArrayEquivalent(lhrArrayType.getElementType(), rhsArrayType.getElementType());
        }
        // Now one or both types are not array types and they have to be equal
        if (expType == actualType) {
            return true;
        }
        return false;
    }

    private static void castJSONToInt(WorkerExecutionContext ctx, int[] operands, WorkerData sf) {
        int i = operands[0];
        int j = operands[1];

        BJSON jsonValue = (BJSON) sf.refRegs[i];
        if (jsonValue == null) {
            handleNullRefError(ctx);
            return;
        }

        JsonNode jsonNode;
        try {
            jsonNode = jsonValue.value();
        } catch (BallerinaException e) {
            String errorMsg = BLangExceptionHelper.getErrorMessage(RuntimeErrors.CASTING_FAILED_WITH_CAUSE,
                    BTypes.typeJSON, BTypes.typeInt, e.getMessage());
            ctx.setError(BLangVMErrors.createError(ctx, errorMsg));
            handleError(ctx);
            return;
        }

        if (jsonNode.isLong()) {
            sf.refRegs[j] = new BInteger(jsonNode.longValue());
            return;
        }

        handleTypeCastError(ctx, sf, j, JSONUtils.getTypeName(jsonNode), TypeConstants.INT_TNAME);
    }

    private static void castJSONToFloat(WorkerExecutionContext ctx, int[] operands, WorkerData sf) {
        int i = operands[0];
        int j = operands[1];
        int k = operands[2];

        BJSON jsonValue = (BJSON) sf.refRegs[i];
        if (jsonValue == null) {
            handleNullRefError(ctx);
            return;
        }

        JsonNode jsonNode;
        try {
            jsonNode = jsonValue.value();
        } catch (BallerinaException e) {
            String errorMsg = BLangExceptionHelper.getErrorMessage(RuntimeErrors.CASTING_FAILED_WITH_CAUSE,
                    BTypes.typeJSON, BTypes.typeFloat, e.getMessage());
            ctx.setError(BLangVMErrors.createError(ctx, errorMsg));
            handleError(ctx);
            return;
        }

        if (jsonNode.isDouble()) {
            sf.doubleRegs[j] = jsonNode.doubleValue();
            sf.refRegs[k] = null;
            return;
        }

        sf.doubleRegs[j] = 0;
        handleTypeCastError(ctx, sf, k, JSONUtils.getTypeName(jsonNode), TypeConstants.FLOAT_TNAME);
    }

    private static void castJSONToString(WorkerExecutionContext ctx, int[] operands, WorkerData sf) {
        int i = operands[0];
        int j = operands[1];
        int k = operands[2];

        BJSON jsonValue = (BJSON) sf.refRegs[i];
        if (jsonValue == null) {
            handleNullRefError(ctx);
            return;
        }

        JsonNode jsonNode;
        try {
            jsonNode = jsonValue.value();
        } catch (BallerinaException e) {
            sf.stringRegs[j] = BLangConstants.STRING_EMPTY_VALUE;
            String errorMsg = BLangExceptionHelper.getErrorMessage(RuntimeErrors.CASTING_FAILED_WITH_CAUSE,
                    BTypes.typeJSON, BTypes.typeString, e.getMessage());
            ctx.setError(BLangVMErrors.createError(ctx, errorMsg));
            handleError(ctx);
            return;
        }

        if (jsonNode.isString()) {
            sf.stringRegs[j] = jsonNode.stringValue();
            sf.refRegs[k] = null;
            return;
        }

        sf.stringRegs[j] = STRING_NULL_VALUE;
        handleTypeCastError(ctx, sf, k, JSONUtils.getTypeName(jsonNode), TypeConstants.STRING_TNAME);
    }

    private static void castJSONToBoolean(WorkerExecutionContext ctx, int[] operands, WorkerData sf) {
        int i = operands[0];
        int j = operands[1];
        int k = operands[2];

        BJSON jsonValue = (BJSON) sf.refRegs[i];
        if (jsonValue == null) {
            handleNullRefError(ctx);
            return;
        }

        JsonNode jsonNode;
        try {
            jsonNode = jsonValue.value();
        } catch (BallerinaException e) {
            String errorMsg = BLangExceptionHelper.getErrorMessage(RuntimeErrors.CASTING_FAILED_WITH_CAUSE,
                    BTypes.typeJSON, BTypes.typeBoolean, e.getMessage());
            ctx.setError(BLangVMErrors.createError(ctx, errorMsg));
            handleError(ctx);
            return;
        }

        if (jsonNode.isBoolean()) {
            sf.intRegs[j] = jsonNode.booleanValue() ? 1 : 0;
            sf.refRegs[k] = null;
            return;
        }

        // Reset the value in the case of an error;
        sf.intRegs[j] = 0;
        handleTypeCastError(ctx, sf, k, JSONUtils.getTypeName(jsonNode), TypeConstants.BOOLEAN_TNAME);
    }

    private static boolean checkJSONEquivalency(JsonNode json, BJSONType sourceType, BJSONType targetType) {
        BStructType sourceConstrainedType = (BStructType) sourceType.getConstrainedType();
        BStructType targetConstrainedType = (BStructType) targetType.getConstrainedType();

        // Casting to an unconstrained JSON
        if (targetConstrainedType == null) {
            // ideally we should't reach here. This is checked from typeChecker
            return true;
        }

        // Casting from constrained JSON to constrained JSON
        if (sourceConstrainedType != null) {
            if (sourceConstrainedType.equals(targetConstrainedType)) {
                return true;
            }

            return checkStructEquivalency(sourceConstrainedType, targetConstrainedType);
        }

        // Casting from unconstrained JSON to constrained JSON
        BStructType.StructField[] tFields = targetConstrainedType.getStructFields();
        for (int i = 0; i < tFields.length; i++) {
            String fieldName = tFields[i].getFieldName();
            if (!json.has(fieldName)) {
                return false;
            }

            if (!checkJSONCast(json.get(fieldName), sourceType, tFields[i].getFieldType())) {
                return false;
            }
        }

        return true;
    }

    /**
     * Check the compatibility of casting a JSON to a target type.
     *
     * @param json       JSON to cast
     * @param sourceType Type of the source JSON
     * @param targetType Target type
     * @return Runtime compatibility for casting
     */
    private static boolean checkJSONCast(JsonNode json, BType sourceType, BType targetType) {
        switch (targetType.getTag()) {
            case TypeTags.STRING_TAG:
                return json.isString();
            case TypeTags.INT_TAG:
                return json.isLong();
            case TypeTags.FLOAT_TAG:
                return json.isDouble();
            case TypeTags.ARRAY_TAG:
                if (!json.isArray()) {
                    return false;
                }
                BArrayType arrayType = (BArrayType) targetType;
                for (int i = 0; i < json.size(); i++) {
                    // get the element type of source and json, and recursively check for json casting.
                    BType sourceElementType = sourceType.getTag() == TypeTags.ARRAY_TAG
                            ? ((BArrayType) sourceType).getElementType() : sourceType;
                    if (!checkJSONCast(json.get(i), sourceElementType, arrayType.getElementType())) {
                        return false;
                    }
                }
                return true;
            case TypeTags.JSON_TAG:
                if (sourceType.getTag() != TypeTags.JSON_TAG) {
                    return false;
                }
                return checkJSONEquivalency(json, (BJSONType) sourceType, (BJSONType) targetType);
            default:
                return false;
        }
    }

    private static void convertStructToMap(WorkerExecutionContext ctx, int[] operands, WorkerData sf) {
        int i = operands[0];
        int j = operands[1];

        BStruct bStruct = (BStruct) sf.refRegs[i];
        if (bStruct == null) {
            handleNullRefError(ctx);
            return;
        }

        int longRegIndex = -1;
        int doubleRegIndex = -1;
        int stringRegIndex = -1;
        int booleanRegIndex = -1;
        int blobRegIndex = -1;
        int refRegIndex = -1;

        BStructType.StructField[] structFields = (bStruct.getType()).getStructFields();
        BMap<String, BValue> map = BTypes.typeMap.getEmptyValue();
        for (BStructType.StructField structField : structFields) {
            String key = structField.getFieldName();
            BType fieldType = structField.getFieldType();
            switch (fieldType.getTag()) {
                case TypeTags.INT_TAG:
                    map.put(key, new BInteger(bStruct.getIntField(++longRegIndex)));
                    break;
                case TypeTags.FLOAT_TAG:
                    map.put(key, new BFloat(bStruct.getFloatField(++doubleRegIndex)));
                    break;
                case TypeTags.STRING_TAG:
                    map.put(key, new BString(bStruct.getStringField(++stringRegIndex)));
                    break;
                case TypeTags.BOOLEAN_TAG:
                    map.put(key, new BBoolean(bStruct.getBooleanField(++booleanRegIndex) == 1));
                    break;
                case TypeTags.BLOB_TAG:
                    map.put(key, new BBlob(bStruct.getBlobField(++blobRegIndex)));
                    break;
                default:
                    BValue value = bStruct.getRefField(++refRegIndex);
                    map.put(key, value == null ? null : value.copy());
            }
        }

        sf.refRegs[j] = map;
    }

    private static void convertStructToJSON(WorkerExecutionContext ctx, int[] operands, WorkerData sf) {
        int i = operands[0];
        int j = operands[1];
        int k = operands[2];

        BStruct bStruct = (BStruct) sf.refRegs[i];
        if (bStruct == null) {
            handleNullRefError(ctx);
            return;
        }

        try {
            sf.refRegs[j] = JSONUtils.convertStructToJSON(bStruct);
        } catch (Exception e) {
            sf.refRegs[j] = null;
            String errorMsg = "cannot convert '" + bStruct.getType() + "' to type '" + BTypes.typeJSON + "': " +
                    e.getMessage();
            handleTypeConversionError(ctx, sf, k, errorMsg);
        }
    }

    @SuppressWarnings({ "unchecked", "rawtypes" })
    private static void convertMapToStruct(WorkerExecutionContext ctx, int[] operands, WorkerData sf) {
        int i = operands[0];
        int cpIndex = operands[1];
        int j = operands[2];

        TypeRefCPEntry typeRefCPEntry = (TypeRefCPEntry) ctx.constPool[cpIndex];
        BMap<String, BValue> bMap = (BMap<String, BValue>) sf.refRegs[i];
        if (bMap == null) {
            handleNullRefError(ctx);
            return;
        }

        int longRegIndex = -1;
        int doubleRegIndex = -1;
        int stringRegIndex = -1;
        int booleanRegIndex = -1;
        int blobRegIndex = -1;
        int refRegIndex = -1;
        BStructType structType = (BStructType) typeRefCPEntry.getType();
        BStruct bStruct = new BStruct(structType);
        StructInfo structInfo = ctx.callableUnitInfo.getPackageInfo().getStructInfo(structType.getName());

        Set<String> keys = bMap.keySet();
        for (StructFieldInfo fieldInfo : structInfo.getFieldInfoEntries()) {
            String key = fieldInfo.getName();
            BType fieldType = fieldInfo.getFieldType();
            BValue mapVal = null;
            try {
                boolean containsField = keys.contains(key);
                DefaultValueAttributeInfo defaultValAttrInfo = null;
                if (containsField) {
                    mapVal = bMap.get(key);
                    if (mapVal == null && BTypes.isValueType(fieldType)) {
                        throw BLangExceptionHelper.getRuntimeException(
                                RuntimeErrors.INCOMPATIBLE_FIELD_TYPE_FOR_CASTING, key, fieldType, null);
                    }

                    if (mapVal != null && !checkCast(mapVal, fieldType)) {
                        throw BLangExceptionHelper.getRuntimeException(
                                RuntimeErrors.INCOMPATIBLE_FIELD_TYPE_FOR_CASTING, key, fieldType, mapVal.getType());
                    }
                } else {
                    defaultValAttrInfo = (DefaultValueAttributeInfo) getAttributeInfo(fieldInfo,
                            AttributeInfo.Kind.DEFAULT_VALUE_ATTRIBUTE);
                }

                switch (fieldType.getTag()) {
                    case TypeTags.INT_TAG:
                        longRegIndex++;
                        if (containsField) {
                            bStruct.setIntField(longRegIndex, ((BInteger) mapVal).intValue());
                        } else if (defaultValAttrInfo != null) {
                            bStruct.setIntField(longRegIndex, defaultValAttrInfo.getDefaultValue().getIntValue());
                        }
                        break;
                    case TypeTags.FLOAT_TAG:
                        doubleRegIndex++;
                        if (containsField) {
                            bStruct.setFloatField(doubleRegIndex, ((BFloat) mapVal).floatValue());
                        } else if (defaultValAttrInfo != null) {
                            bStruct.setFloatField(doubleRegIndex, defaultValAttrInfo.getDefaultValue().getFloatValue());
                        }
                        break;
                    case TypeTags.STRING_TAG:
                        stringRegIndex++;
                        if (containsField) {
                            bStruct.setStringField(stringRegIndex, ((BString) mapVal).stringValue());
                        } else if (defaultValAttrInfo != null) {
                            bStruct.setStringField(stringRegIndex,
                                    defaultValAttrInfo.getDefaultValue().getStringValue());
                        }
                        break;
                    case TypeTags.BOOLEAN_TAG:
                        booleanRegIndex++;
                        if (containsField) {
                            bStruct.setBooleanField(booleanRegIndex, ((BBoolean) mapVal).booleanValue() ? 1 : 0);
                        } else if (defaultValAttrInfo != null) {
                            bStruct.setBooleanField(booleanRegIndex,
                                    defaultValAttrInfo.getDefaultValue().getBooleanValue() ? 1 : 0);
                        }
                        break;
                    case TypeTags.BLOB_TAG:
                        blobRegIndex++;
                        if (containsField && mapVal != null) {
                            bStruct.setBlobField(blobRegIndex, ((BBlob) mapVal).blobValue());
                        }
                        break;
                    default:
                        bStruct.setRefField(++refRegIndex, (BRefType) mapVal);
                }
            } catch (BallerinaException e) {
                sf.refRegs[j] = null;
                String errorMsg = "cannot convert '" + bMap.getType() + "' to type '" + structType + ": " +
                        e.getMessage();
                handleTypeConversionError(ctx, sf, j, errorMsg);
                return;
            }
        }

        sf.refRegs[j] = bStruct;
    }

    private static void convertJSONToStruct(WorkerExecutionContext ctx, int[] operands, WorkerData sf) {
        int i = operands[0];
        int cpIndex = operands[1];
        int j = operands[2];
        int k = operands[3];

        TypeRefCPEntry typeRefCPEntry = (TypeRefCPEntry) ctx.constPool[cpIndex];
        BJSON bjson = (BJSON) sf.refRegs[i];
        if (bjson == null) {
            handleNullRefError(ctx);
            return;
        }

        try {
            sf.refRegs[j] = JSONUtils.convertJSONToStruct(bjson, (BStructType) typeRefCPEntry.getType());
            sf.refRegs[k] = null;
        } catch (Exception e) {
            sf.refRegs[j] = null;
            String errorMsg = "cannot convert '" + TypeConstants.JSON_TNAME + "' to type '" +
                    typeRefCPEntry.getType() + "': " + e.getMessage();
            handleTypeConversionError(ctx, sf, k, errorMsg);
        }
    }

    private static void handleNullRefError(WorkerExecutionContext ctx) {
        ctx.setError(BLangVMErrors.createNullRefException(ctx));
        handleError(ctx);
    }

    public static void handleError(WorkerExecutionContext ctx) {
        int ip = ctx.ip;
        ip--;
        ErrorTableEntry match = ErrorTableEntry.getMatch(ctx.callableUnitInfo.getPackageInfo(), ip,
                ctx.getError());
        if (match != null) {
            ctx.ip = match.getIpTarget();
        } else {
            BLangScheduler.workerExcepted(ctx);
            throw new HandleErrorException(
                    ctx.respCtx.signal(new WorkerSignal(ctx, SignalType.ERROR, ctx.workerResult)));
        }
    }

    private static AttributeInfo getAttributeInfo(AttributeInfoPool attrInfoPool, AttributeInfo.Kind attrInfoKind) {
        for (AttributeInfo attributeInfo : attrInfoPool.getAttributeInfoEntries()) {
            if (attributeInfo.getKind() == attrInfoKind) {
                return attributeInfo;
            }
        }
        return null;
    }

    @SuppressWarnings("rawtypes")
    private static void calculateLength(WorkerExecutionContext ctx, int[] operands, WorkerData sf) {
        int i = operands[0];
        int cpIndex = operands[1];
        int j = operands[2];

        TypeRefCPEntry typeRefCPEntry = (TypeRefCPEntry) ctx.constPool[cpIndex];
        int typeTag = typeRefCPEntry.getType().getTag();
        if (typeTag == TypeTags.STRING_TAG) {
            String value = sf.stringRegs[i];
            if (value == null) {
                handleNullRefError(ctx);
            } else {
                sf.longRegs[j] = value.length();
            }
            return;
        } else if (typeTag == TypeTags.BLOB_TAG) {
            // Here it is assumed null is not supported for blob type
            sf.longRegs[j] = sf.byteRegs[i].length;
            return;
        }

        BValue entity = sf.refRegs[i];
        if (entity == null) {
            handleNullRefError(ctx);
            return;
        }

        if (typeTag == TypeTags.XML_TAG) {
            sf.longRegs[j] = ((BXML) entity).length();
            return;
        } else if (entity instanceof BJSON) {
            if (JSONUtils.isJSONArray((BJSON) entity)) {
                sf.longRegs[j] = JSONUtils.getJSONArrayLength((BJSON) sf.refRegs[i]);
            } else {
                sf.longRegs[j] = -1;
            }
            return;
        } else if (typeTag == TypeTags.MAP_TAG) {
            sf.longRegs[j] = ((BMap) entity).size();
            return;
        }

        BNewArray newArray = (BNewArray) entity;
        sf.longRegs[j] = newArray.size();
        return;
    }
    
    private static WorkerExecutionContext execAwait(WorkerExecutionContext ctx, int[] operands) {
        int futureReg = operands[0];
        int retValReg = operands[1];
        BFuture future = (BFuture) ctx.workerLocal.refRegs[futureReg];
        WorkerResponseContext respCtx = future.value();
        if (retValReg != -1) {
            return respCtx.joinTargetContextInfo(ctx, new int[] { retValReg });
        } else {
            return respCtx.joinTargetContextInfo(ctx, new int[0]);
        }
    }

    /**
     * This is used to propagate the results of {@link CPU#handleError(WorkerExecutionContext)} to the
     * main CPU instruction loop.
     */
    public static class HandleErrorException extends BallerinaException {

        private static final long serialVersionUID = 1L;

        public WorkerExecutionContext ctx;

        public HandleErrorException(WorkerExecutionContext ctx) {
            this.ctx = ctx;
        }

    }

}<|MERGE_RESOLUTION|>--- conflicted
+++ resolved
@@ -2660,16 +2660,11 @@
         StructInfo structInfo = structVal.getType().structInfo;
         AttachedFunctionInfo attachedFuncInfo = structInfo.funcInfoEntries.get(virtualFuncInfo.getName());
         FunctionInfo concreteFuncInfo = attachedFuncInfo.functionInfo;
-<<<<<<< HEAD
 
         //TODO: find a way to only trace connectors
         // BLangVMUtils.initClientConnectorTrace(ctx, concreteFuncInfo.attachedToType.toString(),
         //          concreteFuncInfo.getName());
-
-        return BLangFunctions.invokeCallable(concreteFuncInfo, ctx, argRegs, retRegs, false, async);
-=======
         return BLangFunctions.invokeCallable(concreteFuncInfo, ctx, argRegs, retRegs, false, flags);
->>>>>>> c18fc647
     }
 
     private static WorkerExecutionContext invokeAction(WorkerExecutionContext ctx, String actionName, int[] argRegs,
@@ -2685,14 +2680,10 @@
         ActionInfo actionInfo = ctx.programFile.getPackageInfo(actualCon.getPackagePath())
                 .getConnectorInfo(actualCon.getName()).getActionInfo(actionName);
 
-<<<<<<< HEAD
         //TODO: find a way to only trace connectors
         // BLangVMUtils.initClientConnectorTrace(ctx, actualCon, actionName);
 
-        return BLangFunctions.invokeCallable(actionInfo, ctx, argRegs, retRegs, false, async);
-=======
         return BLangFunctions.invokeCallable(actionInfo, ctx, argRegs, retRegs, false, flags);
->>>>>>> c18fc647
     }
 
     @SuppressWarnings("rawtypes")
