/*
 *  Copyright (c) 2018, WSO2 Inc. (http://www.wso2.org) All Rights Reserved.
 *
 *  WSO2 Inc. licenses this file to you under the Apache License,
 *  Version 2.0 (the "License"); you may not use this file except
 *  in compliance with the License.
 *  You may obtain a copy of the License at
 *
 *    http://www.apache.org/licenses/LICENSE-2.0
 *
 *  Unless required by applicable law or agreed to in writing,
 *  software distributed under the License is distributed on an
 *  "AS IS" BASIS, WITHOUT WARRANTIES OR CONDITIONS OF ANY
 *  KIND, either express or implied.  See the License for the
 *  specific language governing permissions and limitations
 *  under the License.
 */
package org.ballerinalang.bre.bvm;

import org.apache.commons.lang3.StringEscapeUtils;
import org.ballerinalang.channels.ChannelManager;
import org.ballerinalang.channels.ChannelRegistry;
import org.ballerinalang.model.types.BArrayType;
import org.ballerinalang.model.types.BAttachedFunction;
import org.ballerinalang.model.types.BField;
import org.ballerinalang.model.types.BFiniteType;
import org.ballerinalang.model.types.BFunctionType;
import org.ballerinalang.model.types.BJSONType;
import org.ballerinalang.model.types.BMapType;
import org.ballerinalang.model.types.BRecordType;
import org.ballerinalang.model.types.BStreamType;
import org.ballerinalang.model.types.BStructureType;
import org.ballerinalang.model.types.BTupleType;
import org.ballerinalang.model.types.BType;
import org.ballerinalang.model.types.BTypes;
import org.ballerinalang.model.types.BUnionType;
import org.ballerinalang.model.types.TypeConstants;
import org.ballerinalang.model.types.TypeTags;
import org.ballerinalang.model.util.Flags;
import org.ballerinalang.model.util.JSONUtils;
import org.ballerinalang.model.util.ListUtils;
import org.ballerinalang.model.util.StringUtils;
import org.ballerinalang.model.util.XMLUtils;
import org.ballerinalang.model.values.BBoolean;
import org.ballerinalang.model.values.BBooleanArray;
import org.ballerinalang.model.values.BByte;
import org.ballerinalang.model.values.BByteArray;
import org.ballerinalang.model.values.BClosure;
import org.ballerinalang.model.values.BCollection;
import org.ballerinalang.model.values.BFloat;
import org.ballerinalang.model.values.BFloatArray;
import org.ballerinalang.model.values.BFunctionPointer;
import org.ballerinalang.model.values.BFuture;
import org.ballerinalang.model.values.BIntArray;
import org.ballerinalang.model.values.BIntRange;
import org.ballerinalang.model.values.BInteger;
import org.ballerinalang.model.values.BIterator;
import org.ballerinalang.model.values.BMap;
import org.ballerinalang.model.values.BNewArray;
import org.ballerinalang.model.values.BRefType;
import org.ballerinalang.model.values.BRefValueArray;
import org.ballerinalang.model.values.BStream;
import org.ballerinalang.model.values.BString;
import org.ballerinalang.model.values.BStringArray;
import org.ballerinalang.model.values.BTable;
import org.ballerinalang.model.values.BTypeDescValue;
import org.ballerinalang.model.values.BValue;
import org.ballerinalang.model.values.BValueType;
import org.ballerinalang.model.values.BXML;
import org.ballerinalang.model.values.BXMLAttributes;
import org.ballerinalang.model.values.BXMLQName;
import org.ballerinalang.model.values.BXMLSequence;
import org.ballerinalang.runtime.Constants;
import org.ballerinalang.util.TransactionStatus;
import org.ballerinalang.util.codegen.AttachedFunctionInfo;
import org.ballerinalang.util.codegen.ErrorTableEntry;
import org.ballerinalang.util.codegen.ForkjoinInfo;
import org.ballerinalang.util.codegen.FunctionInfo;
import org.ballerinalang.util.codegen.Instruction;
import org.ballerinalang.util.codegen.Instruction.InstructionCALL;
import org.ballerinalang.util.codegen.Instruction.InstructionCHNReceive;
import org.ballerinalang.util.codegen.Instruction.InstructionCHNSend;
import org.ballerinalang.util.codegen.Instruction.InstructionFORKJOIN;
import org.ballerinalang.util.codegen.Instruction.InstructionIteratorNext;
import org.ballerinalang.util.codegen.Instruction.InstructionLock;
import org.ballerinalang.util.codegen.Instruction.InstructionVCALL;
import org.ballerinalang.util.codegen.Instruction.InstructionWRKSendReceive;
import org.ballerinalang.util.codegen.InstructionCodes;
import org.ballerinalang.util.codegen.LineNumberInfo;
import org.ballerinalang.util.codegen.ObjectTypeInfo;
import org.ballerinalang.util.codegen.StructFieldInfo;
import org.ballerinalang.util.codegen.StructureTypeInfo;
import org.ballerinalang.util.codegen.TypeDefInfo;
import org.ballerinalang.util.codegen.WorkerDataChannelInfo;
import org.ballerinalang.util.codegen.attributes.AttributeInfo;
import org.ballerinalang.util.codegen.attributes.AttributeInfoPool;
import org.ballerinalang.util.codegen.attributes.DefaultValueAttributeInfo;
import org.ballerinalang.util.codegen.cpentries.BlobCPEntry;
import org.ballerinalang.util.codegen.cpentries.ByteCPEntry;
import org.ballerinalang.util.codegen.cpentries.FloatCPEntry;
import org.ballerinalang.util.codegen.cpentries.FunctionCallCPEntry;
import org.ballerinalang.util.codegen.cpentries.FunctionRefCPEntry;
import org.ballerinalang.util.codegen.cpentries.IntegerCPEntry;
import org.ballerinalang.util.codegen.cpentries.StringCPEntry;
import org.ballerinalang.util.codegen.cpentries.StructureRefCPEntry;
import org.ballerinalang.util.codegen.cpentries.TypeRefCPEntry;
import org.ballerinalang.util.debugger.DebugContext;
import org.ballerinalang.util.debugger.Debugger;
import org.ballerinalang.util.exceptions.BLangExceptionHelper;
import org.ballerinalang.util.exceptions.BallerinaException;
import org.ballerinalang.util.exceptions.RuntimeErrors;
import org.ballerinalang.util.program.BLangFunctions;
import org.ballerinalang.util.program.BLangVMUtils;
import org.ballerinalang.util.program.CompensationTable;
import org.ballerinalang.util.transactions.LocalTransactionInfo;
import org.ballerinalang.util.transactions.TransactionConstants;
import org.ballerinalang.util.transactions.TransactionResourceManager;
import org.ballerinalang.util.transactions.TransactionUtils;
import org.wso2.ballerinalang.compiler.util.BArrayState;

import java.io.PrintStream;
import java.util.ArrayList;
import java.util.Arrays;
import java.util.Iterator;
import java.util.List;
import java.util.Map;
import java.util.Optional;
import java.util.UUID;
import java.util.stream.Collectors;
import java.util.stream.LongStream;

import static org.ballerinalang.util.BLangConstants.BBYTE_MAX_VALUE;
import static org.ballerinalang.util.BLangConstants.BBYTE_MIN_VALUE;
import static org.ballerinalang.util.BLangConstants.STRING_NULL_VALUE;

/**
 * This class executes Ballerina instruction codes by acting as a CPU.
 *
 * @since 0.965.0
 */
@SuppressWarnings({"rawtypes", "unchecked"})
public class CPU {

    public static void traceCode(Instruction[] code) {
        PrintStream printStream = System.out;
        for (int i = 0; i < code.length; i++) {
            printStream.println(i + ": " + code[i].toString());
        }
    }

    private static WorkerExecutionContext handleHalt(WorkerExecutionContext ctx) {
        BLangScheduler.workerDone(ctx);
        return ctx.respCtx.signal(new WorkerSignal(ctx, SignalType.HALT, ctx.workerResult));
    }

    public static void exec(WorkerExecutionContext ctx) {
        while (ctx != null && !ctx.isRootContext()) {
            try {
                tryExec(ctx);
                break;
            } catch (HandleErrorException e) {
                ctx = e.ctx;
            }
        }
    }

    private static void tryExec(WorkerExecutionContext ctx) {
        BLangScheduler.workerRunning(ctx);

        int i, j, k, l;
        int cpIndex;
        FunctionCallCPEntry funcCallCPEntry;
        FunctionRefCPEntry funcRefCPEntry;
        TypeRefCPEntry typeRefCPEntry;
        FunctionInfo functionInfo;
        InstructionCALL callIns;

        boolean debugEnabled = ctx.programFile.getDebugger().isDebugEnabled();

        WorkerData currentSF, callersSF;
        int callersRetRegIndex;

        while (ctx.ip >= 0) {
            try {
                if (ctx.stop) {
                    BLangScheduler.workerDone(ctx);
                    return;
                }
                if (debugEnabled && debug(ctx)) {
                    return;
                }
    
                Instruction instruction = ctx.code[ctx.ip];
                int opcode = instruction.getOpcode();
                int[] operands = instruction.getOperands();
                ctx.ip++;
                WorkerData sf = ctx.workerLocal;
                switch (opcode) {
                    case InstructionCodes.ICONST:
                        cpIndex = operands[0];
                        i = operands[1];
                        sf.longRegs[i] = ((IntegerCPEntry) ctx.constPool[cpIndex]).getValue();
                        break;
                    case InstructionCodes.FCONST:
                        cpIndex = operands[0];
                        i = operands[1];
                        sf.doubleRegs[i] = ((FloatCPEntry) ctx.constPool[cpIndex]).getValue();
                        break;
                    case InstructionCodes.SCONST:
                        cpIndex = operands[0];
                        i = operands[1];
                        sf.stringRegs[i] = ((StringCPEntry) ctx.constPool[cpIndex]).getValue();
                        break;
                    case InstructionCodes.ICONST_0:
                        i = operands[0];
                        sf.longRegs[i] = 0;
                        break;
                    case InstructionCodes.ICONST_1:
                        i = operands[0];
                        sf.longRegs[i] = 1;
                        break;
                    case InstructionCodes.ICONST_2:
                        i = operands[0];
                        sf.longRegs[i] = 2;
                        break;
                    case InstructionCodes.ICONST_3:
                        i = operands[0];
                        sf.longRegs[i] = 3;
                        break;
                    case InstructionCodes.ICONST_4:
                        i = operands[0];
                        sf.longRegs[i] = 4;
                        break;
                    case InstructionCodes.ICONST_5:
                        i = operands[0];
                        sf.longRegs[i] = 5;
                        break;
                    case InstructionCodes.FCONST_0:
                        i = operands[0];
                        sf.doubleRegs[i] = 0;
                        break;
                    case InstructionCodes.FCONST_1:
                        i = operands[0];
                        sf.doubleRegs[i] = 1;
                        break;
                    case InstructionCodes.FCONST_2:
                        i = operands[0];
                        sf.doubleRegs[i] = 2;
                        break;
                    case InstructionCodes.FCONST_3:
                        i = operands[0];
                        sf.doubleRegs[i] = 3;
                        break;
                    case InstructionCodes.FCONST_4:
                        i = operands[0];
                        sf.doubleRegs[i] = 4;
                        break;
                    case InstructionCodes.FCONST_5:
                        i = operands[0];
                        sf.doubleRegs[i] = 5;
                        break;
                    case InstructionCodes.BCONST_0:
                        i = operands[0];
                        sf.intRegs[i] = 0;
                        break;
                    case InstructionCodes.BCONST_1:
                        i = operands[0];
                        sf.intRegs[i] = 1;
                        break;
                    case InstructionCodes.RCONST_NULL:
                        i = operands[0];
                        sf.refRegs[i] = null;
                        break;
                    case InstructionCodes.BICONST:
                        cpIndex = operands[0];
                        i = operands[1];
                        sf.intRegs[i] = ((ByteCPEntry) ctx.constPool[cpIndex]).getValue();
                        break;
                    case InstructionCodes.BACONST:
                        cpIndex = operands[0];
                        i = operands[1];
                        sf.refRegs[i] = new BByteArray(((BlobCPEntry) ctx.constPool[cpIndex]).getValue());
                        break;
    
                    case InstructionCodes.IMOVE:
                    case InstructionCodes.FMOVE:
                    case InstructionCodes.SMOVE:
                    case InstructionCodes.BMOVE:
                    case InstructionCodes.RMOVE:
                    case InstructionCodes.IALOAD:
                    case InstructionCodes.BIALOAD:
                    case InstructionCodes.FALOAD:
                    case InstructionCodes.SALOAD:
                    case InstructionCodes.BALOAD:
                    case InstructionCodes.RALOAD:
                    case InstructionCodes.JSONALOAD:
                    case InstructionCodes.IGLOAD:
                    case InstructionCodes.FGLOAD:
                    case InstructionCodes.SGLOAD:
                    case InstructionCodes.BGLOAD:
                    case InstructionCodes.RGLOAD:
                    case InstructionCodes.MAPLOAD:
                    case InstructionCodes.JSONLOAD:
                        execLoadOpcodes(ctx, sf, opcode, operands);
                        break;
    
                    case InstructionCodes.IASTORE:
                    case InstructionCodes.BIASTORE:
                    case InstructionCodes.FASTORE:
                    case InstructionCodes.SASTORE:
                    case InstructionCodes.BASTORE:
                    case InstructionCodes.RASTORE:
                    case InstructionCodes.JSONASTORE:
                    case InstructionCodes.IGSTORE:
                    case InstructionCodes.FGSTORE:
                    case InstructionCodes.SGSTORE:
                    case InstructionCodes.BGSTORE:
                    case InstructionCodes.RGSTORE:
                    case InstructionCodes.MAPSTORE:
                    case InstructionCodes.JSONSTORE:
                        execStoreOpcodes(ctx, sf, opcode, operands);
                        break;
    
                    case InstructionCodes.IADD:
                    case InstructionCodes.FADD:
                    case InstructionCodes.SADD:
                    case InstructionCodes.XMLADD:
                    case InstructionCodes.ISUB:
                    case InstructionCodes.FSUB:
                    case InstructionCodes.IMUL:
                    case InstructionCodes.FMUL:
                    case InstructionCodes.IDIV:
                    case InstructionCodes.FDIV:
                    case InstructionCodes.IMOD:
                    case InstructionCodes.FMOD:
                    case InstructionCodes.INEG:
                    case InstructionCodes.FNEG:
                    case InstructionCodes.BNOT:
                    case InstructionCodes.IEQ:
                    case InstructionCodes.FEQ:
                    case InstructionCodes.SEQ:
                    case InstructionCodes.BEQ:
                    case InstructionCodes.REQ:
                    case InstructionCodes.TEQ:
                    case InstructionCodes.INE:
                    case InstructionCodes.FNE:
                    case InstructionCodes.SNE:
                    case InstructionCodes.BNE:
                    case InstructionCodes.RNE:
                    case InstructionCodes.TNE:
                    case InstructionCodes.IAND:
                    case InstructionCodes.BIAND:
                    case InstructionCodes.IOR:
                    case InstructionCodes.BIOR:
                    case InstructionCodes.IXOR:
                    case InstructionCodes.BIXOR:
                    case InstructionCodes.BILSHIFT:
                    case InstructionCodes.BIRSHIFT:
                    case InstructionCodes.IRSHIFT:
                    case InstructionCodes.ILSHIFT:
                    case InstructionCodes.IURSHIFT:
                        execBinaryOpCodes(ctx, sf, opcode, operands);
                        break;
    
                    case InstructionCodes.LENGTHOF:
                        calculateLength(ctx, operands, sf);
                        break;
                    case InstructionCodes.TYPELOAD:
                        cpIndex = operands[0];
                        j = operands[1];
                        TypeRefCPEntry typeEntry = (TypeRefCPEntry) ctx.constPool[cpIndex];
                        sf.refRegs[j] = new BTypeDescValue(typeEntry.getType());
                        break;
                    case InstructionCodes.HALT:
                        ctx = handleHalt(ctx);
                        if (ctx == null) {
                            return;
                        }
                        break;
                    case InstructionCodes.IGT:
                    case InstructionCodes.FGT:
                    case InstructionCodes.IGE:
                    case InstructionCodes.FGE:
                    case InstructionCodes.ILT:
                    case InstructionCodes.FLT:
                    case InstructionCodes.ILE:
                    case InstructionCodes.FLE:
                    case InstructionCodes.REQ_NULL:
                    case InstructionCodes.RNE_NULL:
                    case InstructionCodes.BR_TRUE:
                    case InstructionCodes.BR_FALSE:
                    case InstructionCodes.GOTO:
                    case InstructionCodes.SEQ_NULL:
                    case InstructionCodes.SNE_NULL:
                        execCmpAndBranchOpcodes(ctx, sf, opcode, operands);
                        break;
                    case InstructionCodes.INT_RANGE:
                        execIntegerRangeOpcodes(sf, operands);
                        break;
                    case InstructionCodes.TR_RETRY:
                        i = operands[0];
                        j = operands[1];
                        k = operands[2];
                        retryTransaction(ctx, i, j, k);
                        break;
                    case InstructionCodes.CALL:
                        callIns = (InstructionCALL) instruction;
                        ctx = BLangFunctions.invokeCallable(callIns.functionInfo, ctx, callIns.argRegs,
                                callIns.retRegs, false, callIns.flags);
                        if (ctx == null) {
                            return;
                        }
                        break;
                    case InstructionCodes.VCALL:
                        InstructionVCALL vcallIns = (InstructionVCALL) instruction;
                        ctx = invokeVirtualFunction(ctx, vcallIns.receiverRegIndex, vcallIns.functionInfo,
                                vcallIns.argRegs, vcallIns.retRegs, vcallIns.flags);
                        if (ctx == null) {
                            return;
                        }
                        break;
                    case InstructionCodes.TR_BEGIN:
                        i = operands[0];
                        j = operands[1];
                        k = operands[2];
                        l = operands[3];
                        beginTransaction(ctx, i, j, k, l);
                        break;
                    case InstructionCodes.TR_END:
                        i = operands[0];
                        j = operands[1];
                        endTransaction(ctx, i, j);
                        break;
                    case InstructionCodes.WRKSEND:
                        InstructionWRKSendReceive wrkSendIns = (InstructionWRKSendReceive) instruction;
                        handleWorkerSend(ctx, wrkSendIns.dataChannelInfo, wrkSendIns.type, wrkSendIns.reg);
                        break;
                    case InstructionCodes.WRKRECEIVE:
                        InstructionWRKSendReceive wrkReceiveIns = (InstructionWRKSendReceive) instruction;
                        if (!handleWorkerReceive(ctx, wrkReceiveIns.dataChannelInfo, wrkReceiveIns.type,
                                wrkReceiveIns.reg)) {
                            return;
                        }
                        break;
                    case InstructionCodes.CHNRECEIVE:
                        InstructionCHNReceive chnReceiveIns = (InstructionCHNReceive) instruction;
                        if (!handleCHNReceive(ctx, chnReceiveIns.channelName, chnReceiveIns.receiverType,
                                chnReceiveIns.receiverReg, chnReceiveIns.keyType, chnReceiveIns.keyReg)) {
                            return;
                        }
                        break;
                    case InstructionCodes.CHNSEND:
                        InstructionCHNSend chnSendIns = (InstructionCHNSend) instruction;
                        handleCHNSend(ctx, chnSendIns.channelName, chnSendIns.dataType,
                                chnSendIns.dataReg, chnSendIns.keyType, chnSendIns.keyReg);
                        break;
                    case InstructionCodes.FORKJOIN:
                        InstructionFORKJOIN forkJoinIns = (InstructionFORKJOIN) instruction;
                        ctx = invokeForkJoin(ctx, forkJoinIns);
                        if (ctx == null) {
                            return;
                        }
                        break;
                    case InstructionCodes.THROW:
                        i = operands[0];
                        if (i >= 0) {
                            BMap<String, BValue> error = (BMap) sf.refRegs[i];
                            if (error == null) {
                                handleNullRefError(ctx);
                                break;
                            }
    
                            BLangVMErrors.attachStackFrame(error, ctx);
                            ctx.setError(error);
                        }
                        handleError(ctx);
                        break;
                    case InstructionCodes.ERRSTORE:
                        i = operands[0];
                        sf.refRegs[i] = ctx.getError();
                        // clear error
                        ctx.setError(null);
                        break;
                    case InstructionCodes.FPCALL:
                        i = operands[0];
                        if (sf.refRegs[i] == null) {
                            handleNullRefError(ctx);
                            break;
                        }
                        cpIndex = operands[1];
                        funcCallCPEntry = (FunctionCallCPEntry) ctx.constPool[cpIndex];
                        functionInfo = ((BFunctionPointer) sf.refRegs[i]).value();
                        ctx = invokeCallable(ctx, (BFunctionPointer) sf.refRegs[i], funcCallCPEntry, functionInfo, sf);
                        if (ctx == null) {
                            return;
                        }
                        break;
                    case InstructionCodes.FPLOAD:
                        i = operands[0];
                        j = operands[1];
                        k = operands[2];
                        funcRefCPEntry = (FunctionRefCPEntry) ctx.constPool[i];
                        typeEntry = (TypeRefCPEntry) ctx.constPool[k];
                        BFunctionPointer functionPointer = new BFunctionPointer(funcRefCPEntry.getFunctionInfo(),
                                typeEntry.getType());
                        sf.refRegs[j] = functionPointer;
                        findAndAddAdditionalVarRegIndexes(ctx, operands, functionPointer);
                        break;
                    case InstructionCodes.VFPLOAD:
                        i = operands[0];
                        j = operands[1];
                        k = operands[2];
                        int m = operands[5];
                        funcRefCPEntry = (FunctionRefCPEntry) ctx.constPool[i];
                        typeEntry = (TypeRefCPEntry) ctx.constPool[k];

                        BMap<String, BValue> structVal = (BMap<String, BValue>) ctx.workerLocal.refRegs[m];
                        if (structVal == null) {
                            handleNullRefError(ctx);
                            break;
                        }

                        StructureTypeInfo structInfo = (ObjectTypeInfo) ((BStructureType)
                                structVal.getType()).getTypeInfo();
                        AttachedFunctionInfo attachedFuncInfo = structInfo.funcInfoEntries
                                .get(funcRefCPEntry.getFunctionInfo().getName());
                        FunctionInfo concreteFuncInfo = attachedFuncInfo.functionInfo;

                        BFunctionPointer fPointer = new BFunctionPointer(concreteFuncInfo, typeEntry.getType());
                        sf.refRegs[j] = fPointer;
                        findAndAddAdditionalVarRegIndexes(ctx, operands, fPointer);
                        break;
    
                    case InstructionCodes.I2ANY:
                    case InstructionCodes.BI2ANY:
                    case InstructionCodes.F2ANY:
                    case InstructionCodes.S2ANY:
                    case InstructionCodes.B2ANY:
                    case InstructionCodes.ANY2I:
                    case InstructionCodes.ANY2BI:
                    case InstructionCodes.ANY2F:
                    case InstructionCodes.ANY2S:
                    case InstructionCodes.ANY2B:
                    case InstructionCodes.ARRAY2JSON:
                    case InstructionCodes.JSON2ARRAY:
                    case InstructionCodes.ANY2JSON:
                    case InstructionCodes.ANY2XML:
                    case InstructionCodes.ANY2MAP:
                    case InstructionCodes.ANY2TYPE:
                    case InstructionCodes.ANY2E:
                    case InstructionCodes.ANY2T:
                    case InstructionCodes.ANY2C:
                    case InstructionCodes.ANY2DT:
                    case InstructionCodes.CHECKCAST:
                    case InstructionCodes.IS_ASSIGNABLE:
                    case InstructionCodes.O2JSON:
                        execTypeCastOpcodes(ctx, sf, opcode, operands);
                        break;
    
                    case InstructionCodes.I2F:
                    case InstructionCodes.I2S:
                    case InstructionCodes.I2B:
                    case InstructionCodes.I2BI:
                    case InstructionCodes.BI2I:
                    case InstructionCodes.F2I:
                    case InstructionCodes.F2S:
                    case InstructionCodes.F2B:
                    case InstructionCodes.S2I:
                    case InstructionCodes.S2F:
                    case InstructionCodes.S2B:
                    case InstructionCodes.B2I:
                    case InstructionCodes.B2F:
                    case InstructionCodes.B2S:
                    case InstructionCodes.DT2XML:
                    case InstructionCodes.DT2JSON:
                    case InstructionCodes.T2MAP:
                    case InstructionCodes.T2JSON:
                    case InstructionCodes.MAP2JSON:
                    case InstructionCodes.JSON2MAP:
                    case InstructionCodes.MAP2T:
                    case InstructionCodes.JSON2T:
                    case InstructionCodes.XMLATTRS2MAP:
                    case InstructionCodes.XML2S:
                    case InstructionCodes.ANY2SCONV:
                        execTypeConversionOpcodes(ctx, sf, opcode, operands);
                        break;
    
                    case InstructionCodes.INEWARRAY:
                        i = operands[0];
                        j = operands[2];
                        sf.refRegs[i] = new BIntArray((int) sf.longRegs[j]);
                        break;
                    case InstructionCodes.BINEWARRAY:
                        i = operands[0];
                        j = operands[2];
                        sf.refRegs[i] = new BByteArray((int) sf.longRegs[j]);
                        break;
                    case InstructionCodes.FNEWARRAY:
                        i = operands[0];
                        j = operands[2];
                        sf.refRegs[i] = new BFloatArray((int) sf.longRegs[j]);
                        break;
                    case InstructionCodes.SNEWARRAY:
                        i = operands[0];
                        j = operands[2];
                        sf.refRegs[i] = new BStringArray((int) sf.longRegs[j]);
                        break;
                    case InstructionCodes.BNEWARRAY:
                        i = operands[0];
                        j = operands[2];
                        sf.refRegs[i] = new BBooleanArray((int) sf.longRegs[j]);
                        break;
                    case InstructionCodes.RNEWARRAY:
                        i = operands[0];
                        cpIndex = operands[1];
                        typeRefCPEntry = (TypeRefCPEntry) ctx.constPool[cpIndex];
                        sf.refRegs[i] = new BRefValueArray(typeRefCPEntry.getType());
                        break;
                    case InstructionCodes.NEWSTRUCT:
                        createNewStruct(ctx, operands, sf);
                        break;
                    case InstructionCodes.NEWMAP:
                        i = operands[0];
                        cpIndex = operands[1];
                        typeRefCPEntry = (TypeRefCPEntry) ctx.constPool[cpIndex];
                        sf.refRegs[i] = new BMap<String, BRefType>(typeRefCPEntry.getType());
                        break;
                    case InstructionCodes.NEWTABLE:
                        i = operands[0];
                        cpIndex = operands[1];
                        j = operands[2];
                        k = operands[3];
                        l = operands[4];
                        typeRefCPEntry = (TypeRefCPEntry) ctx.constPool[cpIndex];
                        BStringArray indexColumns = (BStringArray) sf.refRegs[j];
                        BStringArray keyColumns = (BStringArray) sf.refRegs[k];
                        BRefValueArray dataRows = (BRefValueArray) sf.refRegs[l];
                        sf.refRegs[i] = new BTable(typeRefCPEntry.getType(), indexColumns, keyColumns, dataRows);
                        break;
                    case InstructionCodes.NEWSTREAM:
                        i = operands[0];
                        cpIndex = operands[1];
                        typeRefCPEntry = (TypeRefCPEntry) ctx.constPool[cpIndex];
                        StringCPEntry name = (StringCPEntry) ctx.constPool[operands[2]];
                        BStream stream = new BStream(typeRefCPEntry.getType(), name.getValue());
                        sf.refRegs[i] = stream;
                        break;
                    case InstructionCodes.NEW_INT_RANGE:
                        createNewIntRange(operands, sf);
                        break;
                    case InstructionCodes.IRET:
                        i = operands[0];
                        j = operands[1];
                        currentSF = ctx.workerLocal;
                        callersSF = ctx.workerResult;
                        callersRetRegIndex = ctx.retRegIndexes[i];
                        callersSF.longRegs[callersRetRegIndex] = currentSF.longRegs[j];
                        break;
                    case InstructionCodes.FRET:
                        i = operands[0];
                        j = operands[1];
                        currentSF = ctx.workerLocal;
                        callersSF = ctx.workerResult;
                        callersRetRegIndex = ctx.retRegIndexes[i];
                        callersSF.doubleRegs[callersRetRegIndex] = currentSF.doubleRegs[j];
                        break;
                    case InstructionCodes.SRET:
                        i = operands[0];
                        j = operands[1];
                        currentSF = ctx.workerLocal;
                        callersSF = ctx.workerResult;
                        callersRetRegIndex = ctx.retRegIndexes[i];
                        callersSF.stringRegs[callersRetRegIndex] = currentSF.stringRegs[j];
                        break;
                    case InstructionCodes.BRET:
                        i = operands[0];
                        j = operands[1];
                        currentSF = ctx.workerLocal;
                        callersSF = ctx.workerResult;
                        callersRetRegIndex = ctx.retRegIndexes[i];
                        callersSF.intRegs[callersRetRegIndex] = currentSF.intRegs[j];
                        break;
                    case InstructionCodes.RRET:
                        i = operands[0];
                        j = operands[1];
                        currentSF = ctx.workerLocal;
                        callersSF = ctx.workerResult;
                        callersRetRegIndex = ctx.retRegIndexes[i];
                        callersSF.refRegs[callersRetRegIndex] = currentSF.refRegs[j];
                        break;
                    case InstructionCodes.RET:
                        ctx = handleReturn(ctx);
                        if (ctx == null) {
                            return;
                        }
                        break;
                    case InstructionCodes.XMLATTRSTORE:
                    case InstructionCodes.XMLATTRLOAD:
                    case InstructionCodes.XML2XMLATTRS:
                    case InstructionCodes.S2QNAME:
                    case InstructionCodes.NEWQNAME:
                    case InstructionCodes.NEWXMLELEMENT:
                    case InstructionCodes.NEWXMLCOMMENT:
                    case InstructionCodes.NEWXMLTEXT:
                    case InstructionCodes.NEWXMLPI:
                    case InstructionCodes.XMLSEQSTORE:
                    case InstructionCodes.XMLSEQLOAD:
                    case InstructionCodes.XMLLOAD:
                    case InstructionCodes.XMLLOADALL:
                    case InstructionCodes.NEWXMLSEQ:
                        execXMLOpcodes(ctx, sf, opcode, operands);
                        break;
                    case InstructionCodes.ITR_NEW:
                    case InstructionCodes.ITR_NEXT:
                    case InstructionCodes.ITR_HAS_NEXT:
                        execIteratorOperation(ctx, sf, instruction);
                        break;
                    case InstructionCodes.LOCK:
                        InstructionLock instructionLock = (InstructionLock) instruction;
                        if (!handleVariableLock(ctx, instructionLock.types,
                                instructionLock.pkgRefs, instructionLock.varRegs)) {
                            return;
                        }
                        break;
                    case InstructionCodes.UNLOCK:
                        InstructionLock instructionUnLock = (InstructionLock) instruction;
                        handleVariableUnlock(ctx, instructionUnLock.types,
                                instructionUnLock.pkgRefs, instructionUnLock.varRegs);
                        break;
                    case InstructionCodes.AWAIT:
                        ctx = execAwait(ctx, operands);
                        if (ctx == null) {
                            return;
                        }
                        break;
                    case InstructionCodes.SCOPE_END:
                        Instruction.InstructionScopeEnd scopeEnd = (Instruction.InstructionScopeEnd) instruction;
                        i = operands[0];
                        k = operands[2];
                        funcRefCPEntry = (FunctionRefCPEntry) ctx.constPool[i];
                        typeEntry = (TypeRefCPEntry) ctx.constPool[k];
                        BFunctionPointer fp = new BFunctionPointer(funcRefCPEntry.getFunctionInfo(),
                                typeEntry.getType());
                        findAndAddAdditionalVarRegIndexes(ctx, operands, fp);
                        addToCompensationTable(scopeEnd, ctx, fp);
                        break;
                    case InstructionCodes.COMPENSATE:
                        Instruction.InstructionCompensate compIn = (Instruction.InstructionCompensate) instruction;
                        CompensationTable table = (CompensationTable) ctx.globalProps.get(Constants.COMPENSATION_TABLE);
                        int index = --table.index;
                        if (index >= 0 && (table.compensations.get(index).scope.equals(compIn
                                .scopeName) || compIn.childScopes.contains(table.compensations.get(index).scope))) {
                            CompensationTable.CompensationEntry entry = table.compensations.get(index);
                            ctx = invokeCompensate(ctx, entry.fPointer, entry.functionInfo, sf);
                        }
                        if (ctx == null) {
                            return;
                        }
                        break;
                    case InstructionCodes.LOOP_COMPENSATE:
                        i = operands[0];
                        CompensationTable compTable = (CompensationTable) ctx.globalProps
                                .get(Constants.COMPENSATION_TABLE);
                        if (compTable.index == 0) {
                            compTable.index = compTable.compensations.size();
                        } else {
                            ctx.ip = i;
                        }
                        break;
                    default:
                        throw new UnsupportedOperationException();
                }
            } catch (HandleErrorException e) {
                throw e;
            } catch (Throwable e) {
                ctx.setError(BLangVMErrors.createError(ctx, e.getMessage()));
                handleError(ctx);
            }
        }
    }

    /**
     * Handle sending a message to a channel. If there is a worker already waiting to accept this message, it is
     * resumed.
     * @param ctx Current worker context
     * @param channelName Name os the channel to get the message
     * @param dataType Type od the message
     * @param dataReg Registry location of the message
     * @param keyType Type of message key
     * @param keyReg message key registry index
     */
    private static void handleCHNSend(WorkerExecutionContext ctx, String channelName, BType dataType, int dataReg,
            BType keyType, int keyReg) {
        BRefType keyVal = null;
        if (keyType != null) {
            keyVal = extractValue(ctx.workerLocal, keyType, keyReg);
        }
        BRefType dataVal = extractValue(ctx.workerLocal, dataType, dataReg);
        ChannelRegistry.PendingContext pendingCtx = ChannelManager.channelSenderAction(channelName, keyVal, dataVal,
                keyType, dataType);
        if (pendingCtx != null) {
            //inject the value to the ctx
            copyArgValueForWorkerReceive(pendingCtx.context.workerLocal, pendingCtx.regIndex, dataType, dataVal);
            BLangScheduler.resume(pendingCtx.context);
        }
    }

    /**
     * Handles message receiving using a channel.
     * If the expected message is already available, it is assigned to the receiver reg and returns true.
     * @param ctx Current worker context
     * @param channelName Name os the channel to get the message
     * @param receiverType Type of the expected message
     * @param receiverReg Registry index of the receiving message
     * @param keyType Type of message key
     * @param keyIndex message key registry index
     * @return true if a matching value is available
     */
    private static boolean handleCHNReceive(WorkerExecutionContext ctx, String channelName, BType receiverType,
            int receiverReg, BType keyType, int keyIndex) {
        BValue keyVal = null;
        if (keyType != null) {
            keyVal = extractValue(ctx.workerLocal, keyType, keyIndex);
        }
        BValue value = ChannelManager.channelReceiverAction(channelName, keyVal, keyType, ctx, receiverReg,
                receiverType);
        if (value != null) {
            copyArgValueForWorkerReceive(ctx.workerLocal, receiverReg, receiverType, (BRefType) value);
            return true;
        }

        return false;
    }

    private static WorkerExecutionContext invokeCallable(WorkerExecutionContext ctx, BFunctionPointer fp,
                                                         FunctionCallCPEntry funcCallCPEntry,
                                                         FunctionInfo functionInfo, WorkerData sf) {
        List<BClosure> closureVars = fp.getClosureVars();
        int[] argRegs = funcCallCPEntry.getArgRegs();
        if (closureVars.isEmpty()) {
            return BLangFunctions.invokeCallable(functionInfo, ctx, argRegs, funcCallCPEntry.getRetRegs(), false);
        }

        int[] newArgRegs = new int[argRegs.length + closureVars.size()];
        System.arraycopy(argRegs, 0, newArgRegs, closureVars.size(), argRegs.length);
        int argRegIndex = 0;

        int longIndex = expandLongRegs(sf, fp);
        int doubleIndex = expandDoubleRegs(sf, fp);
        int intIndex = expandIntRegs(sf, fp);
        int stringIndex = expandStringRegs(sf, fp);
        int refIndex = expandRefRegs(sf, fp);

        for (BClosure closure : closureVars) {
            switch (closure.getType().getTag()) {
                case TypeTags.INT_TAG: {
                    sf.longRegs[longIndex] = ((BInteger) closure.value()).intValue();
                    newArgRegs[argRegIndex++] = longIndex++;
                    break;
                }
                case TypeTags.BYTE_TAG: {
                    sf.intRegs[intIndex] = ((BByte) closure.value()).byteValue();
                    newArgRegs[argRegIndex++] = intIndex++;
                    break;
                }
                case TypeTags.FLOAT_TAG: {
                    sf.doubleRegs[doubleIndex] = ((BFloat) closure.value()).floatValue();
                    newArgRegs[argRegIndex++] = doubleIndex++;
                    break;
                }
                case TypeTags.BOOLEAN_TAG: {
                    sf.intRegs[intIndex] = ((BBoolean) closure.value()).booleanValue() ? 1 : 0;
                    newArgRegs[argRegIndex++] = intIndex++;
                    break;
                }
                case TypeTags.STRING_TAG: {
                    sf.stringRegs[stringIndex] = (closure.value()).stringValue();
                    newArgRegs[argRegIndex++] = stringIndex++;
                    break;
                }
                default:
                    sf.refRegs[refIndex] = ((BRefType<?>) closure.value());
                    newArgRegs[argRegIndex++] = refIndex++;
            }
        }

        return BLangFunctions.invokeCallable(functionInfo, ctx, newArgRegs, funcCallCPEntry.getRetRegs(), false);
    }

    private static WorkerExecutionContext invokeCompensate(WorkerExecutionContext ctx, BFunctionPointer fp,
            FunctionInfo functionInfo, WorkerData sf) {
        List<BClosure> closureVars = fp.getClosureVars();
        if (closureVars.isEmpty()) {
            //compensate functions has no args apart from closure vars, no return as well
            return BLangFunctions.invokeCallable(functionInfo, ctx, new int[0], new int[0], false);
        }

        int[] newArgRegs = new int[closureVars.size()];
        int argRegIndex = 0;

        int longIndex = expandLongRegs(sf, fp);
        int doubleIndex = expandDoubleRegs(sf, fp);
        int intIndex = expandIntRegs(sf, fp);
        int stringIndex = expandStringRegs(sf, fp);
        int refIndex = expandRefRegs(sf, fp);

        for (BClosure closure : closureVars) {
            switch (closure.getType().getTag()) {
            case TypeTags.INT_TAG: {
                sf.longRegs[longIndex] = ((BInteger) closure.value()).intValue();
                newArgRegs[argRegIndex++] = longIndex++;
                break;
            }
            case TypeTags.BYTE_TAG: {
                sf.intRegs[intIndex] = ((BByte) closure.value()).byteValue();
                newArgRegs[argRegIndex++] = intIndex++;
                break;
            }
            case TypeTags.FLOAT_TAG: {
                sf.doubleRegs[doubleIndex] = ((BFloat) closure.value()).floatValue();
                newArgRegs[argRegIndex++] = doubleIndex++;
                break;
            }
            case TypeTags.BOOLEAN_TAG: {
                sf.intRegs[intIndex] = ((BBoolean) closure.value()).booleanValue() ? 1 : 0;
                newArgRegs[argRegIndex++] = intIndex++;
                break;
            }
            case TypeTags.STRING_TAG: {
                sf.stringRegs[stringIndex] = (closure.value()).stringValue();
                newArgRegs[argRegIndex++] = stringIndex++;
                break;
            }
            default:
                sf.refRegs[refIndex] = ((BRefType<?>) closure.value());
                newArgRegs[argRegIndex++] = refIndex++;
            }
        }

        return BLangFunctions.invokeCallable(functionInfo, ctx, newArgRegs, new int[0], false);
    }

    private static int expandLongRegs(WorkerData sf, BFunctionPointer fp) {
        int longIndex = 0;
        if (fp.getAdditionalIndexCount(BTypes.typeInt.getTag()) > 0) {
            if (sf.longRegs == null) {
                sf.longRegs = new long[0];
            }
            long[] newLongRegs = new long[sf.longRegs.length + fp.getAdditionalIndexCount(BTypes.typeInt.getTag())];
            System.arraycopy(sf.longRegs, 0, newLongRegs, 0, sf.longRegs.length);
            longIndex = sf.longRegs.length;
            sf.longRegs = newLongRegs;
        }
        return longIndex;
    }

    private static int expandIntRegs(WorkerData sf, BFunctionPointer fp) {
        int intIndex = 0;
        if (fp.getAdditionalIndexCount(BTypes.typeBoolean.getTag()) > 0  ||
                fp.getAdditionalIndexCount(BTypes.typeByte.getTag()) > 0) {
            if (sf.intRegs == null) {
                sf.intRegs = new int[0];
            }
            int[] newIntRegs = new int[sf.intRegs.length + fp.getAdditionalIndexCount(BTypes.typeBoolean.getTag()) +
                    fp.getAdditionalIndexCount(BTypes.typeByte.getTag())];
            System.arraycopy(sf.intRegs, 0, newIntRegs, 0, sf.intRegs.length);
            intIndex = sf.intRegs.length;
            sf.intRegs = newIntRegs;
        }
        return intIndex;
    }

    private static int expandDoubleRegs(WorkerData sf, BFunctionPointer fp) {
        int doubleIndex = 0;
        if (fp.getAdditionalIndexCount(BTypes.typeFloat.getTag()) > 0) {
            if (sf.doubleRegs == null) {
                sf.doubleRegs = new double[0];
            }
            double[] newDoubleRegs = new double[sf.doubleRegs.length +
                    fp.getAdditionalIndexCount(BTypes.typeFloat.getTag())];
            System.arraycopy(sf.doubleRegs, 0, newDoubleRegs, 0, sf.doubleRegs.length);
            doubleIndex = sf.doubleRegs.length;
            sf.doubleRegs = newDoubleRegs;
        }
        return doubleIndex;
    }

    private static int expandStringRegs(WorkerData sf, BFunctionPointer fp) {
        int stringIndex = 0;
        if (fp.getAdditionalIndexCount(BTypes.typeString.getTag()) > 0) {
            if (sf.stringRegs == null) {
                sf.stringRegs = new String[0];
            }
            String[] newStringRegs = new String[sf.stringRegs.length +
                    fp.getAdditionalIndexCount(BTypes.typeString.getTag())];
            System.arraycopy(sf.stringRegs, 0, newStringRegs, 0, sf.stringRegs.length);
            stringIndex = sf.stringRegs.length;
            sf.stringRegs = newStringRegs;
        }
        return stringIndex;
    }

    private static int expandRefRegs(WorkerData sf, BFunctionPointer fp) {
        int refIndex = 0;
        if (fp.getAdditionalIndexCount(BTypes.typeAny.getTag()) > 0) {
            if (sf.refRegs == null) {
                sf.refRegs = new BRefType[0];
            }
            BRefType<?>[] newRefRegs = new BRefType[sf.refRegs.length +
                    fp.getAdditionalIndexCount(BTypes.typeAny.getTag())];
            System.arraycopy(sf.refRegs, 0, newRefRegs, 0, sf.refRegs.length);
            refIndex = sf.refRegs.length;
            sf.refRegs = newRefRegs;
        }
        return refIndex;
    }

    private static void findAndAddAdditionalVarRegIndexes(WorkerExecutionContext ctx, int[] operands,
                                                          BFunctionPointer fp) {

        int h = operands[3];

        //if '0', then there are no additional indexes needs to be processed
        if (h == 0) {
            return;
        }

        //or else, this is a closure related scenario
        for (int i = 0; i < h; i++) {
            int operandIndex = i + 4;
            int type = operands[operandIndex];
            int index = operands[++operandIndex];
            switch (type) {
                case TypeTags.INT_TAG: {
                    fp.addClosureVar(new BClosure(new BInteger(ctx.workerLocal.longRegs[index]), BTypes.typeInt),
                            TypeTags.INT_TAG);
                    break;
                }
                case TypeTags.BYTE_TAG: {
                    fp.addClosureVar(new BClosure(new BByte((byte) ctx.workerLocal.intRegs[index]), BTypes.typeByte),
                            TypeTags.BYTE_TAG);
                    break;
                }
                case TypeTags.FLOAT_TAG: {
                    fp.addClosureVar(new BClosure(new BFloat(ctx.workerLocal.doubleRegs[index]), BTypes.typeFloat),
                            TypeTags.FLOAT_TAG);
                    break;
                }
                case TypeTags.BOOLEAN_TAG: {
                    fp.addClosureVar(new BClosure(new BBoolean(ctx.workerLocal.intRegs[index] == 1),
                                    BTypes.typeBoolean), TypeTags.BOOLEAN_TAG);
                    break;
                }
                case TypeTags.STRING_TAG: {
                    fp.addClosureVar(new BClosure(new BString(ctx.workerLocal.stringRegs[index]), BTypes.typeString),
                            TypeTags.STRING_TAG);
                    break;
                }
                default:
                    fp.addClosureVar(new BClosure(ctx.workerLocal.refRegs[index], BTypes.typeAny), TypeTags.ANY_TAG);
            }
            i++;
        }
    }

    private static void execCmpAndBranchOpcodes(WorkerExecutionContext ctx, WorkerData sf, int opcode,
                                                int[] operands) {
        int i;
        int j;
        int k;
        switch (opcode) {
            case InstructionCodes.IGT:
                i = operands[0];
                j = operands[1];
                k = operands[2];
                sf.intRegs[k] = sf.longRegs[i] > sf.longRegs[j] ? 1 : 0;
                break;
            case InstructionCodes.FGT:
                i = operands[0];
                j = operands[1];
                k = operands[2];
                sf.intRegs[k] = sf.doubleRegs[i] > sf.doubleRegs[j] ? 1 : 0;
                break;

            case InstructionCodes.IGE:
                i = operands[0];
                j = operands[1];
                k = operands[2];
                sf.intRegs[k] = sf.longRegs[i] >= sf.longRegs[j] ? 1 : 0;
                break;
            case InstructionCodes.FGE:
                i = operands[0];
                j = operands[1];
                k = operands[2];
                sf.intRegs[k] = sf.doubleRegs[i] >= sf.doubleRegs[j] ? 1 : 0;
                break;

            case InstructionCodes.ILT:
                i = operands[0];
                j = operands[1];
                k = operands[2];
                sf.intRegs[k] = sf.longRegs[i] < sf.longRegs[j] ? 1 : 0;
                break;
            case InstructionCodes.FLT:
                i = operands[0];
                j = operands[1];
                k = operands[2];
                sf.intRegs[k] = sf.doubleRegs[i] < sf.doubleRegs[j] ? 1 : 0;
                break;

            case InstructionCodes.ILE:
                i = operands[0];
                j = operands[1];
                k = operands[2];
                sf.intRegs[k] = sf.longRegs[i] <= sf.longRegs[j] ? 1 : 0;
                break;
            case InstructionCodes.FLE:
                i = operands[0];
                j = operands[1];
                k = operands[2];
                sf.intRegs[k] = sf.doubleRegs[i] <= sf.doubleRegs[j] ? 1 : 0;
                break;

            case InstructionCodes.REQ_NULL:
                i = operands[0];
                j = operands[1];
                if (sf.refRegs[i] == null) {
                    sf.intRegs[j] = 1;
                } else {
                    sf.intRegs[j] = 0;
                }
                break;
            case InstructionCodes.RNE_NULL:
                i = operands[0];
                j = operands[1];
                if (sf.refRegs[i] != null) {
                    sf.intRegs[j] = 1;
                } else {
                    sf.intRegs[j] = 0;
                }
                break;
            case InstructionCodes.SEQ_NULL:
                i = operands[0];
                j = operands[1];
                if (sf.stringRegs[i] == null) {
                    sf.intRegs[j] = 1;
                } else {
                    sf.intRegs[j] = 0;
                }
                break;
            case InstructionCodes.SNE_NULL:
                i = operands[0];
                j = operands[1];
                if (sf.stringRegs[i] != null) {
                    sf.intRegs[j] = 1;
                } else {
                    sf.intRegs[j] = 0;
                }
                break;
            case InstructionCodes.BR_TRUE:
                i = operands[0];
                j = operands[1];
                if (sf.intRegs[i] == 1) {
                    ctx.ip = j;
                }
                break;
            case InstructionCodes.BR_FALSE:
                i = operands[0];
                j = operands[1];
                if (sf.intRegs[i] == 0) {
                    ctx.ip = j;
                }
                break;
            case InstructionCodes.GOTO:
                i = operands[0];
                ctx.ip = i;
                break;
            default:
                throw new UnsupportedOperationException();
        }
    }

    private static void execIntegerRangeOpcodes(WorkerData sf, int[] operands) {
        int i = operands[0];
        int j = operands[1];
        int k = operands[2];
        sf.refRegs[k] = new BIntArray(LongStream.rangeClosed(sf.longRegs[i], sf.longRegs[j]).toArray());
    }

    private static void execLoadOpcodes(WorkerExecutionContext ctx, WorkerData sf, int opcode, int[] operands) {
        int i;
        int j;
        int k;
        int pkgIndex;
        int lvIndex; // Index of the local variable

        BIntArray bIntArray;
        BByteArray bByteArray;
        BFloatArray bFloatArray;
        BStringArray bStringArray;
        BBooleanArray bBooleanArray;
        BMap<String, BRefType> bMap;
        switch (opcode) {
            case InstructionCodes.IMOVE:
                lvIndex = operands[0];
                i = operands[1];
                sf.longRegs[i] = sf.longRegs[lvIndex];
                break;
            case InstructionCodes.FMOVE:
                lvIndex = operands[0];
                i = operands[1];
                sf.doubleRegs[i] = sf.doubleRegs[lvIndex];
                break;
            case InstructionCodes.SMOVE:
                lvIndex = operands[0];
                i = operands[1];
                sf.stringRegs[i] = sf.stringRegs[lvIndex];
                break;
            case InstructionCodes.BMOVE:
                lvIndex = operands[0];
                i = operands[1];
                sf.intRegs[i] = sf.intRegs[lvIndex];
                break;
            case InstructionCodes.RMOVE:
                lvIndex = operands[0];
                i = operands[1];
                sf.refRegs[i] = sf.refRegs[lvIndex];
                break;
            case InstructionCodes.IALOAD:
                i = operands[0];
                j = operands[1];
                k = operands[2];
                bIntArray = Optional.of((BIntArray) sf.refRegs[i]).get();
                try {
                    sf.longRegs[k] = bIntArray.get(sf.longRegs[j]);
                } catch (Exception e) {
                    ctx.setError(BLangVMErrors.createError(ctx, e.getMessage()));
                    handleError(ctx);
                }
                break;
            case InstructionCodes.BIALOAD:
                i = operands[0];
                j = operands[1];
                k = operands[2];
                bByteArray = Optional.of((BByteArray) sf.refRegs[i]).get();
                try {
                    sf.intRegs[k] = bByteArray.get(sf.longRegs[j]);
                } catch (Exception e) {
                    ctx.setError(BLangVMErrors.createError(ctx, e.getMessage()));
                    handleError(ctx);
                }
                break;
            case InstructionCodes.FALOAD:
                i = operands[0];
                j = operands[1];
                k = operands[2];
                bFloatArray = Optional.of((BFloatArray) sf.refRegs[i]).get();
                try {
                    sf.doubleRegs[k] = bFloatArray.get(sf.longRegs[j]);
                } catch (Exception e) {
                    ctx.setError(BLangVMErrors.createError(ctx, e.getMessage()));
                    handleError(ctx);
                }
                break;
            case InstructionCodes.SALOAD:
                i = operands[0];
                j = operands[1];
                k = operands[2];
                bStringArray = Optional.of((BStringArray) sf.refRegs[i]).get();
                try {
                    sf.stringRegs[k] = bStringArray.get(sf.longRegs[j]);
                } catch (Exception e) {
                    ctx.setError(BLangVMErrors.createError(ctx, e.getMessage()));
                    handleError(ctx);
                }
                break;
            case InstructionCodes.BALOAD:
                i = operands[0];
                j = operands[1];
                k = operands[2];
                bBooleanArray = Optional.of((BBooleanArray) sf.refRegs[i]).get();
                try {
                    sf.intRegs[k] = bBooleanArray.get(sf.longRegs[j]);
                } catch (Exception e) {
                    ctx.setError(BLangVMErrors.createError(ctx, e.getMessage()));
                    handleError(ctx);
                }
                break;
            case InstructionCodes.RALOAD:
                i = operands[0];
                j = operands[1];
                k = operands[2];
                BNewArray bNewArray = Optional.of((BNewArray) sf.refRegs[i]).get();
                try {
                    sf.refRegs[k] = ListUtils.execListGetOperation(bNewArray, sf.longRegs[j]);
                } catch (Exception e) {
                    ctx.setError(BLangVMErrors.createError(ctx, e.getMessage()));
                    handleError(ctx);
                }
                break;
            case InstructionCodes.JSONALOAD:
                i = operands[0];
                j = operands[1];
                k = operands[2];

                try {
                    sf.refRegs[k] = JSONUtils.getArrayElement(sf.refRegs[i], sf.longRegs[j]);
                } catch (Exception e) {
                    ctx.setError(BLangVMErrors.createError(ctx, e.getMessage()));
                    handleError(ctx);
                }
                break;
            case InstructionCodes.IGLOAD:
                // package index
                pkgIndex = operands[0];
                // package level variable index
                i = operands[1];
                // Stack registry index
                j = operands[2];
                sf.longRegs[j] = ctx.programFile.globalMemArea.getIntField(pkgIndex, i);
                break;
            case InstructionCodes.FGLOAD:
                pkgIndex = operands[0];
                i = operands[1];
                j = operands[2];
                sf.doubleRegs[j] = ctx.programFile.globalMemArea.getFloatField(pkgIndex, i);
                break;
            case InstructionCodes.SGLOAD:
                pkgIndex = operands[0];
                i = operands[1];
                j = operands[2];
                sf.stringRegs[j] = ctx.programFile.globalMemArea.getStringField(pkgIndex, i);
                break;
            case InstructionCodes.BGLOAD:
                pkgIndex = operands[0];
                i = operands[1];
                j = operands[2];
                sf.intRegs[j] = ctx.programFile.globalMemArea.getBooleanField(pkgIndex, i);
                break;
            case InstructionCodes.RGLOAD:
                pkgIndex = operands[0];
                i = operands[1];
                j = operands[2];
                sf.refRegs[j] = ctx.programFile.globalMemArea.getRefField(pkgIndex, i);
                break;

            case InstructionCodes.MAPLOAD:
                i = operands[0];
                j = operands[1];
                k = operands[2];
                bMap = (BMap<String, BRefType>) sf.refRegs[i];
                if (bMap == null) {
                    handleNullRefError(ctx);
                    break;
                }

                IntegerCPEntry exceptCPEntry = (IntegerCPEntry) ctx.constPool[operands[3]];
                boolean except = exceptCPEntry.getValue() == 1;
                sf.refRegs[k] = bMap.get(sf.stringRegs[j], except);
                break;

            case InstructionCodes.JSONLOAD:
                i = operands[0];
                j = operands[1];
                k = operands[2];
                sf.refRegs[k] = JSONUtils.getElement(sf.refRegs[i], sf.stringRegs[j]);
                break;
            default:
                throw new UnsupportedOperationException();
        }
    }

    private static void execStoreOpcodes(WorkerExecutionContext ctx, WorkerData sf, int opcode, int[] operands) {
        int i;
        int j;
        int k;
        int pkgIndex;

        BIntArray bIntArray;
        BByteArray bByteArray;
        BFloatArray bFloatArray;
        BStringArray bStringArray;
        BBooleanArray bBooleanArray;
        BMap<String, BRefType> bMap;
        switch (opcode) {
            case InstructionCodes.IASTORE:
                i = operands[0];
                j = operands[1];
                k = operands[2];
                bIntArray = Optional.of((BIntArray) sf.refRegs[i]).get();
                try {
                    bIntArray.add(sf.longRegs[j], sf.longRegs[k]);
                } catch (Exception e) {
                    ctx.setError(BLangVMErrors.createError(ctx, e.getMessage()));
                    handleError(ctx);
                }
                break;
            case InstructionCodes.BIASTORE:
                i = operands[0];
                j = operands[1];
                k = operands[2];
                bByteArray = Optional.of((BByteArray) sf.refRegs[i]).get();
                try {
                    bByteArray.add(sf.longRegs[j], (byte) sf.intRegs[k]);
                } catch (Exception e) {
                    ctx.setError(BLangVMErrors.createError(ctx, e.getMessage()));
                    handleError(ctx);
                }
                break;
            case InstructionCodes.FASTORE:
                i = operands[0];
                j = operands[1];
                k = operands[2];
                bFloatArray = Optional.of((BFloatArray) sf.refRegs[i]).get();
                try {
                    bFloatArray.add(sf.longRegs[j], sf.doubleRegs[k]);
                } catch (Exception e) {
                    ctx.setError(BLangVMErrors.createError(ctx, e.getMessage()));
                    handleError(ctx);
                }
                break;
            case InstructionCodes.SASTORE:
                i = operands[0];
                j = operands[1];
                k = operands[2];
                bStringArray = Optional.of((BStringArray) sf.refRegs[i]).get();
                try {
                    bStringArray.add(sf.longRegs[j], sf.stringRegs[k]);
                } catch (Exception e) {
                    ctx.setError(BLangVMErrors.createError(ctx, e.getMessage()));
                    handleError(ctx);
                }
                break;
            case InstructionCodes.BASTORE:
                i = operands[0];
                j = operands[1];
                k = operands[2];
                bBooleanArray = Optional.of((BBooleanArray) sf.refRegs[i]).get();
                try {
                    bBooleanArray.add(sf.longRegs[j], sf.intRegs[k]);
                } catch (Exception e) {
                    ctx.setError(BLangVMErrors.createError(ctx, e.getMessage()));
                    handleError(ctx);
                }
                break;
            case InstructionCodes.RASTORE:
                i = operands[0];
                j = operands[1];
                k = operands[2];
                BNewArray list = Optional.of((BNewArray) sf.refRegs[i]).get();
                long index = sf.longRegs[j];
                BRefType refReg = sf.refRegs[k];
                BType elementType = (list.getType().getTag() == TypeTags.ARRAY_TAG)
                        ? ((BArrayType) list.getType()).getElementType()
                        : ((BTupleType) list.getType()).getTupleTypes().get((int) index);
                if (!checkCast(refReg, elementType)) {
                    ctx.setError(BLangVMErrors.createError(ctx,
                            BLangExceptionHelper.getErrorMessage(RuntimeErrors.INCOMPATIBLE_TYPE,
                                    elementType, (refReg != null) ? refReg.getType() : BTypes.typeNull)));
                    handleError(ctx);
                    break;
                }
                ListUtils.execListAddOperation(list, index, refReg);
                break;
            case InstructionCodes.JSONASTORE:
                i = operands[0];
                j = operands[1];
                k = operands[2];

                try {
                    JSONUtils.setArrayElement(sf.refRegs[i], sf.longRegs[j], sf.refRegs[k]);
                } catch (Exception e) {
                    ctx.setError(BLangVMErrors.createError(ctx, e.getMessage()));
                    handleError(ctx);
                }
                break;
            case InstructionCodes.IGSTORE:
                pkgIndex = operands[0];
                // Stack reg index
                i = operands[1];
                // Global var index
                j = operands[2];
                ctx.programFile.globalMemArea.setIntField(pkgIndex, j, sf.longRegs[i]);
                break;
            case InstructionCodes.FGSTORE:
                pkgIndex = operands[0];
                i = operands[1];
                j = operands[2];
                ctx.programFile.globalMemArea.setFloatField(pkgIndex, j, sf.doubleRegs[i]);
                break;
            case InstructionCodes.SGSTORE:
                pkgIndex = operands[0];
                i = operands[1];
                j = operands[2];
                ctx.programFile.globalMemArea.setStringField(pkgIndex, j, sf.stringRegs[i]);
                break;
            case InstructionCodes.BGSTORE:
                pkgIndex = operands[0];
                i = operands[1];
                j = operands[2];
                ctx.programFile.globalMemArea.setBooleanField(pkgIndex, j, sf.intRegs[i]);
                break;
            case InstructionCodes.RGSTORE:
                pkgIndex = operands[0];
                i = operands[1];
                j = operands[2];
                ctx.programFile.globalMemArea.setRefField(pkgIndex, j, sf.refRegs[i]);
                break;
            case InstructionCodes.MAPSTORE:
                i = operands[0];
                j = operands[1];
                k = operands[2];
                bMap = (BMap<String, BRefType>) sf.refRegs[i];
                if (bMap == null) {
                    handleNullRefError(ctx);
                    break;
                }

                BRefType<?> value = sf.refRegs[k];
                if (isValidMapInsertion(bMap.getType(), value)) {
                    bMap.put(sf.stringRegs[j], value);
                } else {
                    // We reach here only for map insertions. Hence bMap.getType() is always BMapType
                    BType expType = ((BMapType) bMap.getType()).getConstrainedType();
                    ctx.setError(BLangVMErrors.createError(ctx, BLangExceptionHelper
                            .getErrorMessage(RuntimeErrors.INVALID_MAP_INSERTION, expType, value.getType())));
                    handleError(ctx);
                    break;
                }
                break;
            case InstructionCodes.JSONSTORE:
                i = operands[0];
                j = operands[1];
                k = operands[2];
                JSONUtils.setElement(sf.refRegs[i], sf.stringRegs[j], sf.refRegs[k]);
                break;
            default:
                throw new UnsupportedOperationException();
        }
    }

    private static void execBinaryOpCodes(WorkerExecutionContext ctx, WorkerData sf, int opcode, int[] operands) {
        int i;
        int j;
        int k;
        switch (opcode) {
            case InstructionCodes.IADD:
                i = operands[0];
                j = operands[1];
                k = operands[2];
                sf.longRegs[k] = sf.longRegs[i] + sf.longRegs[j];
                break;
            case InstructionCodes.FADD:
                i = operands[0];
                j = operands[1];
                k = operands[2];
                sf.doubleRegs[k] = sf.doubleRegs[i] + sf.doubleRegs[j];
                break;
            case InstructionCodes.SADD:
                i = operands[0];
                j = operands[1];
                k = operands[2];
                sf.stringRegs[k] = sf.stringRegs[i] + sf.stringRegs[j];
                break;
            case InstructionCodes.XMLADD:
                i = operands[0];
                j = operands[1];
                k = operands[2];
                BXML lhsXMLVal = (BXML) sf.refRegs[i];
                BXML rhsXMLVal = (BXML) sf.refRegs[j];

                // Here it is assumed that a refType addition can only be a xml-concat.
                sf.refRegs[k] = XMLUtils.concatenate(lhsXMLVal, rhsXMLVal);
                break;
            case InstructionCodes.ISUB:
                i = operands[0];
                j = operands[1];
                k = operands[2];
                sf.longRegs[k] = sf.longRegs[i] - sf.longRegs[j];
                break;
            case InstructionCodes.FSUB:
                i = operands[0];
                j = operands[1];
                k = operands[2];
                sf.doubleRegs[k] = sf.doubleRegs[i] - sf.doubleRegs[j];
                break;
            case InstructionCodes.IMUL:
                i = operands[0];
                j = operands[1];
                k = operands[2];
                sf.longRegs[k] = sf.longRegs[i] * sf.longRegs[j];
                break;
            case InstructionCodes.FMUL:
                i = operands[0];
                j = operands[1];
                k = operands[2];
                sf.doubleRegs[k] = sf.doubleRegs[i] * sf.doubleRegs[j];
                break;
            case InstructionCodes.IDIV:
                i = operands[0];
                j = operands[1];
                k = operands[2];
                if (sf.longRegs[j] == 0) {
                    ctx.setError(BLangVMErrors.createError(ctx, " / by zero"));
                    handleError(ctx);
                    break;
                }

                sf.longRegs[k] = sf.longRegs[i] / sf.longRegs[j];
                break;
            case InstructionCodes.FDIV:
                i = operands[0];
                j = operands[1];
                k = operands[2];
                if (sf.doubleRegs[j] == 0) {
                    ctx.setError(BLangVMErrors.createError(ctx, " / by zero"));
                    handleError(ctx);
                    break;
                }

                sf.doubleRegs[k] = sf.doubleRegs[i] / sf.doubleRegs[j];
                break;
            case InstructionCodes.IMOD:
                i = operands[0];
                j = operands[1];
                k = operands[2];
                if (sf.longRegs[j] == 0) {
                    ctx.setError(BLangVMErrors.createError(ctx, " / by zero"));
                    handleError(ctx);
                    break;
                }

                sf.longRegs[k] = sf.longRegs[i] % sf.longRegs[j];
                break;
            case InstructionCodes.FMOD:
                i = operands[0];
                j = operands[1];
                k = operands[2];
                if (sf.doubleRegs[j] == 0) {
                    ctx.setError(BLangVMErrors.createError(ctx, " / by zero"));
                    handleError(ctx);
                    break;
                }

                sf.doubleRegs[k] = sf.doubleRegs[i] % sf.doubleRegs[j];
                break;
            case InstructionCodes.INEG:
                i = operands[0];
                j = operands[1];
                sf.longRegs[j] = -sf.longRegs[i];
                break;
            case InstructionCodes.FNEG:
                i = operands[0];
                j = operands[1];
                sf.doubleRegs[j] = -sf.doubleRegs[i];
                break;
            case InstructionCodes.BNOT:
                i = operands[0];
                j = operands[1];
                sf.intRegs[j] = sf.intRegs[i] == 0 ? 1 : 0;
                break;
            case InstructionCodes.IEQ:
                i = operands[0];
                j = operands[1];
                k = operands[2];
                sf.intRegs[k] = sf.longRegs[i] == sf.longRegs[j] ? 1 : 0;
                break;
            case InstructionCodes.FEQ:
                i = operands[0];
                j = operands[1];
                k = operands[2];
                sf.intRegs[k] = sf.doubleRegs[i] == sf.doubleRegs[j] ? 1 : 0;
                break;
            case InstructionCodes.SEQ:
                i = operands[0];
                j = operands[1];
                k = operands[2];
                sf.intRegs[k] = StringUtils.isEqual(sf.stringRegs[i], sf.stringRegs[j]) ? 1 : 0;
                break;
            case InstructionCodes.BEQ:
                i = operands[0];
                j = operands[1];
                k = operands[2];
                sf.intRegs[k] = sf.intRegs[i] == sf.intRegs[j] ? 1 : 0;
                break;
            case InstructionCodes.REQ:
                i = operands[0];
                j = operands[1];
                k = operands[2];
                if (sf.refRegs[i] == null) {
                    sf.intRegs[k] = sf.refRegs[j] == null ? 1 : 0;
                } else {
                    sf.intRegs[k] = sf.refRegs[i].equals(sf.refRegs[j]) ? 1 : 0;
                }
                break;
            case InstructionCodes.TEQ:
                i = operands[0];
                j = operands[1];
                k = operands[2];
                if (sf.refRegs[i] == null || sf.refRegs[j] == null) {
                    handleNullRefError(ctx);
                }
                sf.intRegs[k] = sf.refRegs[i].equals(sf.refRegs[j]) ? 1 : 0;
                break;

            case InstructionCodes.INE:
                i = operands[0];
                j = operands[1];
                k = operands[2];
                sf.intRegs[k] = sf.longRegs[i] != sf.longRegs[j] ? 1 : 0;
                break;
            case InstructionCodes.FNE:
                i = operands[0];
                j = operands[1];
                k = operands[2];
                sf.intRegs[k] = sf.doubleRegs[i] != sf.doubleRegs[j] ? 1 : 0;
                break;
            case InstructionCodes.SNE:
                i = operands[0];
                j = operands[1];
                k = operands[2];
                sf.intRegs[k] = !StringUtils.isEqual(sf.stringRegs[i], sf.stringRegs[j]) ? 1 : 0;
                break;
            case InstructionCodes.BNE:
                i = operands[0];
                j = operands[1];
                k = operands[2];
                sf.intRegs[k] = sf.intRegs[i] != sf.intRegs[j] ? 1 : 0;
                break;
            case InstructionCodes.RNE:
                i = operands[0];
                j = operands[1];
                k = operands[2];
                if (sf.refRegs[i] == null) {
                    sf.intRegs[k] = (sf.refRegs[j] != null) ? 1 : 0;
                } else {
                    sf.intRegs[k] = (!sf.refRegs[i].equals(sf.refRegs[j])) ? 1 : 0;
                }
                break;
            case InstructionCodes.TNE:
                i = operands[0];
                j = operands[1];
                k = operands[2];
                if (sf.refRegs[i] == null || sf.refRegs[j] == null) {
                    handleNullRefError(ctx);
                }
                sf.intRegs[k] = (!sf.refRegs[i].equals(sf.refRegs[j])) ? 1 : 0;
                break;
            case InstructionCodes.BIAND:
                i = operands[0];
                j = operands[1];
                k = operands[2];
                sf.intRegs[k] = sf.intRegs[i] & sf.intRegs[j];
                break;
            case InstructionCodes.BIOR:
                i = operands[0];
                j = operands[1];
                k = operands[2];
                sf.intRegs[k] = sf.intRegs[i] | sf.intRegs[j];
                break;
            case InstructionCodes.BIXOR:
                i = operands[0];
                j = operands[1];
                k = operands[2];
                sf.intRegs[k] = sf.intRegs[i] ^ sf.intRegs[j];
                break;
            case InstructionCodes.IAND:
                i = operands[0];
                j = operands[1];
                k = operands[2];
                sf.longRegs[k] = sf.longRegs[i] & sf.longRegs[j];
                break;
            case InstructionCodes.IOR:
                i = operands[0];
                j = operands[1];
                k = operands[2];
                sf.longRegs[k] = sf.longRegs[i] | sf.longRegs[j];
                break;
            case InstructionCodes.IXOR:
                i = operands[0];
                j = operands[1];
                k = operands[2];
                sf.longRegs[k] = sf.longRegs[i] ^ sf.longRegs[j];
                break;
            case InstructionCodes.BILSHIFT:
                i = operands[0];
                j = operands[1];
                k = operands[2];
                sf.intRegs[k] = (byte) (sf.intRegs[i] << sf.longRegs[j]);
                break;
            case InstructionCodes.BIRSHIFT:
                i = operands[0];
                j = operands[1];
                k = operands[2];
                sf.intRegs[k] = (byte) (sf.intRegs[i] >>> sf.longRegs[j]);
                break;
            case InstructionCodes.IRSHIFT:
                i = operands[0];
                j = operands[1];
                k = operands[2];
                sf.longRegs[k] = sf.longRegs[i] >> sf.longRegs[j];
                break;
            case InstructionCodes.ILSHIFT:
                i = operands[0];
                j = operands[1];
                k = operands[2];
                sf.longRegs[k] = sf.longRegs[i] << sf.longRegs[j];
                break;
            case InstructionCodes.IURSHIFT:
                i = operands[0];
                j = operands[1];
                k = operands[2];
                sf.longRegs[k] = sf.longRegs[i] >>> sf.longRegs[j];
                break;
            default:
                throw new UnsupportedOperationException();
        }
    }

    private static void execXMLOpcodes(WorkerExecutionContext ctx, WorkerData sf, int opcode, int[] operands) {
        int i;
        int j;
        int k;
        int localNameIndex;
        int uriIndex;
        int prefixIndex;

        BXML<?> xmlVal;
        BXMLQName xmlQName;

        switch (opcode) {
            case InstructionCodes.XMLATTRSTORE:
                i = operands[0];
                j = operands[1];
                k = operands[2];

                xmlVal = Optional.of((BXML) sf.refRegs[i]).get();
                xmlQName = Optional.of((BXMLQName) sf.refRegs[j]).get();
                xmlVal.setAttribute(xmlQName.getLocalName(), xmlQName.getUri(), xmlQName.getPrefix(),
                        sf.stringRegs[k]);
                break;
            case InstructionCodes.XMLATTRLOAD:
                i = operands[0];
                j = operands[1];
                k = operands[2];

                xmlVal = Optional.of((BXML) sf.refRegs[i]).get();
                xmlQName = Optional.of((BXMLQName) sf.refRegs[j]).get();
                sf.stringRegs[k] = xmlVal.getAttribute(xmlQName.getLocalName(), xmlQName.getUri(),
                        xmlQName.getPrefix());
                break;
            case InstructionCodes.XML2XMLATTRS:
                i = operands[0];
                j = operands[1];
                xmlVal = (BXML) sf.refRegs[i];
                sf.refRegs[j] = new BXMLAttributes(xmlVal);
                break;
            case InstructionCodes.S2QNAME:
                i = operands[0];
                j = operands[1];
                k = operands[2];

                String qNameStr = sf.stringRegs[i];
                int parenEndIndex = qNameStr.indexOf('}');

                if (qNameStr.startsWith("{") && parenEndIndex > 0) {
                    sf.stringRegs[j] = qNameStr.substring(parenEndIndex + 1, qNameStr.length());
                    sf.stringRegs[k] = qNameStr.substring(1, parenEndIndex);
                } else {
                    sf.stringRegs[j] = qNameStr;
                    sf.stringRegs[k] = STRING_NULL_VALUE;
                }

                break;
            case InstructionCodes.NEWQNAME:
                localNameIndex = operands[0];
                uriIndex = operands[1];
                prefixIndex = operands[2];
                i = operands[3];

                String localname = sf.stringRegs[localNameIndex];
                localname = StringEscapeUtils.escapeXml11(localname);

                String prefix = sf.stringRegs[prefixIndex];
                prefix = StringEscapeUtils.escapeXml11(prefix);

                sf.refRegs[i] = new BXMLQName(localname, sf.stringRegs[uriIndex], prefix);
                break;
            case InstructionCodes.XMLSEQLOAD:
                i = operands[0];
                j = operands[1];
                k = operands[2];

                xmlVal = Optional.of((BXML) sf.refRegs[i]).get();
                long index = sf.longRegs[j];
                sf.refRegs[k] = xmlVal.getItem(index);
                break;
            case InstructionCodes.XMLLOAD:
                i = operands[0];
                j = operands[1];
                k = operands[2];

                xmlVal = Optional.of((BXML) sf.refRegs[i]).get();
                String qname = sf.stringRegs[j];
                sf.refRegs[k] = xmlVal.children(qname);
                break;
            case InstructionCodes.XMLLOADALL:
                i = operands[0];
                j = operands[1];

                xmlVal = Optional.of((BXML) sf.refRegs[i]).get();
                sf.refRegs[j] = xmlVal.children();
                break;
            case InstructionCodes.NEWXMLELEMENT:
            case InstructionCodes.NEWXMLCOMMENT:
            case InstructionCodes.NEWXMLTEXT:
            case InstructionCodes.NEWXMLPI:
            case InstructionCodes.XMLSEQSTORE:
            case InstructionCodes.NEWXMLSEQ:
                execXMLCreationOpcodes(ctx, sf, opcode, operands);
                break;
            default:
                throw new UnsupportedOperationException();
        }
    }

    private static void execTypeCastOpcodes(WorkerExecutionContext ctx, WorkerData sf, int opcode, int[] operands) {
        int i;
        int j;
        int cpIndex; // Index of the constant pool

        BRefType bRefTypeValue;
        TypeRefCPEntry typeRefCPEntry;

        switch (opcode) {
            case InstructionCodes.I2ANY:
                i = operands[0];
                j = operands[1];
                sf.refRegs[j] = new BInteger(sf.longRegs[i]);
                break;
            case InstructionCodes.BI2ANY:
                i = operands[0];
                j = operands[1];
                sf.refRegs[j] = new BByte((byte) sf.intRegs[i]);
                break;
            case InstructionCodes.F2ANY:
                i = operands[0];
                j = operands[1];
                sf.refRegs[j] = new BFloat(sf.doubleRegs[i]);
                break;
            case InstructionCodes.S2ANY:
                i = operands[0];
                j = operands[1];
                sf.refRegs[j] = new BString(sf.stringRegs[i]);
                break;
            case InstructionCodes.B2ANY:
                i = operands[0];
                j = operands[1];
                sf.refRegs[j] = new BBoolean(sf.intRegs[i] == 1);
                break;
            case InstructionCodes.ANY2I:
                i = operands[0];
                j = operands[1];
                sf.longRegs[j] = ((BValueType) sf.refRegs[i]).intValue();
                break;
            case InstructionCodes.ANY2BI:
                i = operands[0];
                j = operands[1];
                sf.intRegs[j] = ((BValueType) sf.refRegs[i]).byteValue();
                break;
            case InstructionCodes.ANY2F:
                i = operands[0];
                j = operands[1];
                sf.doubleRegs[j] = ((BValueType) sf.refRegs[i]).floatValue();
                break;
            case InstructionCodes.ANY2S:
                i = operands[0];
                j = operands[1];
                sf.stringRegs[j] = sf.refRegs[i].stringValue();
                break;
            case InstructionCodes.ANY2B:
                i = operands[0];
                j = operands[1];
                sf.intRegs[j] = ((BBoolean) sf.refRegs[i]).booleanValue() ? 1 : 0;
                break;
            case InstructionCodes.ANY2JSON:
                handleAnyToRefTypeCast(ctx, sf, operands, BTypes.typeJSON);
                break;
            case InstructionCodes.ANY2XML:
                handleAnyToRefTypeCast(ctx, sf, operands, BTypes.typeXML);
                break;
            case InstructionCodes.ANY2MAP:
                handleAnyToRefTypeCast(ctx, sf, operands, BTypes.typeMap);
                break;
            case InstructionCodes.ANY2TYPE:
                handleAnyToRefTypeCast(ctx, sf, operands, BTypes.typeDesc);
                break;
            case InstructionCodes.ANY2DT:
                handleAnyToRefTypeCast(ctx, sf, operands, BTypes.typeTable);
                break;
            case InstructionCodes.ANY2STM:
                handleAnyToRefTypeCast(ctx, sf, operands, BTypes.typeStream);
                break;
            case InstructionCodes.ANY2E:
            case InstructionCodes.ANY2T:
            case InstructionCodes.ANY2C:
            case InstructionCodes.CHECKCAST:
                i = operands[0];
                cpIndex = operands[1];
                j = operands[2];
                typeRefCPEntry = (TypeRefCPEntry) ctx.constPool[cpIndex];

                bRefTypeValue = sf.refRegs[i];

                if (checkCast(bRefTypeValue, typeRefCPEntry.getType())) {
                        sf.refRegs[j] = bRefTypeValue;
                } else {
                    handleTypeCastError(ctx, sf, j, bRefTypeValue != null ? bRefTypeValue.getType() : BTypes.typeNull,
                            typeRefCPEntry.getType());
                }
                break;
            case InstructionCodes.IS_ASSIGNABLE:
                i = operands[0];
                cpIndex = operands[1];
                j = operands[2];
                typeRefCPEntry = (TypeRefCPEntry) ctx.constPool[cpIndex];
                bRefTypeValue = sf.refRegs[i];
                if (checkCast(bRefTypeValue, typeRefCPEntry.getType())) {
                    sf.intRegs[j] = 1;
                } else {
                    sf.intRegs[j] = 0;
                }
                break;
            case InstructionCodes.ARRAY2JSON:
                convertArrayToJSON(ctx, operands, sf);
                break;
            case InstructionCodes.JSON2ARRAY:
                convertJSONToArray(ctx, operands, sf);
                break;
            case InstructionCodes.O2JSON:
                i = operands[0];
                cpIndex = operands[1];
                j = operands[2];
                BJSONType targetType = (BJSONType) ((TypeRefCPEntry) ctx.constPool[cpIndex]).getType();
                bRefTypeValue = sf.refRegs[i];
                sf.refRegs[j] = JSONUtils.convertUnionTypeToJSON(bRefTypeValue, targetType);
                break;
            default:
                throw new UnsupportedOperationException();
        }
    }

    private static void execTypeConversionOpcodes(WorkerExecutionContext ctx, WorkerData sf, int opcode,
                                                  int[] operands) {
        int i;
        int j;
        BRefType bRefType;
        String str;

        switch (opcode) {
            case InstructionCodes.I2F:
                i = operands[0];
                j = operands[1];
                sf.doubleRegs[j] = sf.longRegs[i];
                break;
            case InstructionCodes.I2S:
                i = operands[0];
                j = operands[1];
                sf.stringRegs[j] = Long.toString(sf.longRegs[i]);
                break;
            case InstructionCodes.I2B:
                i = operands[0];
                j = operands[1];
                sf.intRegs[j] = sf.longRegs[i] != 0 ? 1 : 0;
                break;
            case InstructionCodes.I2BI:
                i = operands[0];
                j = operands[1];
                if (isByteLiteral(sf.longRegs[i])) {
                    sf.refRegs[j] = new BByte((byte) sf.longRegs[i]);
                } else {
                    handleTypeConversionError(ctx, sf, j, TypeConstants.INT_TNAME, TypeConstants.BYTE_TNAME);
                }
                break;
            case InstructionCodes.BI2I:
                i = operands[0];
                j = operands[1];
                sf.longRegs[j] = Byte.toUnsignedInt((byte) sf.intRegs[i]);
                break;
            case InstructionCodes.F2I:
                i = operands[0];
                j = operands[1];
                sf.longRegs[j] = (long) sf.doubleRegs[i];
                break;
            case InstructionCodes.F2S:
                i = operands[0];
                j = operands[1];
                sf.stringRegs[j] = Double.toString(sf.doubleRegs[i]);
                break;
            case InstructionCodes.F2B:
                i = operands[0];
                j = operands[1];
                sf.intRegs[j] = sf.doubleRegs[i] != 0.0 ? 1 : 0;
                break;
            case InstructionCodes.S2I:
                i = operands[0];
                j = operands[1];

                str = sf.stringRegs[i];
                try {
                    sf.refRegs[j] = new BInteger(Long.parseLong(str));
                } catch (NumberFormatException e) {
                    handleTypeConversionError(ctx, sf, j, TypeConstants.STRING_TNAME, TypeConstants.INT_TNAME);
                }
                break;
            case InstructionCodes.S2F:
                i = operands[0];
                j = operands[1];

                str = sf.stringRegs[i];
                try {
                    sf.refRegs[j] = new BFloat(Double.parseDouble(str));
                } catch (NumberFormatException e) {
                    handleTypeConversionError(ctx, sf, j, TypeConstants.STRING_TNAME, TypeConstants.FLOAT_TNAME);
                }
                break;
            case InstructionCodes.S2B:
                i = operands[0];
                j = operands[1];
                sf.intRegs[j] = Boolean.parseBoolean(sf.stringRegs[i]) ? 1 : 0;
                break;
            case InstructionCodes.B2I:
                i = operands[0];
                j = operands[1];
                sf.longRegs[j] = sf.intRegs[i];
                break;
            case InstructionCodes.B2F:
                i = operands[0];
                j = operands[1];
                sf.doubleRegs[j] = sf.intRegs[i];
                break;
            case InstructionCodes.B2S:
                i = operands[0];
                j = operands[1];
                sf.stringRegs[j] = sf.intRegs[i] == 1 ? "true" : "false";
                break;
            case InstructionCodes.DT2XML:
                i = operands[0];
                j = operands[1];

                bRefType = sf.refRegs[i];
                if (bRefType == null) {
                    handleTypeConversionError(ctx, sf, j, BTypes.typeNull, BTypes.typeXML);
                    break;
                }

                try {
                    sf.refRegs[j] = XMLUtils.tableToXML((BTable) bRefType, ctx.isInTransaction());
                } catch (Exception e) {
                    sf.refRegs[j] = null;
                    handleTypeConversionError(ctx, sf, j, TypeConstants.TABLE_TNAME, TypeConstants.XML_TNAME);
                }
                break;
            case InstructionCodes.DT2JSON:
                i = operands[0];
                j = operands[1];

                bRefType = sf.refRegs[i];
                if (bRefType == null) {
                    handleNullRefError(ctx);
                    break;
                }

                try {
                    sf.refRegs[j] = JSONUtils.toJSON((BTable) bRefType, ctx.isInTransaction());
                } catch (Exception e) {
                    handleTypeConversionError(ctx, sf, j, TypeConstants.TABLE_TNAME, TypeConstants.XML_TNAME);
                }
                break;
            case InstructionCodes.T2MAP:
                convertStructToMap(ctx, operands, sf);
                break;
            case InstructionCodes.T2JSON:
                convertStructToJSON(ctx, operands, sf);
                break;
            case InstructionCodes.MAP2JSON:
                convertMapToJSON(ctx, operands, sf);
                break;
            case InstructionCodes.JSON2MAP:
                convertJSONToMap(ctx, operands, sf);
                break;
            case InstructionCodes.MAP2T:
                convertMapToStruct(ctx, operands, sf);
                break;
            case InstructionCodes.JSON2T:
                convertJSONToStruct(ctx, operands, sf);
                break;
            case InstructionCodes.XMLATTRS2MAP:
                i = operands[0];
                j = operands[1];
                bRefType = sf.refRegs[i];
                sf.refRegs[j] = ((BXMLAttributes) sf.refRegs[i]).value();
                break;
            case InstructionCodes.XML2S:
                i = operands[0];
                j = operands[1];
                sf.stringRegs[j] = sf.refRegs[i].stringValue();
                break;
            case InstructionCodes.ANY2SCONV:
                i = operands[0];
                j = operands[1];

                bRefType = sf.refRegs[i];
                if (bRefType == null) {
                    sf.stringRegs[j] = STRING_NULL_VALUE;
                } else {
                    sf.stringRegs[j] = bRefType.stringValue();
                }
                break;
            default:
                throw new UnsupportedOperationException();
        }
    }

    public static boolean isByteLiteral(long longValue) {
        return (longValue >= BBYTE_MIN_VALUE && longValue <= BBYTE_MAX_VALUE);
    }

    private static void execIteratorOperation(WorkerExecutionContext ctx, WorkerData sf, Instruction instruction) {
        int i, j;
        BValue collection;
        BIterator iterator;
        InstructionIteratorNext nextInstruction;
        switch (instruction.getOpcode()) {
            case InstructionCodes.ITR_NEW:
                i = instruction.getOperands()[0];   // collection
                j = instruction.getOperands()[1];   // iterator variable (ref) index.

                collection = sf.refRegs[i];
                if (collection == null) {
                    handleNullRefError(ctx);
                    return;
                } else if (!(collection instanceof BCollection)) {
                    // Value is a value-type JSON.
                    sf.refRegs[j] = new BIterator() {
                        @Override
                        public boolean hasNext() {
                            return false;
                        }

                        @Override
                        public BValue[] getNext(int arity) {
                            return null;
                        }
                    };
                    break;
                }

                sf.refRegs[j] = ((BCollection) collection).newIterator();
                break;
            case InstructionCodes.ITR_HAS_NEXT:
                i = instruction.getOperands()[0];   // iterator
                j = instruction.getOperands()[1];   // boolean variable index to store has next result
                iterator = (BIterator) sf.refRegs[i];
                sf.intRegs[j] = Optional.of(iterator).get().hasNext() ? 1 : 0;
                break;
            case InstructionCodes.ITR_NEXT:
                nextInstruction = (InstructionIteratorNext) instruction;
                iterator = (BIterator) sf.refRegs[nextInstruction.iteratorIndex];
                BValue[] values = Optional.of(iterator).get().getNext(nextInstruction.arity);
                copyValuesToRegistries(nextInstruction.typeTags, nextInstruction.retRegs, values, sf);
                break;
        }
    }

    private static void copyValuesToRegistries(int[] typeTags, int[] targetReg, BValue[] values, WorkerData sf) {
        for (int i = 0; i < typeTags.length; i++) {
            BValue source = values[i];
            int target = targetReg[i];
            switch (typeTags[i]) {
                case TypeTags.INT_TAG:
                    sf.longRegs[target] = ((BInteger) source).intValue();
                    break;
                case TypeTags.BYTE_TAG:
                    sf.intRegs[target] = ((BByte) source).byteValue();
                    break;
                case TypeTags.FLOAT_TAG:
                    sf.doubleRegs[target] = ((BFloat) source).floatValue();
                    break;
                case TypeTags.STRING_TAG:
                    sf.stringRegs[target] = source.stringValue();
                    break;
                case TypeTags.BOOLEAN_TAG:
                    sf.intRegs[target] = ((BBoolean) source).booleanValue() ? 1 : 0;
                    break;
                default:
                    sf.refRegs[target] = (BRefType) source;
            }
        }
    }

    private static void execXMLCreationOpcodes(WorkerExecutionContext ctx, WorkerData sf, int opcode,
                                               int[] operands) {
        int i;
        int j;
        int k;
        int l;
        BXML<?> xmlVal;

        switch (opcode) {
            case InstructionCodes.NEWXMLELEMENT:
                i = operands[0];
                j = operands[1];
                k = operands[2];
                l = operands[3];

                BXMLQName startTagName = (BXMLQName) sf.refRegs[j];
                BXMLQName endTagName = (BXMLQName) sf.refRegs[k];

                try {
                    sf.refRegs[i] = XMLUtils.createXMLElement(startTagName, endTagName, sf.stringRegs[l]);
                } catch (Exception e) {
                    ctx.setError(BLangVMErrors.createError(ctx, e.getMessage()));
                    handleError(ctx);
                }
                break;
            case InstructionCodes.NEWXMLCOMMENT:
                i = operands[0];
                j = operands[1];

                sf.refRegs[i] = XMLUtils.createXMLComment(sf.stringRegs[j]);
                break;
            case InstructionCodes.NEWXMLTEXT:
                i = operands[0];
                j = operands[1];

                sf.refRegs[i] = XMLUtils.createXMLText(sf.stringRegs[j]);
                break;
            case InstructionCodes.NEWXMLPI:
                i = operands[0];
                j = operands[1];
                k = operands[2];

                sf.refRegs[i] = XMLUtils.createXMLProcessingInstruction(sf.stringRegs[j], sf.stringRegs[k]);
                break;
            case InstructionCodes.XMLSEQSTORE:
                i = operands[0];
                j = operands[1];

                xmlVal = (BXML<?>) sf.refRegs[i];
                BXML<?> child = (BXML<?>) sf.refRegs[j];
                xmlVal.addChildren(child);
                break;
            case InstructionCodes.NEWXMLSEQ:
                i = operands[0];
                sf.refRegs[i] = new BXMLSequence();
                break;
        }
    }

    private static boolean handleVariableLock(WorkerExecutionContext ctx, BType[] types,
                                              int[] pkgRegs, int[] varRegs) {
        boolean lockAcquired = true;
        for (int i = 0; i < varRegs.length && lockAcquired; i++) {
            BType paramType = types[i];
            int pkgIndex = pkgRegs[i];
            int regIndex = varRegs[i];
            switch (paramType.getTag()) {
                case TypeTags.INT_TAG:
                    lockAcquired = ctx.programFile.globalMemArea.lockIntField(ctx, pkgIndex, regIndex);
                    break;
                case TypeTags.BYTE_TAG:
                    lockAcquired = ctx.programFile.globalMemArea.lockBooleanField(ctx, pkgIndex, regIndex);
                    break;
                case TypeTags.FLOAT_TAG:
                    lockAcquired = ctx.programFile.globalMemArea.lockFloatField(ctx, pkgIndex, regIndex);
                    break;
                case TypeTags.STRING_TAG:
                    lockAcquired = ctx.programFile.globalMemArea.lockStringField(ctx, pkgIndex, regIndex);
                    break;
                case TypeTags.BOOLEAN_TAG:
                    lockAcquired = ctx.programFile.globalMemArea.lockBooleanField(ctx, pkgIndex, regIndex);
                    break;
                default:
                    lockAcquired = ctx.programFile.globalMemArea.lockRefField(ctx, pkgIndex, regIndex);
            }
        }
        return lockAcquired;
    }

    private static void handleVariableUnlock(WorkerExecutionContext ctx, BType[] types,
                                             int[] pkgRegs, int[] varRegs) {
        for (int i = varRegs.length - 1; i > -1; i--) {
            BType paramType = types[i];
            int pkgIndex = pkgRegs[i];
            int regIndex = varRegs[i];
            switch (paramType.getTag()) {
                case TypeTags.INT_TAG:
                    ctx.programFile.globalMemArea.unlockIntField(pkgIndex, regIndex);
                    break;
                case TypeTags.BYTE_TAG:
                    ctx.programFile.globalMemArea.unlockBooleanField(pkgIndex, regIndex);
                    break;
                case TypeTags.FLOAT_TAG:
                    ctx.programFile.globalMemArea.unlockFloatField(pkgIndex, regIndex);
                    break;
                case TypeTags.STRING_TAG:
                    ctx.programFile.globalMemArea.unlockStringField(pkgIndex, regIndex);
                    break;
                case TypeTags.BOOLEAN_TAG:
                    ctx.programFile.globalMemArea.unlockBooleanField(pkgIndex, regIndex);
                    break;
                default:
                    ctx.programFile.globalMemArea.unlockRefField(pkgIndex, regIndex);
            }
        }
    }

    /**
     * Method to calculate and detect debug points when the instruction point is given.
     */
    private static boolean debug(WorkerExecutionContext ctx) {
        Debugger debugger = ctx.programFile.getDebugger();
        if (!debugger.isClientSessionActive()) {
            return false;
        }
        DebugContext debugContext = ctx.getDebugContext();

        if (debugContext.isWorkerPaused()) {
            debugContext.setWorkerPaused(false);
            return false;
        }

        LineNumberInfo currentExecLine = debugger
                .getLineNumber(ctx.callableUnitInfo.getPackageInfo().getPkgPath(), ctx.ip);
        /*
         Below if check stops hitting the same debug line again and again in case that single line has
         multiple instructions.
         */
        if (currentExecLine.equals(debugContext.getLastLine())) {
            return false;
        }
        if (debugPointCheck(ctx, currentExecLine, debugger)) {
            return true;
        }

        switch (debugContext.getCurrentCommand()) {
            case RESUME:
                /*
                 In case of a for loop, need to clear the last hit line, so that, same line can get hit again.
                 */
                debugContext.clearLastDebugLine();
                break;
            case STEP_IN:
            case STEP_OVER:
                debugHit(ctx, currentExecLine, debugger);
                return true;
            case STEP_OUT:
                break;
            default:
                debugger.notifyExit();
                debugger.stopDebugging();
        }
        return false;
    }

    /**
     * Helper method to check whether given point is a debug point or not.
     * If it's a debug point, then notify the debugger.
     *
     * @param ctx             Current ctx.
     * @param currentExecLine Current execution line.
     * @param debugger        Debugger object.
     * @return Boolean true if it's a debug point, false otherwise.
     */
    private static boolean debugPointCheck(WorkerExecutionContext ctx, LineNumberInfo currentExecLine,
                                           Debugger debugger) {
        if (!currentExecLine.isDebugPoint()) {
            return false;
        }
        debugHit(ctx, currentExecLine, debugger);
        return true;
    }

    /**
     * Helper method to set required details when a debug point hits.
     * And also to notify the debugger.
     *
     * @param ctx             Current ctx.
     * @param currentExecLine Current execution line.
     * @param debugger        Debugger object.
     */
    private static void debugHit(WorkerExecutionContext ctx, LineNumberInfo currentExecLine, Debugger debugger) {
        ctx.getDebugContext().setLastLine(currentExecLine);
        debugger.pauseWorker(ctx);
        debugger.notifyDebugHit(ctx, currentExecLine, ctx.getDebugContext().getWorkerId());
    }

    private static void handleAnyToRefTypeCast(WorkerExecutionContext ctx, WorkerData sf, int[] operands,
                                               BType targetType) {
        int i = operands[0];
        int j = operands[1];

        BRefType bRefType = sf.refRegs[i];
        if (bRefType == null) {
            sf.refRegs[j] = null;
        } else if (bRefType.getType() == targetType) {
            sf.refRegs[j] = bRefType;
        } else {
            handleTypeCastError(ctx, sf, j, bRefType.getType(), targetType);
        }
    }

    private static void handleTypeCastError(WorkerExecutionContext ctx, WorkerData sf, int errorRegIndex,
                                            BType sourceType, BType targetType) {
        handleTypeCastError(ctx, sf, errorRegIndex, sourceType.toString(), targetType.toString());
    }

    private static void handleTypeCastError(WorkerExecutionContext ctx, WorkerData sf, int errorRegIndex,
                                            String sourceType, String targetType) {
        BMap<String, BValue> errorVal = BLangVMErrors.createTypeCastError(ctx, sourceType, targetType);
        sf.refRegs[errorRegIndex] = errorVal;
    }

    private static void handleTypeConversionError(WorkerExecutionContext ctx, WorkerData sf, int errorRegIndex,
                                                  BType sourceType, BType targetType) {
        handleTypeConversionError(ctx, sf, errorRegIndex, sourceType.toString(), targetType.toString());
    }

    private static void handleTypeConversionError(WorkerExecutionContext ctx, WorkerData sf, int errorRegIndex,
                                                  String sourceTypeName, String targetTypeName) {
        String errorMsg = "'" + sourceTypeName + "' cannot be converted to '" + targetTypeName + "'";
        handleTypeConversionError(ctx, sf, errorRegIndex, errorMsg);
    }

    private static void handleTypeConversionError(WorkerExecutionContext ctx, WorkerData sf,
                                                  int errorRegIndex, String errorMessage) {
        BMap<String, BValue> errorVal = BLangVMErrors.createTypeConversionError(ctx, errorMessage);
        sf.refRegs[errorRegIndex] = errorVal;
    }

    private static void createNewIntRange(int[] operands, WorkerData sf) {
        long startValue = sf.longRegs[operands[0]];
        long endValue = sf.longRegs[operands[1]];
        sf.refRegs[operands[2]] = new BIntRange(startValue, endValue);
    }

    private static void createNewStruct(WorkerExecutionContext ctx, int[] operands, WorkerData sf) {
        int cpIndex = operands[0];
        int i = operands[1];
        StructureRefCPEntry structureRefCPEntry = (StructureRefCPEntry) ctx.constPool[cpIndex];
        StructureTypeInfo structInfo = (StructureTypeInfo) ((TypeDefInfo) structureRefCPEntry
                .getStructureTypeInfo()).typeInfo;
        sf.refRegs[i] = new BMap<>(structInfo.getType());
    }

    private static void beginTransaction(WorkerExecutionContext ctx, int transactionBlockId, int retryCountRegIndex,
                                         int committedFuncIndex, int abortedFuncIndex) {
        //If global tx enabled, it is managed via transaction coordinator. Otherwise it is managed locally without
        //any interaction with the transaction coordinator.
        boolean isGlobalTransactionEnabled = ctx.getGlobalTransactionEnabled();

        //Transaction is attempted three times by default to improve resiliency
        int retryCount = TransactionConstants.DEFAULT_RETRY_COUNT;
        if (retryCountRegIndex != -1) {
            retryCount = (int) ctx.workerLocal.longRegs[retryCountRegIndex];
            if (retryCount < 0) {
                ctx.setError(BLangVMErrors
                        .createError(ctx, BLangExceptionHelper.getErrorMessage(RuntimeErrors.INVALID_RETRY_COUNT)));
                handleError(ctx);
                return;
            }
        }

        //Register committed function handler if exists.
        if (committedFuncIndex != -1) {
            FunctionRefCPEntry funcRefCPEntry = (FunctionRefCPEntry) ctx.constPool[committedFuncIndex];
            BFunctionPointer fpCommitted = new BFunctionPointer(funcRefCPEntry.getFunctionInfo());
            TransactionResourceManager.getInstance().registerCommittedFunction(transactionBlockId, fpCommitted);
        }

        //Register aborted function handler if exists.
        if (abortedFuncIndex != -1) {
            FunctionRefCPEntry funcRefCPEntry = (FunctionRefCPEntry) ctx.constPool[abortedFuncIndex];
            BFunctionPointer fpAborted = new BFunctionPointer(funcRefCPEntry.getFunctionInfo());
            TransactionResourceManager.getInstance().registerAbortedFunction(transactionBlockId, fpAborted);
        }

        LocalTransactionInfo localTransactionInfo = ctx.getLocalTransactionInfo();
        if (localTransactionInfo == null) {
            String globalTransactionId;
            String protocol = null;
            String url = null;
            if (isGlobalTransactionEnabled) {
                BValue[] returns = TransactionUtils.notifyTransactionBegin(ctx, null, null, transactionBlockId,
                        TransactionConstants.DEFAULT_COORDINATION_TYPE);
                BMap<String, BValue> txDataStruct = (BMap<String, BValue>) returns[0];
                globalTransactionId = txDataStruct.get(TransactionConstants.TRANSACTION_ID).stringValue();
                protocol = txDataStruct.get(TransactionConstants.CORDINATION_TYPE).stringValue();
                url = txDataStruct.get(TransactionConstants.REGISTER_AT_URL).stringValue();
            } else {
                globalTransactionId = UUID.randomUUID().toString().replaceAll("-", "");
            }
            localTransactionInfo = new LocalTransactionInfo(globalTransactionId, url, protocol);
            ctx.setLocalTransactionInfo(localTransactionInfo);
        } else {
            if (isGlobalTransactionEnabled) {
                TransactionUtils.notifyTransactionBegin(ctx, localTransactionInfo.getGlobalTransactionId(),
                        localTransactionInfo.getURL(), transactionBlockId, localTransactionInfo.getProtocol());
            }
        }
        localTransactionInfo.beginTransactionBlock(transactionBlockId, retryCount);
    }

    private static void retryTransaction(WorkerExecutionContext ctx, int transactionBlockId, int startOfAbortIP,
                                         int startOfNoThrowEndIP) {
        LocalTransactionInfo localTransactionInfo = ctx.getLocalTransactionInfo();
        if (!localTransactionInfo.isRetryPossible(ctx, transactionBlockId)) {
            if (ctx.getError() == null) {
                ctx.ip = startOfNoThrowEndIP;
            } else {
                String errorMsg = ctx.getError().get(BLangVMErrors.ERROR_MESSAGE_FIELD).stringValue();
                if (BLangVMErrors.TRANSACTION_ERROR.equals(errorMsg)) {
                    ctx.ip = startOfNoThrowEndIP;
                } else {
                    ctx.ip = startOfAbortIP;
                }
            }
        }
        localTransactionInfo.incrementCurrentRetryCount(transactionBlockId);
    }

    private static void endTransaction(WorkerExecutionContext ctx, int transactionBlockId, int status) {
        LocalTransactionInfo localTransactionInfo = ctx.getLocalTransactionInfo();
        boolean isGlobalTransactionEnabled = ctx.getGlobalTransactionEnabled();
        boolean notifyCoordinator;
        try {
            //In success case no need to do anything as with the transaction end phase it will be committed.
            if (status == TransactionStatus.FAILED.value()) {
                notifyCoordinator = localTransactionInfo.onTransactionFailed(ctx, transactionBlockId);
                if (notifyCoordinator) {
                    if (isGlobalTransactionEnabled) {
                        TransactionUtils.notifyTransactionAbort(ctx, localTransactionInfo.getGlobalTransactionId(),
                                transactionBlockId);
                    } else {
                        TransactionResourceManager.getInstance()
                                .notifyAbort(localTransactionInfo.getGlobalTransactionId(), transactionBlockId, false);
                    }
                }
            } else if (status == TransactionStatus.ABORTED.value()) {
                if (isGlobalTransactionEnabled) {
                    TransactionUtils.notifyTransactionAbort(ctx, localTransactionInfo.getGlobalTransactionId(),
                            transactionBlockId);
                } else {
                    TransactionResourceManager.getInstance()
                            .notifyAbort(localTransactionInfo.getGlobalTransactionId(), transactionBlockId, false);
                }
            } else if (status == TransactionStatus.SUCCESS.value()) {
                //We dont' need to notify the coordinator in this case. If it does not receive abort from the tx
                //it will commit at the end message
                if (!isGlobalTransactionEnabled) {
                    TransactionResourceManager.getInstance()
                            .prepare(localTransactionInfo.getGlobalTransactionId(), transactionBlockId);
                    TransactionResourceManager.getInstance()
                            .notifyCommit(localTransactionInfo.getGlobalTransactionId(), transactionBlockId);
                }
            } else if (status == TransactionStatus.END.value()) { //status = 1 Transaction end
                boolean isOuterTx = localTransactionInfo.onTransactionEnd(transactionBlockId);
                if (isGlobalTransactionEnabled) {
                    TransactionUtils.notifyTransactionEnd(ctx, localTransactionInfo.getGlobalTransactionId(),
                            transactionBlockId);
                }
                if (isOuterTx) {
                    BLangVMUtils.removeTransactionInfo(ctx);
                }
            }
        } catch (Throwable e) {
            ctx.setError(BLangVMErrors.createError(ctx, e.getMessage()));
            handleError(ctx);
        }
    }

    private static WorkerExecutionContext invokeVirtualFunction(WorkerExecutionContext ctx, int receiver,
                                                                FunctionInfo virtualFuncInfo, int[] argRegs,
                                                                int[] retRegs, int flags) {
        BMap<String, BValue> structVal = (BMap<String, BValue>) ctx.workerLocal.refRegs[receiver];

        // TODO use ObjectTypeInfo once record init function is removed
        StructureTypeInfo structInfo = (StructureTypeInfo) ((BStructureType) structVal.getType()).getTypeInfo();
        AttachedFunctionInfo attachedFuncInfo = structInfo.funcInfoEntries.get(virtualFuncInfo.getName());
        FunctionInfo concreteFuncInfo = attachedFuncInfo.functionInfo;
        return BLangFunctions.invokeCallable(concreteFuncInfo, ctx, argRegs, retRegs, false, flags);
    }

    private static void handleWorkerSend(WorkerExecutionContext ctx, WorkerDataChannelInfo workerDataChannelInfo,
                                         BType type, int reg) {
        BRefType val = extractValue(ctx.workerLocal, type, reg);
        WorkerDataChannel dataChannel = getWorkerChannel(ctx, workerDataChannelInfo.getChannelName());
        dataChannel.putData(val);
    }

    private static WorkerDataChannel getWorkerChannel(WorkerExecutionContext ctx, String name) {
        return ctx.respCtx.getWorkerDataChannel(name);
    }

    private static BRefType extractValue(WorkerData data, BType type, int reg) {
        BRefType result;
        switch (type.getTag()) {
            case TypeTags.INT_TAG:
                result = new BInteger(data.longRegs[reg]);
                break;
            case TypeTags.BYTE_TAG:
                result = new BByte((byte) data.intRegs[reg]);
                break;
            case TypeTags.FLOAT_TAG:
                result = new BFloat(data.doubleRegs[reg]);
                break;
            case TypeTags.STRING_TAG:
                result = new BString(data.stringRegs[reg]);
                break;
            case TypeTags.BOOLEAN_TAG:
                result = new BBoolean(data.intRegs[reg] > 0);
                break;
            default:
                result = data.refRegs[reg];
        }
        return result;
    }

    private static WorkerExecutionContext invokeForkJoin(WorkerExecutionContext ctx, InstructionFORKJOIN forkJoinIns) {
        ForkjoinInfo forkjoinInfo = forkJoinIns.forkJoinCPEntry.getForkjoinInfo();
        return BLangFunctions.invokeForkJoin(ctx, forkjoinInfo, forkJoinIns.joinBlockAddr, forkJoinIns.joinVarRegIndex,
                forkJoinIns.timeoutRegIndex, forkJoinIns.timeoutBlockAddr, forkJoinIns.timeoutVarRegIndex);
    }

    private static boolean handleWorkerReceive(WorkerExecutionContext ctx, WorkerDataChannelInfo workerDataChannelInfo,
                                               BType type, int reg) {
        WorkerDataChannel.WorkerResult passedInValue = getWorkerChannel(
                ctx, workerDataChannelInfo.getChannelName()).tryTakeData(ctx);
        if (passedInValue != null) {
            WorkerData currentFrame = ctx.workerLocal;
            copyArgValueForWorkerReceive(currentFrame, reg, type, passedInValue.value);
            return true;
        } else {
            return false;
        }
    }

    public static void copyArgValueForWorkerReceive(WorkerData currentSF, int regIndex, BType paramType,
                                                     BRefType passedInValue) {
        switch (paramType.getTag()) {
            case TypeTags.INT_TAG:
                currentSF.longRegs[regIndex] = ((BInteger) passedInValue).intValue();
                break;
            case TypeTags.BYTE_TAG:
                currentSF.intRegs[regIndex] = ((BByte) passedInValue).byteValue();
                break;
            case TypeTags.FLOAT_TAG:
                currentSF.doubleRegs[regIndex] = ((BFloat) passedInValue).floatValue();
                break;
            case TypeTags.STRING_TAG:
                currentSF.stringRegs[regIndex] = (passedInValue).stringValue();
                break;
            case TypeTags.BOOLEAN_TAG:
                currentSF.intRegs[regIndex] = (((BBoolean) passedInValue).booleanValue()) ? 1 : 0;
                break;
            default:
                currentSF.refRegs[regIndex] = passedInValue;
        }
    }

    private static WorkerExecutionContext handleReturn(WorkerExecutionContext ctx) {
        BLangScheduler.workerDone(ctx);
        return ctx.respCtx.signal(new WorkerSignal(ctx, SignalType.RETURN, ctx.workerResult));
    }

    private static boolean checkFiniteTypeAssignable(BValue bRefTypeValue, BType lhsType) {
        BFiniteType fType = (BFiniteType) lhsType;
        if (bRefTypeValue == null) {
            // we should not reach here
            return false;
        } else {
            Iterator<BValue> valueSpaceItr = fType.valueSpace.iterator();
            while (valueSpaceItr.hasNext()) {
                BValue valueSpaceItem = valueSpaceItr.next();
                if (valueSpaceItem.getType().getTag() == bRefTypeValue.getType().getTag()) {
                    if (valueSpaceItem.equals(bRefTypeValue)) {
                        return true;
                    }
                }
            }
        }
        return false;
    }
    
    private static boolean checkUnionCast(BValue rhsValue, BType lhsType, List<TypePair> unresolvedTypes) {
        BUnionType unionType = (BUnionType) lhsType;
        for (BType memberType : unionType.getMemberTypes()) {
            if (checkCast(rhsValue, memberType, unresolvedTypes)) {
                return true;
            }
        }
        return false;
    }

    public static boolean checkCast(BValue rhsValue, BType lhsType) {
        return checkCast(rhsValue, lhsType, new ArrayList<>());
    }

    private static boolean checkCast(BValue rhsValue, BType lhsType, List<TypePair> unresolvedTypes) {
        BType rhsType = BTypes.typeNull;

        if (rhsValue == null && lhsType.getTag() == TypeTags.JSON_TAG) {
            return true;
        }

        if (rhsValue != null) {
            rhsType = rhsValue.getType();
        }

        if (isSameOrAnyType(rhsType, lhsType)) {
            return true;
        }

        if (rhsType.getTag() == TypeTags.INT_TAG && lhsType.getTag() == TypeTags.BYTE_TAG) {
            return isByteLiteral(((BInteger) rhsValue).intValue());
        }

        if (lhsType.getTag() == TypeTags.UNION_TAG) {
            return checkUnionCast(rhsValue, lhsType, unresolvedTypes);
        }

        if (getElementType(rhsType).getTag() == TypeTags.JSON_TAG) {
            return checkJSONCast(rhsValue, rhsType, lhsType, unresolvedTypes);
        }

        if (lhsType.getTag() == TypeTags.ARRAY_TAG && rhsValue instanceof BNewArray) {
            BType sourceType = rhsValue.getType();
            if (sourceType.getTag() == TypeTags.ARRAY_TAG) {
                if (((BArrayType) sourceType).getState() == BArrayState.CLOSED_SEALED
                        && ((BArrayType) lhsType).getState() == BArrayState.CLOSED_SEALED
                        && ((BArrayType) sourceType).getSize() != ((BArrayType) lhsType).getSize()) {
                    return false;
                }
                sourceType = ((BArrayType) rhsValue.getType()).getElementType();
            }
            return checkArrayCast(sourceType, ((BArrayType) lhsType).getElementType(), unresolvedTypes);
        }

        if (rhsType.getTag() == TypeTags.TUPLE_TAG && lhsType.getTag() == TypeTags.TUPLE_TAG) {
            return checkTupleCast(rhsValue, lhsType, unresolvedTypes);
        }

        if (lhsType.getTag() == TypeTags.FINITE_TYPE_TAG) {
            return checkFiniteTypeAssignable(rhsValue, lhsType);
        }

        return checkCastByType(rhsType, lhsType, unresolvedTypes);
    }

    /**
     * This method is for use as the first check in checking for cast/assignability for two types.
     * Checks whether the source type is the same as the target type or if the target type is any type, and if true
     * the return value would be true.
     *
     * @param rhsType   the source type - the type (of the value) being cast/assigned
     * @param lhsType   the target type against which cast/assignability is checked
     * @return          true if the lhsType is any or is the same as rhsType
     */
    private static boolean isSameOrAnyType(BType rhsType, BType lhsType) {
        return lhsType.getTag() == TypeTags.ANY_TAG || rhsType.equals(lhsType);
    }

    private static boolean checkCastByType(BType rhsType, BType lhsType, List<TypePair> unresolvedTypes) {
        if (rhsType.getTag() == TypeTags.INT_TAG &&
                (lhsType.getTag() == TypeTags.JSON_TAG || lhsType.getTag() == TypeTags.FLOAT_TAG)) {
            return true;
        } else if (rhsType.getTag() == TypeTags.FLOAT_TAG && lhsType.getTag() == TypeTags.JSON_TAG) {
            return true;
        } else if (rhsType.getTag() == TypeTags.STRING_TAG && lhsType.getTag() == TypeTags.JSON_TAG) {
            return true;
        } else if (rhsType.getTag() == TypeTags.BOOLEAN_TAG && lhsType.getTag() == TypeTags.JSON_TAG) {
            return true;
        } else if (rhsType.getTag() == TypeTags.BYTE_TAG && lhsType.getTag() == TypeTags.INT_TAG) {
            return true;
        }

        if (rhsType.getTag() == TypeTags.OBJECT_TYPE_TAG && lhsType.getTag() == TypeTags.OBJECT_TYPE_TAG) {
            return checkStructEquivalency((BStructureType) rhsType, (BStructureType) lhsType, unresolvedTypes);
        }

        if (rhsType.getTag() == TypeTags.RECORD_TYPE_TAG && lhsType.getTag() == TypeTags.RECORD_TYPE_TAG) {
            return checkRecordEquivalency((BRecordType) lhsType, (BRecordType) rhsType);
        }

        if (rhsType.getTag() == TypeTags.MAP_TAG && lhsType.getTag() == TypeTags.MAP_TAG) {
            return checkMapCast(rhsType, lhsType, unresolvedTypes);
        }

        if (rhsType.getTag() == TypeTags.TABLE_TAG && lhsType.getTag() == TypeTags.TABLE_TAG) {
            return true;
        }

        if (rhsType.getTag() == TypeTags.STREAM_TAG && lhsType.getTag() == TypeTags.STREAM_TAG) {
            return isAssignable(((BStreamType) rhsType).getConstrainedType(),
                    ((BStreamType) lhsType).getConstrainedType(), unresolvedTypes);
        }

        if (rhsType.getTag() == TypeTags.FUNCTION_POINTER_TAG && lhsType.getTag() == TypeTags.FUNCTION_POINTER_TAG) {
            return checkFunctionCast(rhsType, lhsType);
        }

        return false;
    }

    private static boolean checkMapCast(BType sourceType, BType targetType, List<TypePair> unresolvedTypes) {
        BMapType sourceMapType = (BMapType) sourceType;
        BMapType targetMapType = (BMapType) targetType;

        if (sourceMapType.equals(targetMapType)) {
            return true;
        }

        if (targetMapType.getConstrainedType().getTag() == TypeTags.ANY_TAG) {
            return true;
        }

        if (sourceMapType.getConstrainedType().getTag() == TypeTags.OBJECT_TYPE_TAG &&
                targetMapType.getConstrainedType().getTag() == TypeTags.OBJECT_TYPE_TAG) {
            return checkStructEquivalency((BStructureType) sourceMapType.getConstrainedType(),
                    (BStructureType) targetMapType.getConstrainedType(), unresolvedTypes);
        }

        if (sourceMapType.getConstrainedType().getTag() == TypeTags.RECORD_TYPE_TAG &&
                targetMapType.getConstrainedType().getTag() == TypeTags.RECORD_TYPE_TAG) {
            return checkRecordEquivalency((BRecordType) targetMapType.getConstrainedType(),
                    (BRecordType) sourceMapType.getConstrainedType());
        }

        return false;
    }

    private static boolean checkArrayCast(BType sourceType, BType targetType, List<TypePair> unresolvedTypes) {
        if (targetType.getTag() == TypeTags.ARRAY_TAG && sourceType.getTag() == TypeTags.ARRAY_TAG) {
            BArrayType sourceArrayType = (BArrayType) sourceType;
            BArrayType targetArrayType = (BArrayType) targetType;
            if (targetArrayType.getDimensions() > sourceArrayType.getDimensions()) {
                return false;
            }

            return checkArrayCast(sourceArrayType.getElementType(), targetArrayType.getElementType(), unresolvedTypes);
        } else if (targetType.getTag() == TypeTags.UNION_TAG) {
            return checkUnionAssignable(sourceType, targetType, unresolvedTypes);
        }

        if (targetType.getTag() == TypeTags.ANY_TAG) {
            return true;
        }

        return sourceType.equals(targetType);
    }
    
    private static boolean checkTupleCast(BValue sourceValue, BType targetType, List<TypePair> unresolvedTypes) {
        BRefValueArray source = (BRefValueArray) sourceValue;
        BTupleType target = (BTupleType) targetType;
        List<BType> targetTupleTypes = target.getTupleTypes();
        if (source.size() != targetTupleTypes.size()) {
            return false;
        }
        for (int i = 0; i < source.size(); i++) {
            if (!checkCast(source.getBValue(i), targetTupleTypes.get(i), unresolvedTypes)) {
                return false;
            }
        }
        return true;
    }

    private static BType getElementType(BType type) {
        if (type.getTag() != TypeTags.ARRAY_TAG) {
            return type;
        }

        return getElementType(((BArrayType) type).getElementType());
    }

    public static boolean checkStructEquivalency(BStructureType rhsType, BStructureType lhsType) {
        return checkStructEquivalency(rhsType, lhsType, new ArrayList<>());
    }

    private static boolean checkStructEquivalency(BStructureType rhsType, BStructureType lhsType,
                                                 List<TypePair> unresolvedTypes) {
        // If we encounter two types that we are still resolving, then skip it.
        // This is done to avoid recursive checking of the same type.
        TypePair pair = new TypePair(rhsType, lhsType);
        if (unresolvedTypes.contains(pair)) {
            return true;
        }
        unresolvedTypes.add(pair);

        // Both structs should be public or private.
        // Get the XOR of both flags(masks)
        // If both are public, then public bit should be 0;
        // If both are private, then public bit should be 0;
        // The public bit is on means, one is public, and the other one is private.
        if (Flags.isFlagOn(lhsType.flags ^ rhsType.flags, Flags.PUBLIC)) {
            return false;
        }

        // If both structs are private, they should be in the same package.
        if (!Flags.isFlagOn(lhsType.flags, Flags.PUBLIC) &&
                !rhsType.getPackagePath().equals(lhsType.getPackagePath())) {
            return false;
        }

        // Adjust the number of the attached functions of the lhs struct based on
        //  the availability of the initializer function.
        int lhsAttachedFunctionCount = lhsType.initializer != null ?
                lhsType.getAttachedFunctions().length - 1 :
                lhsType.getAttachedFunctions().length;

        if (lhsType.getFields().length > rhsType.getFields().length ||
                lhsAttachedFunctionCount > rhsType.getAttachedFunctions().length) {
            return false;
        }

        return !Flags.isFlagOn(lhsType.flags, Flags.PUBLIC) &&
                rhsType.getPackagePath().equals(lhsType.getPackagePath()) ?
                checkEquivalencyOfTwoPrivateStructs(lhsType, rhsType, unresolvedTypes) :
                checkEquivalencyOfPublicStructs(lhsType, rhsType, unresolvedTypes);
    }

    public static boolean checkRecordEquivalency(BRecordType lhsType, BRecordType rhsType) {
        // Both records should be public or private.
        // Get the XOR of both flags(masks)
        // If both are public, then public bit should be 0;
        // If both are private, then public bit should be 0;
        // The public bit is on means, one is public, and the other one is private.
        if (Flags.isFlagOn(lhsType.flags ^ rhsType.flags, Flags.PUBLIC)) {
            return false;
        }

        // If both records are private, they should be in the same package.
        if (!Flags.isFlagOn(lhsType.flags, Flags.PUBLIC) &&
                !rhsType.getPackagePath().equals(lhsType.getPackagePath())) {
            return false;
        }

        if (lhsType.getFields().length > rhsType.getFields().length) {
            return false;
        }

        return checkEquivalencyOfTwoRecords(lhsType, rhsType);
    }

    private static boolean checkEquivalencyOfTwoPrivateStructs(BStructureType lhsType, BStructureType rhsType,
                                                           List<TypePair> unresolvedTypes) {
        for (int fieldCounter = 0; fieldCounter < lhsType.getFields().length; fieldCounter++) {
            BField lhsField = lhsType.getFields()[fieldCounter];
            BField rhsField = rhsType.getFields()[fieldCounter];
            if (lhsField.fieldName.equals(rhsField.fieldName) &&
                    isSameType(rhsField.fieldType, lhsField.fieldType)) {
                continue;
            }
            return false;
        }

        BAttachedFunction[] lhsFuncs = lhsType.getAttachedFunctions();
        BAttachedFunction[] rhsFuncs = rhsType.getAttachedFunctions();
        for (BAttachedFunction lhsFunc : lhsFuncs) {
            if (lhsFunc == lhsType.initializer || lhsFunc == lhsType.defaultsValuesInitFunc) {
                continue;
            }

            BAttachedFunction rhsFunc = getMatchingInvokableType(rhsFuncs, lhsFunc, unresolvedTypes);
            if (rhsFunc == null) {
                return false;
            }
        }
        return true;
    }

    private static boolean checkEquivalencyOfPublicStructs(BStructureType lhsType, BStructureType rhsType,
                                                           List<TypePair> unresolvedTypes) {
        int fieldCounter = 0;
        for (; fieldCounter < lhsType.getFields().length; fieldCounter++) {
            // Return false if either field is private
            BField lhsField = lhsType.getFields()[fieldCounter];
            BField rhsField = rhsType.getFields()[fieldCounter];
            if (!Flags.isFlagOn(lhsField.flags, Flags.PUBLIC) ||
                    !Flags.isFlagOn(rhsField.flags, Flags.PUBLIC)) {
                return false;
            }

            if (lhsField.fieldName.equals(rhsField.fieldName) &&
                    isSameType(rhsField.fieldType, lhsField.fieldType)) {
                continue;
            }
            return false;
        }

        // Check the rest of the fields in RHS type
        for (; fieldCounter < rhsType.getFields().length; fieldCounter++) {
            if (!Flags.isFlagOn(rhsType.getFields()[fieldCounter].flags, Flags.PUBLIC)) {
                return false;
            }
        }

        BAttachedFunction[] lhsFuncs = lhsType.getAttachedFunctions();
        BAttachedFunction[] rhsFuncs = rhsType.getAttachedFunctions();
        for (BAttachedFunction lhsFunc : lhsFuncs) {
            if (lhsFunc == lhsType.initializer || lhsFunc == lhsType.defaultsValuesInitFunc) {
                continue;
            }

            if (!Flags.isFlagOn(lhsFunc.flags, Flags.PUBLIC)) {
                return false;
            }

            BAttachedFunction rhsFunc = getMatchingInvokableType(rhsFuncs, lhsFunc, unresolvedTypes);
            if (rhsFunc == null || !Flags.isFlagOn(rhsFunc.flags, Flags.PUBLIC)) {
                return false;
            }
        }

        // Check for private attached function in RHS type
        for (BAttachedFunction rhsFunc : rhsFuncs) {
            if (!Flags.isFlagOn(rhsFunc.flags, Flags.PUBLIC)) {
                return false;
            }
        }

        return true;
    }

    private static boolean checkEquivalencyOfTwoRecords(BRecordType lhsType, BRecordType rhsType) {
        Map<String, BField> rhsFields = Arrays.stream(rhsType.getFields()).collect(
                Collectors.toMap(BField::getFieldName, field -> field));

        BField[] fields = lhsType.getFields();
        for (int fieldCounter = 0; fieldCounter < fields.length; fieldCounter++) {
            BField lhsField = fields[fieldCounter];
            BField rhsField = rhsFields.get(lhsField.fieldName);

            if (rhsField == null) {
                return false;
            }

            if (!isSameType(rhsField.fieldType, lhsField.fieldType)) {
                return false;
            }
        }

        return true;
    }

    public static boolean checkFunctionTypeEquality(BFunctionType source, BFunctionType target) {
        if (source.paramTypes.length != target.paramTypes.length ||
                source.retParamTypes.length != target.retParamTypes.length) {
            return false;
        }

        for (int i = 0; i < source.paramTypes.length; i++) {
            if (!isSameType(source.paramTypes[i], target.paramTypes[i])) {
                return false;
            }
        }

        for (int i = 0; i < source.retParamTypes.length; i++) {
            if (!isSameType(source.retParamTypes[i], target.retParamTypes[i])) {
                return false;
            }
        }

        return true;
    }

    private static boolean checkFunctionTypeEqualityForObjectType(BFunctionType source, BFunctionType target,
                                                                  List<TypePair> unresolvedTypes) {
        if (source.paramTypes.length != target.paramTypes.length ||
                source.retParamTypes.length != target.retParamTypes.length) {
            return false;
        }

        for (int i = 0; i < source.paramTypes.length; i++) {
            if (!isAssignable(source.paramTypes[i], target.paramTypes[i], unresolvedTypes)) {
                return false;
            }
        }

        if (source.retParamTypes == null && target.retParamTypes == null) {
            return true;
        } else if (source.retParamTypes == null || target.retParamTypes == null) {
            return false;
        }

        for (int i = 0; i < source.retParamTypes.length; i++) {
            if (!isAssignable(source.retParamTypes[i], target.retParamTypes[i], unresolvedTypes)) {
                return false;
            }
        }

        return true;
    }

    private static BAttachedFunction getMatchingInvokableType(BAttachedFunction[] rhsFuncs, BAttachedFunction lhsFunc,
                                                              List<TypePair> unresolvedTypes) {
        return Arrays.stream(rhsFuncs)
                .filter(rhsFunc -> lhsFunc.funcName.equals(rhsFunc.funcName))
                .filter(rhsFunc -> checkFunctionTypeEqualityForObjectType(rhsFunc.type, lhsFunc.type, unresolvedTypes))
                .findFirst()
                .orElse(null);
    }


    private static boolean isSameType(BType rhsType, BType lhsType) {
        // First check whether both references points to the same object.
        if (rhsType == lhsType || rhsType.equals(lhsType)) {
            return true;
        }

        if (rhsType.getTag() == lhsType.getTag() && rhsType.getTag() == TypeTags.ARRAY_TAG) {
            return checkArrayEquivalent(rhsType, lhsType);
        }

        // TODO Support function types, json/map constrained types etc.
        if (rhsType.getTag() == TypeTags.MAP_TAG && lhsType.getTag() == TypeTags.MAP_TAG) {
            return lhsType.equals(rhsType);
        }

        return false;
    }

    private static boolean checkArrayEquivalent(BType actualType, BType expType) {
        if (expType.getTag() == TypeTags.ARRAY_TAG && actualType.getTag() == TypeTags.ARRAY_TAG) {
            // Both types are array types
            BArrayType lhrArrayType = (BArrayType) expType;
            BArrayType rhsArrayType = (BArrayType) actualType;
            return checkArrayEquivalent(lhrArrayType.getElementType(), rhsArrayType.getElementType());
        }
        // Now one or both types are not array types and they have to be equal
        if (expType == actualType) {
            return true;
        }
        return false;
    }

    private static boolean checkJSONEquivalency(BValue json, BJSONType sourceType, BJSONType targetType,
                                                List<TypePair> unresolvedTypes) {
        BRecordType sourceConstrainedType = (BRecordType) sourceType.getConstrainedType();
        BRecordType targetConstrainedType = (BRecordType) targetType.getConstrainedType();

        // Casting to an unconstrained JSON
        if (targetConstrainedType == null) {
            return true;
        }

        // Casting from constrained JSON to constrained JSON
        if (sourceConstrainedType != null) {
            if (sourceConstrainedType.equals(targetConstrainedType)) {
                return true;
            }

            return checkRecordEquivalency(targetConstrainedType, sourceConstrainedType);
        }

        // Casting from unconstrained JSON to constrained JSON
        if (json == null) {
            return true;
        }

        // Return false if the JSON is not a json-object
        if (json.getType().getTag() != TypeTags.JSON_TAG) {
            return false;
        }

        BMap<String, BValue> jsonObject = (BMap<String, BValue>) json;
        BField[] tFields = targetConstrainedType.getFields();
        for (int i = 0; i < tFields.length; i++) {
            String fieldName = tFields[i].getFieldName();
            if (!jsonObject.hasKey(fieldName)) {
                return false;
            }

            BValue fieldVal = jsonObject.get(fieldName);
            if (!checkJSONCast(fieldVal, fieldVal.getType(), tFields[i].getFieldType(), unresolvedTypes)) {
                return false;
            }
        }

        return true;
    }

    /**
     * Check the compatibility of casting a JSON to a target type.
     *
     * @param json       JSON to cast
     * @param sourceType Type of the source JSON
     * @param targetType Target type
     * @param unresolvedTypes Unresolved types
     * @return Runtime compatibility for casting
     */
    private static boolean checkJSONCast(BValue json, BType sourceType, BType targetType,
                                         List<TypePair> unresolvedTypes) {
        switch (targetType.getTag()) {
            case TypeTags.STRING_TAG:
            case TypeTags.INT_TAG:
            case TypeTags.FLOAT_TAG:
            case TypeTags.BOOLEAN_TAG:
                return json != null && json.getType().getTag() == targetType.getTag();
            case TypeTags.ARRAY_TAG:
                if (json == null || json.getType().getTag() != TypeTags.ARRAY_TAG) {
                    return false;
                }
                BArrayType arrayType = (BArrayType) targetType;
                BRefValueArray array = (BRefValueArray) json;
                for (int i = 0; i < array.size(); i++) {
                    // get the element type of source and json, and recursively check for json casting.
                    BType sourceElementType = sourceType.getTag() == TypeTags.ARRAY_TAG
                            ? ((BArrayType) sourceType).getElementType() : sourceType;
                    if (!checkJSONCast(array.get(i), sourceElementType, arrayType.getElementType(), unresolvedTypes)) {
                        return false;
                    }
                }
                return true;
            case TypeTags.JSON_TAG:
                // If JSON is unconstrained, any JSON value is compatible
                if (((BJSONType) targetType).getConstrainedType() == null &&
                        getElementType(sourceType).getTag() == TypeTags.JSON_TAG) {
                    return true;
                } else if (sourceType.getTag() != TypeTags.JSON_TAG) {
                    // If JSON is constrained, only JSON objects are compatible
                    return false;
                }
                return checkJSONEquivalency(json, (BJSONType) sourceType, (BJSONType) targetType, unresolvedTypes);
            case TypeTags.ANY_TAG:
                return true;
            default:
                return false;
        }
    }

    private static void convertStructToMap(WorkerExecutionContext ctx, int[] operands, WorkerData sf) {
        int i = operands[0];
        int j = operands[1];

        // TODO: do validation for type?
        BMap newMap = new BMap(BTypes.typeMap);
        ((BMap) sf.refRegs[i]).getMap().forEach((key, value)
                -> newMap.put(key, value == null ? null : ((BValue) value).copy()));
        sf.refRegs[j] = newMap;
    }

    private static void convertStructToJSON(WorkerExecutionContext ctx, int[] operands, WorkerData sf) {
        int i = operands[0];
        int cpIndex = operands[1];
        int j = operands[2];
        BJSONType targetType = (BJSONType) ((TypeRefCPEntry) ctx.constPool[cpIndex]).getType();

        BMap<String, BValue> bStruct = (BMap<String, BValue>) sf.refRegs[i];
        try {
            sf.refRegs[j] = JSONUtils.convertMapToJSON(bStruct, targetType);
        } catch (Exception e) {
            String errorMsg = "cannot convert '" + bStruct.getType() + "' to type '" + targetType + "': " +
                    e.getMessage();
            handleTypeConversionError(ctx, sf, j, errorMsg);
        }
    }
    
    private static void convertArrayToJSON(WorkerExecutionContext ctx, int[] operands, WorkerData sf) {
        int i = operands[0];
        int j = operands[1];

        BNewArray bArray = (BNewArray) sf.refRegs[i];
        try {
            sf.refRegs[j] = JSONUtils.convertArrayToJSON(bArray);
        } catch (Exception e) {
            String errorMsg = "cannot convert '" + bArray.getType() + "' to type '" + BTypes.typeJSON + "': " +
                    e.getMessage();
            handleTypeConversionError(ctx, sf, j, errorMsg);
        }
    }
    
    private static void convertJSONToArray(WorkerExecutionContext ctx, int[] operands, WorkerData sf) {
        int i = operands[0];
        int cpIndex = operands[1];
        int j = operands[2];
        BArrayType targetType = (BArrayType) ((TypeRefCPEntry) ctx.constPool[cpIndex]).getType();

        BRefType<?> json = sf.refRegs[i];
        if (json == null) {
            handleTypeConversionError(ctx, sf, j, BTypes.typeNull, targetType);
            return;
        }

        try {
            sf.refRegs[j] = JSONUtils.convertJSON(json, targetType);
        } catch (Exception e) {
            String errorMsg = "cannot convert '" + json.getType() + "' to type '" + targetType + "': " +
                    e.getMessage();
            handleTypeConversionError(ctx, sf, j, errorMsg);
        }
    }
    
    private static void convertMapToJSON(WorkerExecutionContext ctx, int[] operands, WorkerData sf) {
        int i = operands[0];
        int cpIndex = operands[1];
        int j = operands[2];
        BJSONType targetType = (BJSONType) ((TypeRefCPEntry) ctx.constPool[cpIndex]).getType();

        BMap<String, ?> bMap = (BMap<String, ?>) sf.refRegs[i];
        try {
            sf.refRegs[j] = JSONUtils.convertMapToJSON((BMap<String, BValue>) bMap, targetType);
        } catch (Exception e) {
            String errorMsg = "cannot convert '" + bMap.getType() + "' to type '" + targetType + "': " +
                    e.getMessage();
            handleTypeConversionError(ctx, sf, j, errorMsg);
        }
    }
    
    private static void convertJSONToMap(WorkerExecutionContext ctx, int[] operands, WorkerData sf) {
        int i = operands[0];
        int cpIndex = operands[1];
        int j = operands[2];
        BMapType targetType = (BMapType) ((TypeRefCPEntry) ctx.constPool[cpIndex]).getType();

        BRefType<?> json = sf.refRegs[i];
        if (json == null) {
            handleTypeConversionError(ctx, sf, j, BTypes.typeNull, targetType);
            return;
        }

        try {
            sf.refRegs[j] = JSONUtils.jsonToBMap(json, targetType);
        } catch (Exception e) {
            String errorMsg = "cannot convert '" + json.getType() + "' to type '" + targetType + "': " +
                    e.getMessage();
            handleTypeConversionError(ctx, sf, j, errorMsg);
        }
    }

    private static void convertMapToStruct(WorkerExecutionContext ctx, int[] operands, WorkerData sf) {
        int i = operands[0];
        int cpIndex = operands[1];
        int j = operands[2];

        TypeRefCPEntry typeRefCPEntry = (TypeRefCPEntry) ctx.constPool[cpIndex];
        BStructureType structType = (BStructureType) typeRefCPEntry.getType();
        BMap<String, BValue> bMap = (BMap<String, BValue>) sf.refRegs[i];

        try {
            sf.refRegs[j] = convertMapToStruct(ctx, bMap, structType);
        } catch (BallerinaException e) {
            sf.refRegs[j] = null;
            String errorMsg = "cannot convert '" + bMap.getType() + "' to type '" + structType + ": " +
                    e.getMessage();
            handleTypeConversionError(ctx, sf, j, errorMsg);
        }
    }

    private static BMap<String, BValue> convertMapToStruct(WorkerExecutionContext ctx,
                                                           BMap<String, BValue> bMap, BStructureType structType) {
        BMap<String, BValue> bStruct = new BMap<>(structType);
        StructureTypeInfo structInfo = ctx.callableUnitInfo.getPackageInfo().getStructInfo(structType.getName());

        for (StructFieldInfo fieldInfo : structInfo.getFieldInfoEntries()) {
            String key = fieldInfo.getName();
            BType fieldType = fieldInfo.getFieldType();
            BValue mapVal = null;

            boolean containsField = bMap.hasKey(key);
            DefaultValueAttributeInfo defaultValAttrInfo = null;
            if (containsField) {
                mapVal = bMap.get(key);
                if (mapVal == null && BTypes.isValueType(fieldType)) {
                    throw BLangExceptionHelper.getRuntimeException(
                            RuntimeErrors.INCOMPATIBLE_FIELD_TYPE_FOR_CASTING, key, fieldType, null);
                }

                if (mapVal != null) {
                    BType mapValType = mapVal.getType();
                    if (mapValType.getTag() == TypeTags.MAP_TAG) {
                        if (fieldType.getTag() == TypeTags.RECORD_TYPE_TAG) {
                            bStruct.put(key, convertMapToStruct(ctx, (BMap<String, BValue>) mapVal,
                                                                ((BStructureType) fieldType)));
                            continue;
                        } else if (fieldType.getTag() == TypeTags.UNION_TAG) {
                            boolean conversionDone = false;
                            for (BType memType : ((BUnionType) fieldType).getMemberTypes()) {
                                if (memType.getTag() == TypeTags.RECORD_TYPE_TAG) {
                                    try {
                                        bStruct.put(key, convertMapToStruct(ctx, (BMap<String, BValue>) mapVal,
                                                                            ((BStructureType) memType)));
                                        conversionDone = true;
                                        break;
                                    } catch (BallerinaException e) {
                                        //ignore conversion exception if thrown when the expected type is a union type,
                                        // to allow attempting conversion for other types
                                    }
                                }
                            }
                            if (conversionDone) {
                                continue;
                            }
                        }
                    }

<<<<<<< HEAD
                    if (!checkCast(mapVal, fieldType)) {
=======
                    if (mapVal != null && !checkCast(mapVal, fieldType, new ArrayList<TypePair>())) {
>>>>>>> 0ea5e172
                        throw BLangExceptionHelper.getRuntimeException(
                                RuntimeErrors.INCOMPATIBLE_FIELD_TYPE_FOR_CASTING, key, fieldType,
                                mapValType);
                    }
                }
            } else {
                defaultValAttrInfo = (DefaultValueAttributeInfo) getAttributeInfo(fieldInfo,
                                                                                  AttributeInfo.Kind
                                                                                          .DEFAULT_VALUE_ATTRIBUTE);
            }

            switch (fieldType.getTag()) {
                case TypeTags.INT_TAG:
                    if (containsField) {
                        bStruct.put(key, mapVal);
                    } else if (defaultValAttrInfo != null) {
                        bStruct.put(key, new BInteger(defaultValAttrInfo.getDefaultValue().getIntValue()));
                    }
                    break;
                case TypeTags.BYTE_TAG:
                    if (containsField) {
                        bStruct.put(key, mapVal);
                    } else if (defaultValAttrInfo != null) {
                        bStruct.put(key, new BByte(defaultValAttrInfo.getDefaultValue().getByteValue()));
                    }
                    break;
                case TypeTags.FLOAT_TAG:
                    if (containsField) {
                        bStruct.put(key, mapVal);
                    } else if (defaultValAttrInfo != null) {
                        bStruct.put(key, new BFloat(defaultValAttrInfo.getDefaultValue().getFloatValue()));
                    }
                    break;
                case TypeTags.STRING_TAG:
                    if (containsField) {
                        bStruct.put(key, mapVal);
                    } else if (defaultValAttrInfo != null) {
                        bStruct.put(key, new BString(defaultValAttrInfo.getDefaultValue().getStringValue()));
                    }
                    break;
                case TypeTags.BOOLEAN_TAG:
                    if (containsField) {
                        bStruct.put(key, mapVal);
                    } else if (defaultValAttrInfo != null) {
                        bStruct.put(key, new BBoolean(defaultValAttrInfo.getDefaultValue().getBooleanValue()));
                    }
                    break;
                default:
                    bStruct.put(key, mapVal);
            }
        }
        return bStruct;
    }

    private static void convertJSONToStruct(WorkerExecutionContext ctx, int[] operands, WorkerData sf) {
        int i = operands[0];
        int cpIndex = operands[1];
        int j = operands[2];

        TypeRefCPEntry typeRefCPEntry = (TypeRefCPEntry) ctx.constPool[cpIndex];
        BRefType<?> bjson = sf.refRegs[i];
        if (bjson == null) {
            handleTypeConversionError(ctx, sf, j, bjson != null ? bjson.getType() : BTypes.typeNull,
                    typeRefCPEntry.getType());
            return;
        }

        try {
            sf.refRegs[j] = JSONUtils.convertJSONToStruct(bjson, (BStructureType) typeRefCPEntry.getType());
        } catch (Exception e) {
            String errorMsg = "cannot convert '" + TypeConstants.JSON_TNAME + "' to type '" +
                    typeRefCPEntry.getType() + "': " + e.getMessage();
            handleTypeConversionError(ctx, sf, j, errorMsg);
        }
    }

    private static void handleNullRefError(WorkerExecutionContext ctx) {
        ctx.setError(BLangVMErrors.createNullRefException(ctx));
        handleError(ctx);
    }

    public static void handleError(WorkerExecutionContext ctx) {
        int ip = ctx.ip;
        ip--;
        ErrorTableEntry match = ErrorTableEntry.getMatch(ctx.callableUnitInfo.getPackageInfo(), ip,
                ctx.getError());
        if (match != null) {
            ctx.ip = match.getIpTarget();
        } else {
            BLangScheduler.workerExcepted(ctx);
            throw new HandleErrorException(
                    ctx.respCtx.signal(new WorkerSignal(ctx, SignalType.ERROR, ctx.workerResult)));
        }
    }

    private static AttributeInfo getAttributeInfo(AttributeInfoPool attrInfoPool, AttributeInfo.Kind attrInfoKind) {
        for (AttributeInfo attributeInfo : attrInfoPool.getAttributeInfoEntries()) {
            if (attributeInfo.getKind() == attrInfoKind) {
                return attributeInfo;
            }
        }
        return null;
    }

    private static void calculateLength(WorkerExecutionContext ctx, int[] operands, WorkerData sf) {
        int i = operands[0];
        int cpIndex = operands[1];
        int j = operands[2];

        TypeRefCPEntry typeRefCPEntry = (TypeRefCPEntry) ctx.constPool[cpIndex];
        int typeTag = typeRefCPEntry.getType().getTag();
        if (typeTag == TypeTags.STRING_TAG) {
            sf.longRegs[j] = sf.stringRegs[i].length();
            return;
        }

        BValue entity = sf.refRegs[i];
        if (entity == null) {
            handleNullRefError(ctx);
            return;
        }

        if (typeTag == TypeTags.XML_TAG) {
            sf.longRegs[j] = ((BXML) entity).length();
            return;
        } else if (entity instanceof BMap) {
            sf.longRegs[j] = ((BMap) entity).size();
            return;
        } else if (entity instanceof BNewArray) {
            sf.longRegs[j] = ((BNewArray) entity).size();
            return;
        }

        sf.longRegs[j] = -1;
        return;
    }

    private static WorkerExecutionContext execAwait(WorkerExecutionContext ctx, int[] operands) {
        int futureReg = operands[0];
        int retValReg = operands[1];
        BFuture future = (BFuture) ctx.workerLocal.refRegs[futureReg];
        WorkerResponseContext respCtx = future.value();
        if (retValReg != -1) {
            return respCtx.joinTargetContextInfo(ctx, new int[]{retValReg});
        } else {
            return respCtx.joinTargetContextInfo(ctx, new int[0]);
        }
    }

    /**
     * This is used to propagate the results of {@link CPU#handleError(WorkerExecutionContext)} to the
     * main CPU instruction loop.
     */
    public static class HandleErrorException extends BallerinaException {

        private static final long serialVersionUID = 1L;

        public WorkerExecutionContext ctx;

        public HandleErrorException(WorkerExecutionContext ctx) {
            this.ctx = ctx;
        }

    }

    private static boolean isValidMapInsertion(BType mapType, BValue value) {
        if (value == null) {
            return true;
        }

        if (mapType.getTag() == TypeTags.RECORD_TYPE_TAG || mapType.getTag() == TypeTags.OBJECT_TYPE_TAG) {
            return true;
        }

        BType constraintType = ((BMapType) mapType).getConstrainedType();
        if (constraintType == BTypes.typeAny || constraintType.equals(value.getType())) {
            return true;
        }

        return checkCast(value, constraintType, new ArrayList<>());
    }

    public static boolean isAssignable(BType sourceType, BType targetType, List<TypePair> unresolvedTypes) {
        if (isSameOrAnyType(sourceType, targetType)) {
            return true;
        }

        if (targetType.getTag() == TypeTags.UNION_TAG) {
            return checkUnionAssignable(sourceType, targetType, unresolvedTypes);
        }

        // TODO: 6/26/18 complete impl. for JSON assignable
        if (targetType.getTag() == TypeTags.JSON_TAG && sourceType.getTag() == TypeTags.JSON_TAG) {
            return true;
        }

        if (targetType.getTag() == TypeTags.ARRAY_TAG && sourceType.getTag() == TypeTags.ARRAY_TAG) {
            if (((BArrayType) sourceType).getState() == BArrayState.CLOSED_SEALED
                    && ((BArrayType) targetType).getState() == BArrayState.CLOSED_SEALED
                    && ((BArrayType) sourceType).getSize() != ((BArrayType) targetType).getSize()) {
                return false;
            }
            return checkArrayCast(((BArrayType) sourceType).getElementType(),
                                  ((BArrayType) targetType).getElementType(), unresolvedTypes);
        }

        if (sourceType.getTag() == TypeTags.TUPLE_TAG && targetType.getTag() == TypeTags.TUPLE_TAG) {
            return checkTupleAssignable(sourceType, targetType, unresolvedTypes);
        }

        return checkCastByType(sourceType, targetType, unresolvedTypes);
    }

    private static boolean checkUnionAssignable(BType sourceType, BType targetType, List<TypePair> unresolvedTypes) {
        if (sourceType.getTag() == TypeTags.UNION_TAG) {
            for (BType sourceMemberType : ((BUnionType) sourceType).getMemberTypes()) {
                if (!checkUnionAssignable(sourceMemberType, targetType, unresolvedTypes)) {
                    return false;
                }
            }
            return true;
        } else {
            BUnionType targetUnionType = (BUnionType) targetType;
            for (BType memberType : targetUnionType.getMemberTypes()) {
                if (isAssignable(sourceType, memberType, unresolvedTypes)) {
                    return true;
                }
            }
            return false;
        }
    }

    private static boolean checkTupleAssignable(BType sourceType, BType targetType, List<TypePair> unresolvedTypes) {
        List<BType> targetTupleTypes = ((BTupleType) targetType).getTupleTypes();
        List<BType> sourceTupleTypes = ((BTupleType) sourceType).getTupleTypes();

        if (sourceTupleTypes.size() != targetTupleTypes.size()) {
            return false;
        }
        for (int i = 0; i < sourceTupleTypes.size(); i++) {
            if (!isAssignable(sourceTupleTypes.get(i), targetTupleTypes.get(i), unresolvedTypes)) {
                return false;
            }
        }
        return true;
    }

    private static boolean checkFunctionCast(BType rhsType, BType lhsType) {
        if (rhsType.getTag() != TypeTags.FUNCTION_POINTER_TAG) {
            return false;
        }

        return checkFunctionTypeEquality((BFunctionType) rhsType, (BFunctionType) lhsType);
    }

    /**
     * Add the corresponding compensation function pointer of the given scope, to the compensations table. A copy of
     * current worker data of the args also added to the table.
     * @param scopeEnd current scope instruction
     * @param ctx current WorkerExecutionContext
     */
    private static void addToCompensationTable(Instruction.InstructionScopeEnd scopeEnd, WorkerExecutionContext ctx,
            BFunctionPointer fp) {
        CompensationTable compensationTable = (CompensationTable) ctx.globalProps.get(Constants.COMPENSATION_TABLE);
        CompensationTable.CompensationEntry entry = compensationTable.getNewEntry();
        entry.functionInfo = scopeEnd.function;
        entry.scope = scopeEnd.scopeName;
        entry.fPointer = fp;
        compensationTable.compensations.add(entry);
        compensationTable.index++;
    }

    /**
     * Type vector of size two, to hold the source and the target types.
     * 
     * @since 0.982.0
     */
    private static class TypePair {
        BType sourceType;
        BType targetType;

        public TypePair(BType sourceType, BType targetType) {
            this.sourceType = sourceType;
            this.targetType = targetType;
        }

        @Override
        public boolean equals(Object obj) {
            if (!(obj instanceof TypePair)) {
                return false;
            }

            TypePair other = (TypePair) obj;
            return this.sourceType.equals(other.sourceType) && this.targetType.equals(other.targetType);
        }
    }
}<|MERGE_RESOLUTION|>--- conflicted
+++ resolved
@@ -3504,11 +3504,7 @@
                         }
                     }
 
-<<<<<<< HEAD
-                    if (!checkCast(mapVal, fieldType)) {
-=======
-                    if (mapVal != null && !checkCast(mapVal, fieldType, new ArrayList<TypePair>())) {
->>>>>>> 0ea5e172
+                    if (!checkCast(mapVal, fieldType, new ArrayList<TypePair>())) {
                         throw BLangExceptionHelper.getRuntimeException(
                                 RuntimeErrors.INCOMPATIBLE_FIELD_TYPE_FOR_CASTING, key, fieldType,
                                 mapValType);
@@ -3783,7 +3779,7 @@
 
     /**
      * Type vector of size two, to hold the source and the target types.
-     * 
+     *
      * @since 0.982.0
      */
     private static class TypePair {
