/*
*  Copyright (c) 2017, WSO2 Inc. (http://www.wso2.org) All Rights Reserved.
*
*  WSO2 Inc. licenses this file to you under the Apache License,
*  Version 2.0 (the "License"); you may not use this file except
*  in compliance with the License.
*  You may obtain a copy of the License at
*
*    http://www.apache.org/licenses/LICENSE-2.0
*
*  Unless required by applicable law or agreed to in writing,
*  software distributed under the License is distributed on an
*  "AS IS" BASIS, WITHOUT WARRANTIES OR CONDITIONS OF ANY
*  KIND, either express or implied.  See the License for the
*  specific language governing permissions and limitations
*  under the License.
*/
package org.ballerinalang.util.codegen;

import org.ballerinalang.util.codegen.attributes.AttributeInfo;
import org.ballerinalang.util.codegen.attributes.AttributeInfoPool;
import org.ballerinalang.util.codegen.attributes.LineNumberTableAttributeInfo;
import org.ballerinalang.util.codegen.cpentries.ConstantPool;
import org.ballerinalang.util.codegen.cpentries.ConstantPoolEntry;

import java.util.ArrayList;
import java.util.Collections;
import java.util.HashMap;
import java.util.LinkedHashMap;
import java.util.List;
import java.util.Map;

/**
 * {@code PackageInfo} contains metadata of a Ballerina package entry in the program file.
 *
 * @since 0.87
 */
public class PackageInfo implements ConstantPool, AttributeInfoPool {

    public int nameCPIndex;
    public String pkgPath;
    public int versionCPIndex;
    public String pkgVersion;
    private FunctionInfo initFunctionInfo, startFunctionInfo, stopFunctionInfo;

    private ConstantPoolEntry[] constPool;
    private List<ConstantPoolEntry> constantPoolEntries = new ArrayList<>();

    private Instruction[] instructions;
    private List<Instruction> instructionList = new ArrayList<>();

    private Map<String, PackageVarInfo> constantInfoMap = new LinkedHashMap<>();

    private Map<String, PackageVarInfo> globalVarInfoMap = new LinkedHashMap<>();

    private Map<String, FunctionInfo> functionInfoMap = new LinkedHashMap<>();

    private Map<String, ConnectorInfo> connectorInfoMap = new LinkedHashMap<>();

    private Map<String, StructInfo> structInfoMap = new HashMap<>();

    private Map<String, EnumInfo> enumInfoMap = new HashMap<>();

    private Map<String, ServiceInfo> serviceInfoMap = new HashMap<>();

    private Map<String, StructureTypeInfo> structureTypeInfoMap = new HashMap<>();

    private Map<AttributeInfo.Kind, AttributeInfo> attributeInfoMap = new HashMap<>();

    private Map<String, TransformerInfo> transformerInfoMap = new LinkedHashMap<>();

    // cache values.
    ProgramFile programFile;

    public int getPkgNameCPIndex() {
        return nameCPIndex;
    }

    public String getPkgPath() {
        return pkgPath;
    }

    public int getPackageVersionCPIndex() {
        return versionCPIndex;
    }

    public String getPackageVersion() {
        return pkgVersion;
    }
<<<<<<< HEAD

    // CP
=======
>>>>>>> c1f992c4

    public int addCPEntry(ConstantPoolEntry cpEntry) {
        if (constantPoolEntries.contains(cpEntry)) {
            return constantPoolEntries.indexOf(cpEntry);
        }

        constantPoolEntries.add(cpEntry);
        return constantPoolEntries.size() - 1;
    }

    public ConstantPoolEntry getCPEntry(int index) {
        return constantPoolEntries.get(index);
    }

    public int getCPEntryIndex(ConstantPoolEntry cpEntry) {
        return constantPoolEntries.indexOf(cpEntry);
    }

    public ConstantPoolEntry[] getConstPoolEntries() {
        return constPool;
    }

    public PackageVarInfo getConstantInfo(String constantName) {
        return constantInfoMap.get(constantName);
    }

    public void addConstantInfo(String constantName, PackageVarInfo constantInfo) {
        constantInfoMap.put(constantName, constantInfo);
    }

    public PackageVarInfo[] getConstantInfoEntries() {
        return constantInfoMap.values().toArray(new PackageVarInfo[0]);
    }

    public PackageVarInfo getPackageVarInfo(String globalVarName) {
        return globalVarInfoMap.get(globalVarName);
    }

    public void addPackageVarInfo(String globalVarName, PackageVarInfo packageVarInfo) {
        globalVarInfoMap.put(globalVarName, packageVarInfo);
    }

    public PackageVarInfo[] getPackageInfoEntries() {
        return globalVarInfoMap.values().toArray(new PackageVarInfo[0]);
    }

    public FunctionInfo getFunctionInfo(String functionName) {
        return functionInfoMap.get(functionName);
    }

    public void addFunctionInfo(String functionName, FunctionInfo functionInfo) {
        functionInfoMap.put(functionName, functionInfo);
    }

    public FunctionInfo[] getFunctionInfoEntries() {
        return functionInfoMap.values().toArray(new FunctionInfo[0]);
    }

    public StructInfo getStructInfo(String structName) {
        return structInfoMap.get(structName);
    }

    public void addStructInfo(String structName, StructInfo structInfo) {
        structInfoMap.put(structName, structInfo);
        structureTypeInfoMap.put(structName, structInfo);
    }

    public StructInfo[] getStructInfoEntries() {
        return structInfoMap.values().toArray(new StructInfo[0]);
    }

    public EnumInfo getEnumInfo(String enumName) {
        return enumInfoMap.get(enumName);
    }

    public void addEnumInfo(String enumName, EnumInfo enumInfo) {
        enumInfoMap.put(enumName, enumInfo);
        structureTypeInfoMap.put(enumName, enumInfo);
    }

    public EnumInfo[] getEnumInfoEntries() {
        return enumInfoMap.values().toArray(new EnumInfo[0]);
    }

    public ConnectorInfo getConnectorInfo(String connectorName) {
        return connectorInfoMap.get(connectorName);
    }

    public void addConnectorInfo(String connectorName, ConnectorInfo connectorInfo) {
        connectorInfo.setPackageInfo(this);
        connectorInfoMap.put(connectorName, connectorInfo);
        structureTypeInfoMap.put(connectorName, connectorInfo);
    }

    public ConnectorInfo[] getConnectorInfoEntries() {
        return connectorInfoMap.values().toArray(new ConnectorInfo[0]);
    }

    public ServiceInfo[] getServiceInfoEntries() {
        return serviceInfoMap.values().toArray(new ServiceInfo[0]);
    }

    public ServiceInfo getServiceInfo(String serviceName) {
        return serviceInfoMap.get(serviceName);
    }

    public void addServiceInfo(String serviceName, ServiceInfo serviceInfo) {
        serviceInfo.setPackageInfo(this);
        serviceInfoMap.put(serviceName, serviceInfo);
        structureTypeInfoMap.put(serviceName, serviceInfo);
    }

    public StructureTypeInfo getStructureTypeInfo(String structureTypeName) {
        return structureTypeInfoMap.get(structureTypeName);
    }

    public void addTransformerInfo(String transformerName, TransformerInfo transformerInfo) {
        transformerInfoMap.put(transformerName, transformerInfo);
    }

    public TransformerInfo[] getTransformerInfoEntries() {
        return transformerInfoMap.values().toArray(new TransformerInfo[0]);
    }

    public TransformerInfo getTransformerInfo(String transformerName) {
        return transformerInfoMap.get(transformerName);
    }

    public int addInstruction(Instruction instruction) {
        instructionList.add(instruction);
        return instructionList.size() - 1;
    }

    public Instruction[] getInstructions() {
        return instructions;
    }

    public int getInstructionCount() {
        return instructionList.size();
    }

    public LineNumberInfo getLineNumberInfo(LineNumberInfo lineNumberInfo) {
        LineNumberTableAttributeInfo lineNumberTableAttributeInfo = (LineNumberTableAttributeInfo) attributeInfoMap
                .get(AttributeInfo.Kind.LINE_NUMBER_TABLE_ATTRIBUTE);
        List<LineNumberInfo> lineNumberInfos = lineNumberTableAttributeInfo.getLineNumberInfoList();
        int index = lineNumberInfos.indexOf(lineNumberInfo);
        if (index >= 0) {
            return lineNumberInfos.get(index);
        }
        return null;
    }

    /**
     * This gets the line number info given the IP. The following example can be taken as a reference
     * to explain the below algorithm.
     *
     *     Code Line                           IP
     *     =======================================
     *     int a = 1 + 1;                      136
     *     runtime:CallStackElement trace1;    138
     *     runtime:CallStackElement trace2;    138
     *     myFunc(a + 1);                      138
     *     int x = 1 + 2;                      140
     *     int g = 1 + 3;                      142
     *
     * @param currentIP the current IP
     * @return the resolved line number information
     */
    public LineNumberInfo getLineNumberInfo(int currentIP) {
        LineNumberTableAttributeInfo lineNumberTableAttributeInfo = (LineNumberTableAttributeInfo) attributeInfoMap
                .get(AttributeInfo.Kind.LINE_NUMBER_TABLE_ATTRIBUTE);
        List<LineNumberInfo> lineNumberInfos = new ArrayList<>(lineNumberTableAttributeInfo.getLineNumberInfoList());
        Collections.reverse(lineNumberInfos);
        for (LineNumberInfo lineNumberInfo : lineNumberInfos) {
            if (currentIP >= lineNumberInfo.getIp()) {
                return lineNumberInfo;
            }
        }
        return null;
    }

    public ProgramFile getProgramFile() {
        return programFile;
    }

    public void setProgramFile(ProgramFile programFile) {
        this.programFile = programFile;
    }

    public FunctionInfo getInitFunctionInfo() {
        return initFunctionInfo;
    }

    public void setInitFunctionInfo(FunctionInfo initFunctionInfo) {
        this.initFunctionInfo = initFunctionInfo;
    }

    public FunctionInfo getStartFunctionInfo() {
        return startFunctionInfo;
    }

    public void setStartFunctionInfo(FunctionInfo startFunctionInfo) {
        this.startFunctionInfo = startFunctionInfo;
    }

    public FunctionInfo getStopFunctionInfo() {
        return stopFunctionInfo;
    }

    public void setStopFunctionInfo(FunctionInfo stopFunctionInfo) {
        this.stopFunctionInfo = stopFunctionInfo;
    }

    public void complete() {
        this.constPool = constantPoolEntries.toArray(new ConstantPoolEntry[0]);
        this.instructions = instructionList.toArray(new Instruction[0]);
    }

    @Override
    public AttributeInfo getAttributeInfo(AttributeInfo.Kind attributeKind) {
        return attributeInfoMap.get(attributeKind);
    }

    @Override
    public void addAttributeInfo(AttributeInfo.Kind attributeKind, AttributeInfo attributeInfo) {
        attributeInfoMap.put(attributeKind, attributeInfo);
    }

    @Override
    public AttributeInfo[] getAttributeInfoEntries() {
        return attributeInfoMap.values().toArray(new AttributeInfo[0]);
    }
}<|MERGE_RESOLUTION|>--- conflicted
+++ resolved
@@ -87,11 +87,6 @@
     public String getPackageVersion() {
         return pkgVersion;
     }
-<<<<<<< HEAD
-
-    // CP
-=======
->>>>>>> c1f992c4
 
     public int addCPEntry(ConstantPoolEntry cpEntry) {
         if (constantPoolEntries.contains(cpEntry)) {
