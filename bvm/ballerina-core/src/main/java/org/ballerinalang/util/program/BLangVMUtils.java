/*
*  Copyright (c) 2018, WSO2 Inc. (http://www.wso2.org) All Rights Reserved.
*
*  WSO2 Inc. licenses this file to you under the Apache License,
*  Version 2.0 (the "License"); you may not use this file except
*  in compliance with the License.
*  You may obtain a copy of the License at
*
*    http://www.apache.org/licenses/LICENSE-2.0
*
*  Unless required by applicable law or agreed to in writing,
*  software distributed under the License is distributed on an
*  "AS IS" BASIS, WITHOUT WARRANTIES OR CONDITIONS OF ANY
*  KIND, either express or implied.  See the License for the
*  specific language governing permissions and limitations
*  under the License.
*/
package org.ballerinalang.util.program;

import org.ballerinalang.bre.bvm.CPU;
import org.ballerinalang.bre.bvm.CPU.HandleErrorException;
import org.ballerinalang.bre.bvm.WorkerData;
import org.ballerinalang.bre.bvm.WorkerExecutionContext;
import org.ballerinalang.model.types.BType;
import org.ballerinalang.model.types.TypeTags;
import org.ballerinalang.model.values.BBlob;
import org.ballerinalang.model.values.BBoolean;
import org.ballerinalang.model.values.BByte;
import org.ballerinalang.model.values.BFloat;
import org.ballerinalang.model.values.BInteger;
import org.ballerinalang.model.values.BMap;
import org.ballerinalang.model.values.BRefType;
import org.ballerinalang.model.values.BString;
import org.ballerinalang.model.values.BValue;
import org.ballerinalang.util.BLangConstants;
import org.ballerinalang.util.codegen.CallableUnitInfo;
import org.ballerinalang.util.codegen.ServiceInfo;
import org.ballerinalang.util.codegen.WorkerInfo;
import org.ballerinalang.util.codegen.attributes.CodeAttributeInfo;
import org.ballerinalang.util.transactions.LocalTransactionInfo;

import java.io.PrintStream;

/**
 * Utilities related to the Ballerina VM.
 */
public class BLangVMUtils {

    private static final String SERVICE_INFO_KEY = "SERVICE_INFO";

    private static final String TRANSACTION_INFO_KEY = "TRANSACTION_INFO";

    private static final String GLOBAL_TRANSACTION_ENABLED = "GLOBAL_TRANSACTION_ENABLED";

    public static void copyArgValues(WorkerData caller, WorkerData callee, int[] argRegs, BType[] paramTypes) {
        int longRegIndex = -1;
        int doubleRegIndex = -1;
        int stringRegIndex = -1;
        int booleanRegIndex = -1;
        int refRegIndex = -1;
        int blobRegIndex = -1;
        for (int i = 0; i < argRegs.length; i++) {
            BType paramType = paramTypes[i];
            int argReg = argRegs[i];
            switch (paramType.getTag()) {
            case TypeTags.INT_TAG:
                callee.longRegs[++longRegIndex] = caller.longRegs[argReg];
                break;
            case TypeTags.BYTE_TAG:
                callee.intRegs[++booleanRegIndex] = caller.intRegs[argReg];
                break;
            case TypeTags.FLOAT_TAG:
                callee.doubleRegs[++doubleRegIndex] = caller.doubleRegs[argReg];
                break;
            case TypeTags.STRING_TAG:
                callee.stringRegs[++stringRegIndex] = caller.stringRegs[argReg];
                break;
            case TypeTags.BOOLEAN_TAG:
                callee.intRegs[++booleanRegIndex] = caller.intRegs[argReg];
                break;
            case TypeTags.BLOB_TAG:
                callee.byteRegs[++blobRegIndex] = caller.byteRegs[argReg];
                break;
            default:
                callee.refRegs[++refRegIndex] = caller.refRegs[argReg];
            }
        }
    }

    public static void copyValuesForForkJoin(WorkerData caller, WorkerData callee, int[] argRegs) {
        int longLocalVals = argRegs[0];
        int doubleLocalVals = argRegs[1];
        int stringLocalVals = argRegs[2];
        int booleanLocalVals = argRegs[3];
        int blobLocalVals = argRegs[4];
        int refLocalVals = argRegs[5];

        for (int i = 0; i <= longLocalVals; i++) {
            callee.longRegs[i] = caller.longRegs[i];
        }

        for (int i = 0; i <= doubleLocalVals; i++) {
            callee.doubleRegs[i] = caller.doubleRegs[i];
        }

        for (int i = 0; i <= stringLocalVals; i++) {
            callee.stringRegs[i] = caller.stringRegs[i];
        }

        for (int i = 0; i <= booleanLocalVals; i++) {
            callee.intRegs[i] = caller.intRegs[i];
        }

        for (int i = 0; i <= refLocalVals; i++) {
            callee.refRegs[i] = caller.refRegs[i];
        }

        for (int i = 0; i <= blobLocalVals; i++) {
            callee.byteRegs[i] = caller.byteRegs[i];
        }
    }

    public static WorkerData createWorkerDataForLocal(WorkerInfo workerInfo, WorkerExecutionContext parentCtx,
            int[] argRegs, BType[] paramTypes) {
        WorkerData wd = createWorkerData(workerInfo);
        BLangVMUtils.copyArgValues(parentCtx.workerLocal, wd, argRegs, paramTypes);
        return wd;
    }

    static WorkerData createWorkerDataForLocal(WorkerInfo workerInfo, WorkerExecutionContext parentCtx,
                                               int[] argRegs) {
        WorkerData wd = createWorkerData(workerInfo);
        BLangVMUtils.copyValuesForForkJoin(parentCtx.workerLocal, wd, argRegs);
        return wd;
    }

    private static WorkerData createWorkerData(WorkerInfo workerInfo) {
        return new WorkerData(workerInfo.getCodeAttributeInfo());
    }

    @SuppressWarnings("rawtypes")
    public static void populateWorkerDataWithValues(WorkerData data, int[] regIndexes, BValue[] vals, BType[] types) {
        if (vals == null) {
            return;
        }
        for (int i = 0; i < vals.length; i++) {
            int callersRetRegIndex = regIndexes[i];
            BType retType = types[i];
            switch (retType.getTag()) {
            case TypeTags.INT_TAG:
                if (vals[i] == null) {
                    data.longRegs[callersRetRegIndex] = 0;
                    break;
                }
                data.longRegs[callersRetRegIndex] = ((BInteger) vals[i]).intValue();
                break;
            case TypeTags.BYTE_TAG:
                if (vals[i] == null) {
                    data.intRegs[callersRetRegIndex] = 0;
                    break;
                }
                data.intRegs[callersRetRegIndex] = ((BByte) vals[i]).byteValue();
                break;
            case TypeTags.FLOAT_TAG:
                if (vals[i] == null) {
                    data.doubleRegs[callersRetRegIndex] = 0;
                    break;
                }
                data.doubleRegs[callersRetRegIndex] = ((BFloat) vals[i]).floatValue();
                break;
            case TypeTags.STRING_TAG:
                if (vals[i] == null) {
                    data.stringRegs[callersRetRegIndex] = BLangConstants.STRING_EMPTY_VALUE;
                    break;
                }
                data.stringRegs[callersRetRegIndex] = vals[i].stringValue();
                break;
            case TypeTags.BOOLEAN_TAG:
                if (vals[i] == null) {
                    data.intRegs[callersRetRegIndex] = 0;
                    break;
                }
                data.intRegs[callersRetRegIndex] = ((BBoolean) vals[i]).booleanValue() ? 1 : 0;
                break;
            case TypeTags.BLOB_TAG:
                if (vals[i] == null) {
                    data.byteRegs[callersRetRegIndex] = BLangConstants.BLOB_EMPTY_VALUE;
                    break;
                }
                data.byteRegs[callersRetRegIndex] = ((BBlob) vals[i]).blobValue();
                break;
            default:
                data.refRegs[callersRetRegIndex] = (BRefType) vals[i];
            }
        }
    }

    @SuppressWarnings("rawtypes")
    public static void populateWorkerResultWithValues(WorkerData result, BValue[] vals, BType[] types) {
        if (vals == null) {
            return;
        }
        int longRegCount = 0;
        int doubleRegCount = 0;
        int stringRegCount = 0;
        int intRegCount = 0;
        int refRegCount = 0;
        int byteRegCount = 0;
        for (int i = 0; i < vals.length; i++) {
            BType retType = types[i];
            switch (retType.getTag()) {
            case TypeTags.INT_TAG:
                if (vals[i] == null) {
                    result.longRegs[longRegCount++] = 0;
                    break;
                }
                result.longRegs[longRegCount++] = ((BInteger) vals[i]).intValue();
                break;
            case TypeTags.BYTE_TAG:
                if (vals[i] == null) {
                    result.intRegs[intRegCount++] = 0;
                    break;
                }
                result.intRegs[intRegCount++] = ((BByte) vals[i]).byteValue();
                break;
            case TypeTags.FLOAT_TAG:
                if (vals[i] == null) {
                    result.doubleRegs[doubleRegCount++] = 0;
                    break;
                }
                result.doubleRegs[doubleRegCount++] = ((BFloat) vals[i]).floatValue();
                break;
            case TypeTags.STRING_TAG:
                if (vals[i] == null) {
                    result.stringRegs[stringRegCount++] = BLangConstants.STRING_NULL_VALUE;
                    break;
                }
                result.stringRegs[stringRegCount++] = vals[i].stringValue();
                break;
            case TypeTags.BOOLEAN_TAG:
                if (vals[i] == null) {
                    result.intRegs[intRegCount++] = 0;
                    break;
                }
                result.intRegs[intRegCount++] = ((BBoolean) vals[i]).booleanValue() ? 1 : 0;
                break;
            case TypeTags.BLOB_TAG:
                if (vals[i] == null) {
                    result.byteRegs[byteRegCount++] = BLangConstants.BLOB_EMPTY_VALUE;
                    break;
                }
                result.byteRegs[byteRegCount++] = ((BBlob) vals[i]).blobValue();
                break;
            default:
                result.refRegs[refRegCount++] = (BRefType) vals[i];
            }
        }
    }

    public static BValue[] populateReturnData(WorkerExecutionContext ctx, CallableUnitInfo callableUnitInfo,
            int[] retRegs) {
        WorkerData data = ctx.workerLocal;
        BType[] retTypes = callableUnitInfo.getRetParamTypes();
        BValue[] returnValues = new BValue[retTypes.length];
        for (int i = 0; i < returnValues.length; i++) {
            BType retType = retTypes[i];
            switch (retType.getTag()) {
            case TypeTags.INT_TAG:
                returnValues[i] = new BInteger(data.longRegs[retRegs[i]]);
                break;
            case TypeTags.BYTE_TAG:
                returnValues[i] = new BByte((byte) data.intRegs[retRegs[i]]);
                break;
            case TypeTags.FLOAT_TAG:
                returnValues[i] = new BFloat(data.doubleRegs[retRegs[i]]);
                break;
            case TypeTags.STRING_TAG:
                returnValues[i] = new BString(data.stringRegs[retRegs[i]]);
                break;
            case TypeTags.BOOLEAN_TAG:
                boolean boolValue = data.intRegs[retRegs[i]] == 1;
                returnValues[i] = new BBoolean(boolValue);
                break;
            case TypeTags.BLOB_TAG:
                returnValues[i] = new BBlob(data.byteRegs[retRegs[i]]);
                break;
            default:
                returnValues[i] = data.refRegs[retRegs[i]];
                break;
            }
        }
        return returnValues;
    }

    public static int[] createReturnRegValues(WorkerDataIndex paramWDI, WorkerDataIndex retWDI, BType[] retTypes) {
        int[] result = new int[retWDI.retRegs.length];
        System.arraycopy(retWDI.retRegs, 0, result, 0, result.length);
        for (int i = 0; i < result.length; i++) {
            BType retType = retTypes[i];
            switch (retType.getTag()) {
            case TypeTags.INT_TAG:
                result[i] += paramWDI.longRegCount;
                break;
            case TypeTags.BYTE_TAG:
                result[i] += paramWDI.intRegCount;
                break;
            case TypeTags.FLOAT_TAG:
                result[i] += paramWDI.doubleRegCount;
                break;
            case TypeTags.STRING_TAG:
                result[i] += paramWDI.stringRegCount;
                break;
            case TypeTags.BOOLEAN_TAG:
                result[i] += paramWDI.intRegCount;
                break;
            case TypeTags.BLOB_TAG:
                result[i] += paramWDI.byteRegCount;
                break;
            default:
                result[i] += paramWDI.refRegCount;
                break;
            }
        }
        return result;
    }

    @SuppressWarnings("rawtypes")
    public static int[][] populateArgAndReturnData(WorkerExecutionContext ctx,
            CallableUnitInfo callableUnitInfo, BValue[] args) {
        WorkerDataIndex wdi1 = callableUnitInfo.paramWorkerIndex;
        WorkerDataIndex wdi2 = callableUnitInfo.retWorkerIndex;
        WorkerData local = createWorkerData(wdi1, wdi2);
        BType[] types = callableUnitInfo.getParamTypes();
        int longParamCount = 0, doubleParamCount = 0, stringParamCount = 0, intParamCount = 0,
                byteParamCount = 0, refParamCount = 0;
        int startIndex = types.length - args.length;
        int argsIndex = 0;
        for (int i = startIndex; i < types.length; i++) {
            switch (types[i].getTag()) {
                case TypeTags.INT_TAG:
                    if (args[argsIndex] instanceof BString) {
                        local.longRegs[longParamCount] = ((BString) args[argsIndex]).intValue();
                    } else {
                        local.longRegs[longParamCount] = ((BInteger) args[argsIndex]).intValue();
                    }
                    longParamCount++;
                    break;
                case TypeTags.BYTE_TAG:
                    if (args[i] instanceof BString) {
                        local.intRegs[intParamCount] = ((BString) args[i]).byteValue();
                    } else {
                        local.intRegs[intParamCount] = ((BByte) args[i]).byteValue();
                    }
                    intParamCount++;
                    break;
                case TypeTags.FLOAT_TAG:
                    if (args[argsIndex] instanceof BString) {
                        local.doubleRegs[doubleParamCount] = ((BString) args[argsIndex]).floatValue();
                    } else {
                        local.doubleRegs[doubleParamCount] = ((BFloat) args[argsIndex]).floatValue();
                    }
                    doubleParamCount++;
                    break;
                case TypeTags.STRING_TAG:
                    local.stringRegs[stringParamCount] = args[argsIndex].stringValue();
                    stringParamCount++;
                    break;
                case TypeTags.BOOLEAN_TAG:
                    if (args[argsIndex] instanceof BString) {
                        local.intRegs[intParamCount] =
                                ((BString) args[argsIndex]).value().toLowerCase().equals("true") ? 1 : 0;
                    } else {
                        local.intRegs[intParamCount] = ((BBoolean) args[argsIndex]).booleanValue() ? 1 : 0;
                    }
                    intParamCount++;
                    break;
                case TypeTags.BLOB_TAG:
                    local.byteRegs[byteParamCount] = ((BBlob) args[argsIndex]).blobValue();
                    byteParamCount++;
                    break;
                default:
                    local.refRegs[refParamCount] = (BRefType) args[argsIndex];
                    refParamCount++;
                    break;
            }
        }
        ctx.workerLocal = local;
        return new int[][] { wdi1.retRegs, BLangVMUtils.createReturnRegValues(
                wdi1, wdi2, callableUnitInfo.getRetParamTypes()) };
    }

    public static WorkerData createWorkerData(WorkerDataIndex wdi) {
        return new WorkerData(wdi);
    }

    private static WorkerData createWorkerData(WorkerDataIndex wdi1, WorkerDataIndex wdi2) {
        return new WorkerData(wdi1, wdi2);
    }

    public static void mergeResultData(WorkerData sourceData, WorkerData targetData, BType[] types,
            int[] regIndexes) {
        int callersRetRegIndex;
        int longRegCount = 0;
        int doubleRegCount = 0;
        int stringRegCount = 0;
        int intRegCount = 0;
        int refRegCount = 0;
        int byteRegCount = 0;
        for (int i = 0; i < types.length; i++) {
            BType retType = types[i];
            callersRetRegIndex = regIndexes[i];
            switch (retType.getTag()) {
            case TypeTags.INT_TAG:
                targetData.longRegs[callersRetRegIndex] = sourceData.longRegs[longRegCount++];
                break;
            case TypeTags.BYTE_TAG:
                targetData.intRegs[callersRetRegIndex] = sourceData.intRegs[intRegCount++];
                break;
            case TypeTags.FLOAT_TAG:
                targetData.doubleRegs[callersRetRegIndex] = sourceData.doubleRegs[doubleRegCount++];
                break;
            case TypeTags.STRING_TAG:
                targetData.stringRegs[callersRetRegIndex] = sourceData.stringRegs[stringRegCount++];
                break;
            case TypeTags.BOOLEAN_TAG:
                targetData.intRegs[callersRetRegIndex] = sourceData.intRegs[intRegCount++];
                break;
            case TypeTags.BLOB_TAG:
                targetData.byteRegs[callersRetRegIndex] = sourceData.byteRegs[byteRegCount++];
                break;
            default:
                targetData.refRegs[callersRetRegIndex] = sourceData.refRegs[refRegCount++];
                break;
            }
        }
    }

    public static void mergeInitWorkertData(WorkerData sourceData, WorkerData targetData,
            CodeAttributeInfo initWorkerCAI) {
        for (int i = 0; i < initWorkerCAI.getMaxByteLocalVars(); i++) {
            targetData.byteRegs[i] = sourceData.byteRegs[i];
        }
        for (int i = 0; i < initWorkerCAI.getMaxDoubleLocalVars(); i++) {
            targetData.doubleRegs[i] = sourceData.doubleRegs[i];
        }
        for (int i = 0; i < initWorkerCAI.getMaxIntLocalVars(); i++) {
            targetData.intRegs[i] = sourceData.intRegs[i];
        }
        for (int i = 0; i < initWorkerCAI.getMaxLongLocalVars(); i++) {
            targetData.longRegs[i] = sourceData.longRegs[i];
        }
        for (int i = 0; i < initWorkerCAI.getMaxStringLocalVars(); i++) {
            targetData.stringRegs[i] = sourceData.stringRegs[i];
        }
        for (int i = 0; i < initWorkerCAI.getMaxRefLocalVars(); i++) {
            targetData.refRegs[i] = sourceData.refRegs[i];
        }
    }
<<<<<<< HEAD

    public static WorkerExecutionContext handleNativeInvocationError(WorkerExecutionContext parentCtx, BStruct error) {
=======
    
    public static WorkerExecutionContext handleNativeInvocationError(WorkerExecutionContext parentCtx,
                                                                     BMap<String, BValue> error) {
>>>>>>> da033cd0
        parentCtx.setError(error);
        try {
            CPU.handleError(parentCtx);
            return parentCtx;
        } catch (HandleErrorException e) {
            if (e.ctx != null && !e.ctx.isRootContext()) {
                return e.ctx;
            } else {
                return null;
            }
        }
    }

    public static void log(String msg) {
        PrintStream out = System.out;
        out.println(msg);
    }

    public static void setServiceInfo(WorkerExecutionContext ctx, ServiceInfo serviceInfo) {
        ctx.globalProps.put(SERVICE_INFO_KEY, serviceInfo);
    }

    public static ServiceInfo getServiceInfo(WorkerExecutionContext ctx) {
        return (ServiceInfo) ctx.globalProps.get(SERVICE_INFO_KEY);
    }

    public static void setTransactionInfo(WorkerExecutionContext ctx, LocalTransactionInfo localTransactionInfo) {
        ctx.globalProps.put(TRANSACTION_INFO_KEY, localTransactionInfo);
    }

    public static LocalTransactionInfo getTransactionInfo(WorkerExecutionContext ctx) {
        return (LocalTransactionInfo) ctx.globalProps.get(TRANSACTION_INFO_KEY);
    }

    public static void removeTransactionInfo(WorkerExecutionContext ctx) {
        ctx.globalProps.remove(TRANSACTION_INFO_KEY);
    }

    public static void setGlobalTransactionEnabledStatus(WorkerExecutionContext ctx,
            boolean isGlobalTransactionEnabled) {
        ctx.globalProps.put(GLOBAL_TRANSACTION_ENABLED, isGlobalTransactionEnabled);
    }

    public static boolean getGlobalTransactionenabled(WorkerExecutionContext ctx) {
        return (boolean) ctx.globalProps.get(GLOBAL_TRANSACTION_ENABLED);
    }
}<|MERGE_RESOLUTION|>--- conflicted
+++ resolved
@@ -45,7 +45,7 @@
  * Utilities related to the Ballerina VM.
  */
 public class BLangVMUtils {
-
+    
     private static final String SERVICE_INFO_KEY = "SERVICE_INFO";
 
     private static final String TRANSACTION_INFO_KEY = "TRANSACTION_INFO";
@@ -194,7 +194,7 @@
             }
         }
     }
-
+    
     @SuppressWarnings("rawtypes")
     public static void populateWorkerResultWithValues(WorkerData result, BValue[] vals, BType[] types) {
         if (vals == null) {
@@ -256,8 +256,8 @@
             }
         }
     }
-
-    public static BValue[] populateReturnData(WorkerExecutionContext ctx, CallableUnitInfo callableUnitInfo,
+    
+    public static BValue[] populateReturnData(WorkerExecutionContext ctx, CallableUnitInfo callableUnitInfo, 
             int[] retRegs) {
         WorkerData data = ctx.workerLocal;
         BType[] retTypes = callableUnitInfo.getRetParamTypes();
@@ -323,25 +323,23 @@
         }
         return result;
     }
-
+    
     @SuppressWarnings("rawtypes")
-    public static int[][] populateArgAndReturnData(WorkerExecutionContext ctx,
+    public static int[][] populateArgAndReturnData(WorkerExecutionContext ctx, 
             CallableUnitInfo callableUnitInfo, BValue[] args) {
         WorkerDataIndex wdi1 = callableUnitInfo.paramWorkerIndex;
         WorkerDataIndex wdi2 = callableUnitInfo.retWorkerIndex;
         WorkerData local = createWorkerData(wdi1, wdi2);
         BType[] types = callableUnitInfo.getParamTypes();
-        int longParamCount = 0, doubleParamCount = 0, stringParamCount = 0, intParamCount = 0,
+        int longParamCount = 0, doubleParamCount = 0, stringParamCount = 0, intParamCount = 0, 
                 byteParamCount = 0, refParamCount = 0;
-        int startIndex = types.length - args.length;
-        int argsIndex = 0;
-        for (int i = startIndex; i < types.length; i++) {
+        for (int i = 0; i < types.length; i++) {
             switch (types[i].getTag()) {
                 case TypeTags.INT_TAG:
-                    if (args[argsIndex] instanceof BString) {
-                        local.longRegs[longParamCount] = ((BString) args[argsIndex]).intValue();
+                    if (args[i] instanceof BString) {
+                        local.longRegs[longParamCount] = ((BString) args[i]).intValue();
                     } else {
-                        local.longRegs[longParamCount] = ((BInteger) args[argsIndex]).intValue();
+                        local.longRegs[longParamCount] = ((BInteger) args[i]).intValue();
                     }
                     longParamCount++;
                     break;
@@ -354,32 +352,31 @@
                     intParamCount++;
                     break;
                 case TypeTags.FLOAT_TAG:
-                    if (args[argsIndex] instanceof BString) {
-                        local.doubleRegs[doubleParamCount] = ((BString) args[argsIndex]).floatValue();
+                    if (args[i] instanceof BString) {
+                        local.doubleRegs[doubleParamCount] = ((BString) args[i]).floatValue();
                     } else {
-                        local.doubleRegs[doubleParamCount] = ((BFloat) args[argsIndex]).floatValue();
+                        local.doubleRegs[doubleParamCount] = ((BFloat) args[i]).floatValue();
                     }
                     doubleParamCount++;
                     break;
                 case TypeTags.STRING_TAG:
-                    local.stringRegs[stringParamCount] = args[argsIndex].stringValue();
+                    local.stringRegs[stringParamCount] = args[i].stringValue();
                     stringParamCount++;
                     break;
                 case TypeTags.BOOLEAN_TAG:
-                    if (args[argsIndex] instanceof BString) {
-                        local.intRegs[intParamCount] =
-                                ((BString) args[argsIndex]).value().toLowerCase().equals("true") ? 1 : 0;
+                    if (args[i] instanceof BString) {
+                        local.intRegs[intParamCount] = ((BString) args[i]).value().toLowerCase().equals("true") ? 1 : 0;
                     } else {
-                        local.intRegs[intParamCount] = ((BBoolean) args[argsIndex]).booleanValue() ? 1 : 0;
+                        local.intRegs[intParamCount] = ((BBoolean) args[i]).booleanValue() ? 1 : 0;
                     }
                     intParamCount++;
                     break;
                 case TypeTags.BLOB_TAG:
-                    local.byteRegs[byteParamCount] = ((BBlob) args[argsIndex]).blobValue();
+                    local.byteRegs[byteParamCount] = ((BBlob) args[i]).blobValue();
                     byteParamCount++;
                     break;
                 default:
-                    local.refRegs[refParamCount] = (BRefType) args[argsIndex];
+                    local.refRegs[refParamCount] = (BRefType) args[i];
                     refParamCount++;
                     break;
             }
@@ -388,15 +385,15 @@
         return new int[][] { wdi1.retRegs, BLangVMUtils.createReturnRegValues(
                 wdi1, wdi2, callableUnitInfo.getRetParamTypes()) };
     }
-
+    
     public static WorkerData createWorkerData(WorkerDataIndex wdi) {
         return new WorkerData(wdi);
     }
-
+    
     private static WorkerData createWorkerData(WorkerDataIndex wdi1, WorkerDataIndex wdi2) {
         return new WorkerData(wdi1, wdi2);
     }
-
+    
     public static void mergeResultData(WorkerData sourceData, WorkerData targetData, BType[] types,
             int[] regIndexes) {
         int callersRetRegIndex;
@@ -434,8 +431,8 @@
             }
         }
     }
-
-    public static void mergeInitWorkertData(WorkerData sourceData, WorkerData targetData,
+    
+    public static void mergeInitWorkertData(WorkerData sourceData, WorkerData targetData, 
             CodeAttributeInfo initWorkerCAI) {
         for (int i = 0; i < initWorkerCAI.getMaxByteLocalVars(); i++) {
             targetData.byteRegs[i] = sourceData.byteRegs[i];
@@ -456,14 +453,9 @@
             targetData.refRegs[i] = sourceData.refRegs[i];
         }
     }
-<<<<<<< HEAD
-
-    public static WorkerExecutionContext handleNativeInvocationError(WorkerExecutionContext parentCtx, BStruct error) {
-=======
     
     public static WorkerExecutionContext handleNativeInvocationError(WorkerExecutionContext parentCtx,
                                                                      BMap<String, BValue> error) {
->>>>>>> da033cd0
         parentCtx.setError(error);
         try {
             CPU.handleError(parentCtx);
@@ -476,16 +468,16 @@
             }
         }
     }
-
+    
     public static void log(String msg) {
         PrintStream out = System.out;
         out.println(msg);
     }
-
+    
     public static void setServiceInfo(WorkerExecutionContext ctx, ServiceInfo serviceInfo) {
         ctx.globalProps.put(SERVICE_INFO_KEY, serviceInfo);
     }
-
+    
     public static ServiceInfo getServiceInfo(WorkerExecutionContext ctx) {
         return (ServiceInfo) ctx.globalProps.get(SERVICE_INFO_KEY);
     }
