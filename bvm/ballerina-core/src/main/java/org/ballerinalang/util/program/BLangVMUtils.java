/*
*  Copyright (c) 2018, WSO2 Inc. (http://www.wso2.org) All Rights Reserved.
*
*  WSO2 Inc. licenses this file to you under the Apache License,
*  Version 2.0 (the "License"); you may not use this file except
*  in compliance with the License.
*  You may obtain a copy of the License at
*
*    http://www.apache.org/licenses/LICENSE-2.0
*
*  Unless required by applicable law or agreed to in writing,
*  software distributed under the License is distributed on an
*  "AS IS" BASIS, WITHOUT WARRANTIES OR CONDITIONS OF ANY
*  KIND, either express or implied.  See the License for the
*  specific language governing permissions and limitations
*  under the License.
*/
package org.ballerinalang.util.program;

import org.ballerinalang.bre.bvm.WorkerData;
import org.ballerinalang.bre.bvm.WorkerExecutionContext;
import org.ballerinalang.model.types.BType;
import org.ballerinalang.model.types.TypeTags;
import org.ballerinalang.model.values.BBlob;
import org.ballerinalang.model.values.BBoolean;
import org.ballerinalang.model.values.BFloat;
import org.ballerinalang.model.values.BInteger;
import org.ballerinalang.model.values.BRefType;
import org.ballerinalang.model.values.BString;
import org.ballerinalang.model.values.BStruct;
import org.ballerinalang.model.values.BValue;
import org.ballerinalang.util.BLangConstants;
import org.ballerinalang.util.codegen.CallableUnitInfo;
import org.ballerinalang.util.codegen.LocalVariableInfo;
import org.ballerinalang.util.codegen.PackageInfo;
import org.ballerinalang.util.codegen.ProgramFile;
import org.ballerinalang.util.codegen.WorkerInfo;
import org.ballerinalang.util.codegen.attributes.AttributeInfo;
import org.ballerinalang.util.codegen.attributes.CodeAttributeInfo;
import org.ballerinalang.util.codegen.attributes.LocalVariableAttributeInfo;

/**
 * Utilities related to the Ballerina VM.
 */
public class BLangVMUtils {

    public static void copyArgValues(WorkerData caller, WorkerData callee, int[] argRegs, BType[] paramTypes) {
        int longRegIndex = -1;
        int doubleRegIndex = -1;
        int stringRegIndex = -1;
        int booleanRegIndex = -1;
        int refRegIndex = -1;
        int blobRegIndex = -1;
        for (int i = 0; i < argRegs.length; i++) {
            BType paramType = paramTypes[i];
            int argReg = argRegs[i];
            switch (paramType.getTag()) {
            case TypeTags.INT_TAG:
                callee.longRegs[++longRegIndex] = caller.longRegs[argReg];
                break;
            case TypeTags.FLOAT_TAG:
                callee.doubleRegs[++doubleRegIndex] = caller.doubleRegs[argReg];
                break;
            case TypeTags.STRING_TAG:
                callee.stringRegs[++stringRegIndex] = caller.stringRegs[argReg];
                break;
            case TypeTags.BOOLEAN_TAG:
                callee.intRegs[++booleanRegIndex] = caller.intRegs[argReg];
                break;
            case TypeTags.BLOB_TAG:
                callee.byteRegs[++blobRegIndex] = caller.byteRegs[argReg];
                break;
            default:
                callee.refRegs[++refRegIndex] = caller.refRegs[argReg];
            }
        }
    }

    public static WorkerData createWorkerDataForLocal(WorkerInfo workerInfo, WorkerExecutionContext parentCtx,
            int[] argRegs, BType[] paramTypes) {
        WorkerData wd = new WorkerData();
        CodeAttributeInfo ci = workerInfo.getCodeAttributeInfo();
        wd.longRegs = new long[ci.getMaxLongRegs()];
        wd.doubleRegs = new double[ci.getMaxDoubleRegs()];
        wd.stringRegs = new String[ci.getMaxStringRegs()];
        wd.intRegs = new int[ci.getMaxIntRegs()];
        wd.byteRegs = new byte[ci.getMaxByteRegs()][];
        wd.refRegs = new BRefType[ci.getMaxRefRegs()];
        BLangVMUtils.copyArgValues(parentCtx.workerLocal, wd, argRegs, paramTypes);
        return wd;
    }

    @SuppressWarnings("rawtypes")
    public static void populateWorkerDataWithValues(WorkerData data, int[] regIndexes, BValue[] vals, BType[] types) {
        for (int i = 0; i < vals.length; i++) {
            int callersRetRegIndex = regIndexes[i];
            BType retType = types[i];
            switch (retType.getTag()) {
            case TypeTags.INT_TAG:
                if (vals[i] == null) {
                    data.longRegs[callersRetRegIndex] = 0;
                    break;
                }
                data.longRegs[callersRetRegIndex] = ((BInteger) vals[i]).intValue();
                break;
            case TypeTags.FLOAT_TAG:
                if (vals[i] == null) {
                    data.doubleRegs[callersRetRegIndex] = 0;
                    break;
                }
                data.doubleRegs[callersRetRegIndex] = ((BFloat) vals[i]).floatValue();
                break;
            case TypeTags.STRING_TAG:
                if (vals[i] == null) {
                    data.stringRegs[callersRetRegIndex] = BLangConstants.STRING_NULL_VALUE;
                    break;
                }
                data.stringRegs[callersRetRegIndex] = vals[i].stringValue();
                break;
            case TypeTags.BOOLEAN_TAG:
                if (vals[i] == null) {
                    data.intRegs[callersRetRegIndex] = 0;
                    break;
                }
                data.intRegs[callersRetRegIndex] = ((BBoolean) vals[i]).booleanValue() ? 1 : 0;
                break;
            case TypeTags.BLOB_TAG:
                if (vals[i] == null) {
                    data.byteRegs[callersRetRegIndex] = new byte[0];
                    break;
                }
                data.byteRegs[callersRetRegIndex] = ((BBlob) vals[i]).blobValue();
                break;
            default:
                data.refRegs[callersRetRegIndex] = (BRefType) vals[i];
            }
        }
    }
    
    public static BValue[] populateReturnData(WorkerExecutionContext ctx, CallableUnitInfo callableUnitInfo, 
            int[] retRegs) {
        WorkerData data = ctx.workerLocal;
        BType[] retTypes = callableUnitInfo.getRetParamTypes();
        BValue[] returnValues = new BValue[retTypes.length];
        for (int i = 0; i < returnValues.length; i++) {
            BType retType = retTypes[i];
            switch (retType.getTag()) {
            case TypeTags.INT_TAG:
                returnValues[i] = new BInteger(data.longRegs[retRegs[i]]);
                break;
            case TypeTags.FLOAT_TAG:
                returnValues[i] = new BFloat(data.doubleRegs[retRegs[i]]);
                break;
            case TypeTags.STRING_TAG:
                returnValues[i] = new BString(data.stringRegs[retRegs[i]]);
                break;
            case TypeTags.BOOLEAN_TAG:
                boolean boolValue = data.intRegs[retRegs[i]] == 1;
                returnValues[i] = new BBoolean(boolValue);
                break;
            case TypeTags.BLOB_TAG:
                returnValues[i] = new BBlob(data.byteRegs[retRegs[i]]);
                break;
            default:
                returnValues[i] = data.refRegs[retRegs[i]];
                break;
            }
        }
        return returnValues;
    }

    public static int[] createReturnRegValues(WorkerDataIndex paramWDI, WorkerDataIndex retWDI, BType[] retTypes) {
        int[] result = new int[retWDI.retRegs.length];
        System.arraycopy(retWDI.retRegs, 0, result, 0, result.length);
        for (int i = 0; i < result.length; i++) {
            BType retType = retTypes[i];
            switch (retType.getTag()) {
            case TypeTags.INT_TAG:
                result[i] += paramWDI.longRegCount;
                break;
            case TypeTags.FLOAT_TAG:
                result[i] += paramWDI.doubleRegCount;
                break;
            case TypeTags.STRING_TAG:
                result[i] += paramWDI.stringRegCount;
                break;
            case TypeTags.BOOLEAN_TAG:
                result[i] += paramWDI.intRegCount;
                break;
            case TypeTags.BLOB_TAG:
                result[i] += paramWDI.byteRegCount;
                break;
            default:
                result[i] += paramWDI.refRegCount;
                break;
            }
        }
        return result;
    }
    
    @SuppressWarnings("rawtypes")
    public static int[][] populateArgAndReturnData(WorkerExecutionContext ctx, 
            CallableUnitInfo callableUnitInfo, BValue[] args) {
        WorkerDataIndex wdi1 = callableUnitInfo.paramWorkerIndex;
        WorkerDataIndex wdi2 = callableUnitInfo.retWorkerIndex;
        WorkerData local = createWorkerData(wdi1, wdi2);
        BType[] types = callableUnitInfo.getParamTypes();
        int longParamCount = 0, doubleParamCount = 0, stringParamCount = 0, intParamCount = 0, 
                byteParamCount = 0, refParamCount = 0;
        for (int i = 0; i < types.length; i++) {
            switch (types[i].getTag()) {
                case TypeTags.INT_TAG:
                    local.longRegs[longParamCount] = ((BInteger) args[i]).intValue();
                    longParamCount++;
                    break;
                case TypeTags.FLOAT_TAG:
                    local.doubleRegs[doubleParamCount] = ((BFloat) args[i]).floatValue();
                    doubleParamCount++;
                    break;
                case TypeTags.STRING_TAG:
                    local.stringRegs[stringParamCount] = args[i].stringValue();
                    stringParamCount++;
                    break;
                case TypeTags.BOOLEAN_TAG:
                    local.intRegs[intParamCount] = ((BBoolean) args[i]).booleanValue() ? 1 : 0;
                    intParamCount++;
                    break;
                case TypeTags.BLOB_TAG:
                    local.byteRegs[byteParamCount] = ((BBlob) args[i]).blobValue();
                    byteParamCount++;
                    break;
                default:
                    local.refRegs[refParamCount] = (BRefType) args[i];
                    refParamCount++;
                    break;
            }
        }
        ctx.workerLocal = local;
        return new int[][] { wdi1.retRegs, BLangVMUtils.createReturnRegValues(
                wdi1, wdi2, callableUnitInfo.getRetParamTypes()) };
    }
    
    public static WorkerData createWorkerData(WorkerDataIndex wdi) {
        WorkerData wd = new WorkerData();
        wd.longRegs = new long[wdi.longRegCount];
        wd.doubleRegs = new double[wdi.doubleRegCount];
        wd.stringRegs = new String[wdi.stringRegCount];
        wd.intRegs = new int[wdi.intRegCount];
        wd.byteRegs = new byte[wdi.byteRegCount][];
        wd.refRegs = new BRefType[wdi.refRegCount];
        return wd;
    }
    
    private static WorkerData createWorkerData(WorkerDataIndex wdi1, WorkerDataIndex wdi2) {
        WorkerData wd = new WorkerData();
        wd.longRegs = new long[wdi1.longRegCount + wdi2.longRegCount];
        wd.doubleRegs = new double[wdi1.doubleRegCount + wdi2.doubleRegCount];
        wd.stringRegs = new String[wdi1.stringRegCount + wdi2.stringRegCount];
        wd.intRegs = new int[wdi1.intRegCount + wdi2.intRegCount];
        wd.byteRegs = new byte[wdi1.byteRegCount + wdi2.byteRegCount][];
        wd.refRegs = new BRefType[wdi1.refRegCount + wdi2.refRegCount];
        return wd;
    }
    
    public static void processUnresolvedAnnAttrValues(ProgramFile programFile) {
        programFile.getUnresolvedAnnAttrValues().forEach(entry -> {
            PackageInfo packageInfo = programFile.getPackageInfo(entry.getConstPkg());
            LocalVariableAttributeInfo localVariableAttributeInfo = (LocalVariableAttributeInfo) packageInfo
                    .getAttributeInfo(AttributeInfo.Kind.LOCAL_VARIABLES_ATTRIBUTE);

<<<<<<< HEAD
            LocalVariableInfo localVariableInfo =
                    localVariableAttributeInfo.getLocalVarialbeDetails(entry.getConstName());
=======
            LocalVariableInfo localVariableInfo = localVariableAttributeInfo.getLocalVarialbeDetails(
                    entry.getConstName());
>>>>>>> fa8638ba

            switch (localVariableInfo.getVariableType().getTag()) {
                case TypeTags.BOOLEAN_TAG:
                    entry.setBooleanValue(programFile.getGlobalMemoryBlock().getBooleanField(localVariableInfo
                            .getVariableIndex()) == 1 ? true : false);
                    break;
                case TypeTags.INT_TAG:
                    entry.setIntValue(programFile.getGlobalMemoryBlock().getIntField(localVariableInfo
                            .getVariableIndex()));
                    break;
                case TypeTags.FLOAT_TAG:
                    entry.setFloatValue(programFile.getGlobalMemoryBlock().getFloatField(localVariableInfo
                            .getVariableIndex()));
                    break;
                case TypeTags.STRING_TAG:
                    entry.setStringValue(programFile.getGlobalMemoryBlock().getStringField(localVariableInfo
                            .getVariableIndex()));
                    break;
            }
        });
    }
    
    public static void mergeResultData(WorkerData sourceData, WorkerData targetData, BType[] types, 
            int[] regIndexes) {
        int callersRetRegIndex;
        int longRegCount = 0;
        int doubleRegCount = 0;
        int stringRegCount = 0;
        int intRegCount = 0;
        int refRegCount = 0;
        int byteRegCount = 0;
        for (int i = 0; i < types.length; i++) {
            BType retType = types[i];
            callersRetRegIndex = regIndexes[i];
            switch (retType.getTag()) {
            case TypeTags.INT_TAG:
                targetData.longRegs[callersRetRegIndex] = sourceData.longRegs[longRegCount++];
                break;
            case TypeTags.FLOAT_TAG:
                targetData.doubleRegs[callersRetRegIndex] = sourceData.doubleRegs[doubleRegCount++];
                break;
            case TypeTags.STRING_TAG:
                targetData.stringRegs[callersRetRegIndex] = sourceData.stringRegs[stringRegCount++];
                break;
            case TypeTags.BOOLEAN_TAG:
                targetData.intRegs[callersRetRegIndex] = sourceData.intRegs[intRegCount++];
                break;
            case TypeTags.BLOB_TAG:
                targetData.byteRegs[callersRetRegIndex] = sourceData.byteRegs[byteRegCount++];
                break;
            default:
                targetData.refRegs[callersRetRegIndex] = sourceData.refRegs[refRegCount++];
                break;
            }
        }
    }
    
    public static BStruct createErrorStruct(Throwable e) {
        //TODO
        return null;
    }
    
}<|MERGE_RESOLUTION|>--- conflicted
+++ resolved
@@ -268,13 +268,8 @@
             LocalVariableAttributeInfo localVariableAttributeInfo = (LocalVariableAttributeInfo) packageInfo
                     .getAttributeInfo(AttributeInfo.Kind.LOCAL_VARIABLES_ATTRIBUTE);
 
-<<<<<<< HEAD
-            LocalVariableInfo localVariableInfo =
-                    localVariableAttributeInfo.getLocalVarialbeDetails(entry.getConstName());
-=======
             LocalVariableInfo localVariableInfo = localVariableAttributeInfo.getLocalVarialbeDetails(
                     entry.getConstName());
->>>>>>> fa8638ba
 
             switch (localVariableInfo.getVariableType().getTag()) {
                 case TypeTags.BOOLEAN_TAG:
