/*
 *  Copyright (c) 2018, WSO2 Inc. (http://www.wso2.org) All Rights Reserved.
 *
 *  WSO2 Inc. licenses this file to you under the Apache License,
 *  Version 2.0 (the "License"); you may not use this file except
 *  in compliance with the License.
 *  You may obtain a copy of the License at
 *
 *    http://www.apache.org/licenses/LICENSE-2.0
 *
 *  Unless required by applicable law or agreed to in writing,
 *  software distributed under the License is distributed on an
 *  "AS IS" BASIS, WITHOUT WARRANTIES OR CONDITIONS OF ANY
 *  KIND, either express or implied.  See the License for the
 *  specific language governing permissions and limitations
 *  under the License.
 */
package org.ballerinalang.util.codegen;

import org.ballerinalang.model.NativeCallableUnit;
import org.ballerinalang.model.types.BArrayType;
import org.ballerinalang.model.types.BAttachedFunction;
import org.ballerinalang.model.types.BField;
import org.ballerinalang.model.types.BFiniteType;
import org.ballerinalang.model.types.BFunctionType;
import org.ballerinalang.model.types.BJSONType;
import org.ballerinalang.model.types.BMapType;
import org.ballerinalang.model.types.BObjectType;
import org.ballerinalang.model.types.BRecordType;
import org.ballerinalang.model.types.BServiceType;
import org.ballerinalang.model.types.BStreamType;
import org.ballerinalang.model.types.BStructureType;
import org.ballerinalang.model.types.BTableType;
import org.ballerinalang.model.types.BTupleType;
import org.ballerinalang.model.types.BType;
import org.ballerinalang.model.types.BTypes;
import org.ballerinalang.model.types.BUnionType;
import org.ballerinalang.model.types.TypeSignature;
import org.ballerinalang.model.types.TypeTags;
import org.ballerinalang.model.util.Flags;
import org.ballerinalang.model.values.BBlob;
import org.ballerinalang.model.values.BBoolean;
import org.ballerinalang.model.values.BByte;
import org.ballerinalang.model.values.BFloat;
import org.ballerinalang.model.values.BInteger;
import org.ballerinalang.model.values.BString;
import org.ballerinalang.model.values.BValue;
import org.ballerinalang.natives.NativeUnitLoader;
import org.ballerinalang.util.codegen.Instruction.InstructionCALL;
import org.ballerinalang.util.codegen.Instruction.InstructionFORKJOIN;
import org.ballerinalang.util.codegen.Instruction.InstructionIteratorNext;
import org.ballerinalang.util.codegen.Instruction.InstructionLock;
import org.ballerinalang.util.codegen.Instruction.InstructionVCALL;
import org.ballerinalang.util.codegen.Instruction.InstructionWRKSendReceive;
import org.ballerinalang.util.codegen.attributes.AttributeInfo;
import org.ballerinalang.util.codegen.attributes.AttributeInfoPool;
import org.ballerinalang.util.codegen.attributes.CodeAttributeInfo;
import org.ballerinalang.util.codegen.attributes.DefaultValueAttributeInfo;
import org.ballerinalang.util.codegen.attributes.DocumentationAttributeInfo;
import org.ballerinalang.util.codegen.attributes.DocumentationAttributeInfo.ParameterDocumentInfo;
import org.ballerinalang.util.codegen.attributes.ErrorTableAttributeInfo;
import org.ballerinalang.util.codegen.attributes.LineNumberTableAttributeInfo;
import org.ballerinalang.util.codegen.attributes.LocalVariableAttributeInfo;
import org.ballerinalang.util.codegen.attributes.ParamDefaultValueAttributeInfo;
import org.ballerinalang.util.codegen.attributes.TaintTableAttributeInfo;
import org.ballerinalang.util.codegen.attributes.VarTypeCountAttributeInfo;
import org.ballerinalang.util.codegen.cpentries.ActionRefCPEntry;
import org.ballerinalang.util.codegen.cpentries.BlobCPEntry;
import org.ballerinalang.util.codegen.cpentries.ByteCPEntry;
import org.ballerinalang.util.codegen.cpentries.ConstantPool;
import org.ballerinalang.util.codegen.cpentries.ConstantPoolEntry;
import org.ballerinalang.util.codegen.cpentries.FloatCPEntry;
import org.ballerinalang.util.codegen.cpentries.ForkJoinCPEntry;
import org.ballerinalang.util.codegen.cpentries.FunctionCallCPEntry;
import org.ballerinalang.util.codegen.cpentries.FunctionRefCPEntry;
import org.ballerinalang.util.codegen.cpentries.IntegerCPEntry;
import org.ballerinalang.util.codegen.cpentries.PackageRefCPEntry;
import org.ballerinalang.util.codegen.cpentries.StringCPEntry;
import org.ballerinalang.util.codegen.cpentries.StructureRefCPEntry;
import org.ballerinalang.util.codegen.cpentries.TypeRefCPEntry;
import org.ballerinalang.util.codegen.cpentries.UTF8CPEntry;
import org.ballerinalang.util.codegen.cpentries.WorkerDataChannelRefCPEntry;
import org.ballerinalang.util.exceptions.BLangRuntimeException;
import org.ballerinalang.util.exceptions.ProgramFileFormatException;
import org.wso2.ballerinalang.compiler.TypeCreater;
import org.wso2.ballerinalang.compiler.TypeSignatureReader;
import org.wso2.ballerinalang.compiler.util.Names;

import java.io.ByteArrayInputStream;
import java.io.DataInputStream;
import java.io.IOException;
import java.util.ArrayList;
import java.util.List;
import java.util.Optional;
import java.util.Stack;

import static org.ballerinalang.util.BLangConstants.CONSTRUCTOR_FUNCTION_SUFFIX;
import static org.ballerinalang.util.BLangConstants.INIT_FUNCTION_SUFFIX;
import static org.ballerinalang.util.BLangConstants.START_FUNCTION_SUFFIX;
import static org.ballerinalang.util.BLangConstants.STOP_FUNCTION_SUFFIX;

/**
 * Reads a Ballerina {@code PackageInfo} structure from a file.
 *
 * @since 0.975.0
 */
public class PackageInfoReader {

    private ProgramFile programFile;
    private DataInputStream dataInStream;
    private List<ConstantPoolEntry> unresolvedCPEntries = new ArrayList<>();
    private TypeSignatureReader<BType> typeSigReader;

    public PackageInfoReader(DataInputStream dataInStream, ProgramFile programFile) {
        this.dataInStream = dataInStream;
        this.programFile = programFile;
        this.typeSigReader = new TypeSignatureReader<>();
    }

    public void readConstantPool(ConstantPool constantPool) throws IOException {
        int constantPoolSize = dataInStream.readInt();
        for (int i = 0; i < constantPoolSize; i++) {
            byte cpTag = dataInStream.readByte();
            ConstantPoolEntry.EntryType cpEntryType = ConstantPoolEntry.EntryType.values()[cpTag - 1];
            ConstantPoolEntry cpEntry = readCPEntry(constantPool, cpEntryType);
            constantPool.addCPEntry(cpEntry);
        }
    }

    private ConstantPoolEntry readCPEntry(ConstantPool constantPool,
                                          ConstantPoolEntry.EntryType cpEntryType) throws IOException {
        int cpIndex;
        int pkgCPIndex;
        UTF8CPEntry utf8CPEntry;
        PackageRefCPEntry packageRefCPEntry;
        Optional<PackageInfo> packageInfoOptional;
        switch (cpEntryType) {
            case CP_ENTRY_UTF8:
                short length = dataInStream.readShort();
                String strValue = null;

                // If the length of the bytes is -1, that means no UTF value has been written.
                // i.e: string value represented by the UTF should be null.
                // Therefore we read the UTF value only if the length >= 0.
                if (length >= 0) {
                    strValue = dataInStream.readUTF();
                }
                return new UTF8CPEntry(strValue);

            case CP_ENTRY_BLOB:
                int blobLength = dataInStream.readInt();
                byte[] blobValue = null;
                if (blobLength >= 0) {
                    blobValue = new byte[blobLength];
                    dataInStream.readFully(blobValue);
                }
                return new BlobCPEntry(blobValue);

            case CP_ENTRY_INTEGER:
                long longVal = dataInStream.readLong();
                return new IntegerCPEntry(longVal);

            case CP_ENTRY_BYTE:
                byte byteVal = dataInStream.readByte();
                return new ByteCPEntry(byteVal);

            case CP_ENTRY_FLOAT:
                double doubleVal = dataInStream.readDouble();
                return new FloatCPEntry(doubleVal);

            case CP_ENTRY_STRING:
                cpIndex = dataInStream.readInt();
                utf8CPEntry = (UTF8CPEntry) constantPool.getCPEntry(cpIndex);
                return new StringCPEntry(cpIndex, utf8CPEntry.getValue());

            case CP_ENTRY_PACKAGE:
                cpIndex = dataInStream.readInt();
                utf8CPEntry = (UTF8CPEntry) constantPool.getCPEntry(cpIndex);
                int versionCPIndex = dataInStream.readInt();
                UTF8CPEntry utf8VersionCPEntry = (UTF8CPEntry) constantPool.getCPEntry(versionCPIndex);
                packageRefCPEntry = new PackageRefCPEntry(cpIndex, utf8CPEntry.getValue(), versionCPIndex,
                        utf8VersionCPEntry.getValue());
                packageInfoOptional = Optional.ofNullable(
                        programFile.getPackageInfo(packageRefCPEntry.getPackageName()));
                if (packageInfoOptional.isPresent()) {
                    packageRefCPEntry.setPackageInfo(packageInfoOptional.get());
                } else {
                    unresolvedCPEntries.add(packageRefCPEntry);
                }
                return packageRefCPEntry;

            case CP_ENTRY_FUNCTION_REF:
                pkgCPIndex = dataInStream.readInt();
                packageRefCPEntry = (PackageRefCPEntry) constantPool.getCPEntry(pkgCPIndex);

                cpIndex = dataInStream.readInt();
                utf8CPEntry = (UTF8CPEntry) constantPool.getCPEntry(cpIndex);
                String funcName = utf8CPEntry.getValue();
                FunctionRefCPEntry functionRefCPEntry = new FunctionRefCPEntry(pkgCPIndex,
                        packageRefCPEntry.getPackageName(), cpIndex, funcName);

                // Find the functionInfo
                packageInfoOptional = Optional.ofNullable(
                        programFile.getPackageInfo(packageRefCPEntry.getPackageName()));
                Optional<FunctionInfo> funcInfoOptional = packageInfoOptional.map(
                        packageInfo -> packageInfo.getFunctionInfo(funcName));
                if (!funcInfoOptional.isPresent()) {
                    // This must reference to the current package and the current package is not been read yet.
                    // Therefore we add this to the unresolved CP Entry list.
                    unresolvedCPEntries.add(functionRefCPEntry);
                    return functionRefCPEntry;
                }

                functionRefCPEntry.setFunctionInfo(funcInfoOptional.get());
                return functionRefCPEntry;

            case CP_ENTRY_ACTION_REF:
                pkgCPIndex = dataInStream.readInt();
                packageRefCPEntry = (PackageRefCPEntry) constantPool.getCPEntry(pkgCPIndex);

                cpIndex = dataInStream.readInt();
                UTF8CPEntry nameCPEntry = (UTF8CPEntry) constantPool.getCPEntry(cpIndex);
                String actionName = nameCPEntry.getValue();
                return new ActionRefCPEntry(pkgCPIndex, packageRefCPEntry.getPackageName(),
                        cpIndex, actionName);

            case CP_ENTRY_STRUCTURE_REF:
                pkgCPIndex = dataInStream.readInt();
                packageRefCPEntry = (PackageRefCPEntry) constantPool.getCPEntry(pkgCPIndex);
                cpIndex = dataInStream.readInt();
                utf8CPEntry = (UTF8CPEntry) constantPool.getCPEntry(cpIndex);
                StructureRefCPEntry structureRefCPEntry = new StructureRefCPEntry(pkgCPIndex,
                        packageRefCPEntry.getPackageName(),
                        cpIndex, utf8CPEntry.getValue());

                packageInfoOptional = Optional.ofNullable(
                        programFile.getPackageInfo(packageRefCPEntry.getPackageName()));
                Optional<CustomTypeInfo> structInfoOptional = packageInfoOptional.map(
                        packageInfo -> packageInfo.getStructureTypeInfo(utf8CPEntry.getValue()));
                if (!structInfoOptional.isPresent()) {
                    // This must reference to the current package and the current package is not been read yet.
                    // Therefore we add this to the unresolved CP Entry list.
                    unresolvedCPEntries.add(structureRefCPEntry);
                    return structureRefCPEntry;
                }

                structureRefCPEntry.setStructureTypeInfo(structInfoOptional.get());
                return structureRefCPEntry;
            case CP_ENTRY_TYPE_REF:
                int typeSigCPIndex = dataInStream.readInt();
                utf8CPEntry = (UTF8CPEntry) constantPool.getCPEntry(typeSigCPIndex);
                TypeRefCPEntry typeRefCPEntry = new TypeRefCPEntry(typeSigCPIndex, utf8CPEntry.getValue());
                unresolvedCPEntries.add(typeRefCPEntry);
                return typeRefCPEntry;
            case CP_ENTRY_FORK_JOIN:
                int forkJoinCPIndex = dataInStream.readInt();
                return new ForkJoinCPEntry(forkJoinCPIndex);
            case CP_ENTRY_WRKR_DATA_CHNL_REF:
                int uniqueNameCPIndex = dataInStream.readInt();
                UTF8CPEntry wrkrDtChnlTypesSigCPEntry = (UTF8CPEntry) constantPool
                        .getCPEntry(uniqueNameCPIndex);

                return new WorkerDataChannelRefCPEntry(uniqueNameCPIndex, wrkrDtChnlTypesSigCPEntry.getValue());
            default:
                throw new ProgramFileFormatException("invalid constant pool entry " + cpEntryType.getValue());
        }
    }

    public void readEntryPoint() throws IOException {
        int pkdCPIndex = dataInStream.readInt();
        PackageRefCPEntry packageRefCPEntry = (PackageRefCPEntry) programFile.getCPEntry(pkdCPIndex);
        programFile.setEntryPkgCPIndex(pkdCPIndex);
        programFile.setEntryPkgName(packageRefCPEntry.getPackageName());

        int flags = dataInStream.readByte();
        if ((flags & ProgramFile.EP_MAIN_FLAG) == ProgramFile.EP_MAIN_FLAG) {
            programFile.setMainEPAvailable(true);
        }

        if ((flags & ProgramFile.EP_SERVICE_FLAG) == ProgramFile.EP_SERVICE_FLAG) {
            programFile.setServiceEPAvailable(true);
        }
    }

    public void readPackageInfo() throws IOException {
        PackageInfo packageInfo = new PackageInfo();

        // Read constant pool in the package.
        readConstantPool(packageInfo);

        // Read org name
        int orgNameCPIndex = dataInStream.readInt();
        UTF8CPEntry orgNameCPEntry = (UTF8CPEntry) packageInfo.getCPEntry(orgNameCPIndex);
        packageInfo.orgNameCPIndex = orgNameCPIndex;

        // Read package name
        int pkgNameCPIndex = dataInStream.readInt();
        UTF8CPEntry pkgNameCPEntry = (UTF8CPEntry) packageInfo.getCPEntry(pkgNameCPIndex);
        packageInfo.nameCPIndex = pkgNameCPIndex;


        // Read package version
        int pkgVersionCPIndex = dataInStream.readInt();
        UTF8CPEntry pkgVersionCPEntry = (UTF8CPEntry) packageInfo.getCPEntry(pkgVersionCPIndex);
        packageInfo.versionCPIndex = pkgVersionCPIndex;
        packageInfo.pkgVersion = pkgVersionCPEntry.getValue();

        packageInfo.pkgPath =
                getPackagePath(orgNameCPEntry.getValue(), pkgNameCPEntry.getValue(), pkgVersionCPEntry.getValue());

        packageInfo.setProgramFile(programFile);

        // Read import package entries
        readImportPackageInfoEntries(packageInfo);

        packageInfo.pkgIndex = programFile.currentPkgIndex++;

        programFile.addPackageInfo(packageInfo.pkgPath, packageInfo);

        // Read type def info entries
        readTypeDefInfoEntries(packageInfo);

        // Read annotation info entries
        readAnnotationInfoEntries(packageInfo);

        // Read service info entries
        readServiceInfoEntries(packageInfo);

        // Resolve user-defined type i.e. structs and connectors
        resolveUserDefinedTypes(packageInfo);

        // Read resource info entries.
        readResourceInfoEntries(packageInfo);


        // Read global var info entries
        readGlobalVarInfoEntries(packageInfo);

        // Read function info entries in the package
        readFunctionInfoEntries(packageInfo);

        // TODO Read annotation info entries

        // Resolve unresolved CP entries.
        resolveCPEntries(packageInfo);

        // Read attribute info entries
        readAttributeInfoEntries(packageInfo, packageInfo, packageInfo);

        // Read instructions
        readInstructions(packageInfo);

        packageInfo.complete();
    }

    private void readImportPackageInfoEntries(PackageInfo packageInfo) throws IOException {
        int impPkgCount = dataInStream.readShort();
        for (int i = 0; i < impPkgCount; i++) {
            int orgNameCPIndex = dataInStream.readInt();
            UTF8CPEntry orgNameCPEntry = (UTF8CPEntry) packageInfo.getCPEntry(orgNameCPIndex);

            int pkgNameCPIndex = dataInStream.readInt();
            UTF8CPEntry pkgNameCPEntry = (UTF8CPEntry) packageInfo.getCPEntry(pkgNameCPIndex);

            int pkgVersionCPIndex = dataInStream.readInt();
            UTF8CPEntry pkgVersionCPEntry = (UTF8CPEntry) packageInfo.getCPEntry(pkgVersionCPIndex);

            this.getPackageInfo(getPackagePath(orgNameCPEntry.getValue(),
                    pkgNameCPEntry.getValue(), pkgVersionCPEntry.getValue()));
        }
    }

    private void readTypeDefInfoEntries(PackageInfo packageInfo) throws IOException {
        int typeDefCount = dataInStream.readShort();
        for (int i = 0; i < typeDefCount; i++) {

            int typeDefNameCPIndex = dataInStream.readInt();
            int flags = dataInStream.readInt();
            boolean isLabel = dataInStream.readBoolean();
            int typeTag = dataInStream.readInt();
            UTF8CPEntry typeDefNameUTF8Entry = (UTF8CPEntry) packageInfo.getCPEntry(typeDefNameCPIndex);
            String typeDefName = typeDefNameUTF8Entry.getValue();
            TypeDefInfo typeDefInfo = new TypeDefInfo(packageInfo.getPkgNameCPIndex(), packageInfo.getPkgPath(),
                    typeDefNameCPIndex, typeDefName, flags);

            typeDefInfo.typeTag = typeTag;

            if (isLabel) {
                //Read index and ignore as this type is not needed for runtime
                dataInStream.readInt();
                // Read attributes of the struct info
                readAttributeInfoEntries(packageInfo, packageInfo, typeDefInfo);
                continue;
            }

            switch (typeDefInfo.typeTag) {
                case TypeTags.OBJECT_TYPE_TAG:
                    readObjectInfoEntry(packageInfo, typeDefInfo);
                    packageInfo.addTypeDefInfo(typeDefName, typeDefInfo);
                    break;
                case TypeTags.RECORD_TYPE_TAG:
                    readRecordInfoEntry(packageInfo, typeDefInfo);
                    packageInfo.addTypeDefInfo(typeDefName, typeDefInfo);
                    break;
                case TypeTags.FINITE_TYPE_TAG:
                    readFiniteTypeInfoEntry(packageInfo, typeDefInfo);
                    packageInfo.addTypeDefInfo(typeDefName, typeDefInfo);
                    break;
                default:
                    //Read index and ignore as this type is not needed for runtime
                    dataInStream.readInt();
                    break;
            }
            // Read attributes of the struct info
            readAttributeInfoEntries(packageInfo, packageInfo, typeDefInfo);
        }

    }

    private void readAnnotationInfoEntries(PackageInfo packageInfo) throws IOException {
        int typeDefCount = dataInStream.readShort();
        for (int i = 0; i < typeDefCount; i++) {
            dataInStream.readInt();
            dataInStream.readInt();
            dataInStream.readInt();
            dataInStream.readInt();
        }
    }

    private void readObjectInfoEntry(PackageInfo packageInfo, TypeDefInfo typeDefInfo) throws IOException {
        ObjectTypeInfo objectInfo = new ObjectTypeInfo();

        // Set struct type
        BObjectType objectType = new BObjectType(objectInfo, typeDefInfo.name,
                packageInfo.getPkgPath(), typeDefInfo.flags);
        objectInfo.setType(objectType);

        // Read struct field info entries
        int fieldCount = dataInStream.readShort();
        for (int j = 0; j < fieldCount; j++) {
            // Read field name
            int fieldNameCPIndex = dataInStream.readInt();
            UTF8CPEntry fieldNameUTF8Entry = (UTF8CPEntry) packageInfo.getCPEntry(fieldNameCPIndex);

            // Read field type signature
            int fieldTypeSigCPIndex = dataInStream.readInt();
            UTF8CPEntry fieldTypeSigUTF8Entry = (UTF8CPEntry) packageInfo.getCPEntry(fieldTypeSigCPIndex);

            int fieldFlags = dataInStream.readInt();

            //read and ignore varindex
            dataInStream.readInt();

            StructFieldInfo fieldInfo = new StructFieldInfo(fieldNameCPIndex, fieldNameUTF8Entry.getValue(),
                    fieldTypeSigCPIndex, fieldTypeSigUTF8Entry.getValue(), fieldFlags);
            objectInfo.addFieldInfo(fieldInfo);

            readAttributeInfoEntries(packageInfo, packageInfo, fieldInfo);
        }

        String objectInit = CONSTRUCTOR_FUNCTION_SUFFIX;

        // Read attached function info entries
        int attachedFuncCount = dataInStream.readShort();
        for (int j = 0; j < attachedFuncCount; j++) {
            // Read function name
            int nameCPIndex = dataInStream.readInt();
            UTF8CPEntry nameUTF8Entry = (UTF8CPEntry) packageInfo.getCPEntry(nameCPIndex);
            String attachedFuncName = nameUTF8Entry.getValue();

            // Read function type signature
            int typeSigCPIndex = dataInStream.readInt();
            UTF8CPEntry typeSigUTF8Entry = (UTF8CPEntry) packageInfo.getCPEntry(typeSigCPIndex);

            int funcFlags = dataInStream.readInt();
            AttachedFunctionInfo functionInfo = new AttachedFunctionInfo(nameCPIndex, attachedFuncName,
                    typeSigCPIndex, typeSigUTF8Entry.getValue(), funcFlags);
            objectInfo.funcInfoEntries.put(functionInfo.name, functionInfo);

            // Setting the object initializer
            if (objectInit.equals(attachedFuncName)) {
                objectInfo.initializer = functionInfo;
            }
        }

        // Read attributes of the struct info
        readAttributeInfoEntries(packageInfo, packageInfo, objectInfo);
        typeDefInfo.typeInfo = objectInfo;
    }

    private void readRecordInfoEntry(PackageInfo packageInfo, TypeDefInfo typeDefInfo) throws IOException {
        RecordTypeInfo recordInfo = new RecordTypeInfo();

        // Set struct type
        BRecordType recordType = new BRecordType(recordInfo, typeDefInfo.name,
                packageInfo.getPkgPath(), typeDefInfo.flags);
        recordInfo.setType(recordType);

        // Read struct field info entries
        int fieldCount = dataInStream.readShort();
        for (int j = 0; j < fieldCount; j++) {
            // Read field name
            int fieldNameCPIndex = dataInStream.readInt();
            UTF8CPEntry fieldNameUTF8Entry = (UTF8CPEntry) packageInfo.getCPEntry(fieldNameCPIndex);

            // Read field type signature
            int fieldTypeSigCPIndex = dataInStream.readInt();
            UTF8CPEntry fieldTypeSigUTF8Entry = (UTF8CPEntry) packageInfo.getCPEntry(fieldTypeSigCPIndex);

            int fieldFlags = dataInStream.readInt();

            //read and ignore varindex
            dataInStream.readInt();

            StructFieldInfo fieldInfo = new StructFieldInfo(fieldNameCPIndex, fieldNameUTF8Entry.getValue(),
                    fieldTypeSigCPIndex, fieldTypeSigUTF8Entry.getValue(), fieldFlags);
            recordInfo.addFieldInfo(fieldInfo);

            readAttributeInfoEntries(packageInfo, packageInfo, fieldInfo);
        }

        String defaultInit = typeDefInfo.name + INIT_FUNCTION_SUFFIX;

        // Read attached function info entries
        int attachedFuncCount = dataInStream.readShort();
        for (int j = 0; j < attachedFuncCount; j++) {
            // Read function name
            int nameCPIndex = dataInStream.readInt();
            UTF8CPEntry nameUTF8Entry = (UTF8CPEntry) packageInfo.getCPEntry(nameCPIndex);
            String attachedFuncName = nameUTF8Entry.getValue();

            // Read function type signature
            int typeSigCPIndex = dataInStream.readInt();
            UTF8CPEntry typeSigUTF8Entry = (UTF8CPEntry) packageInfo.getCPEntry(typeSigCPIndex);

            int funcFlags = dataInStream.readInt();
            AttachedFunctionInfo functionInfo = new AttachedFunctionInfo(nameCPIndex, attachedFuncName,
                    typeSigCPIndex, typeSigUTF8Entry.getValue(), funcFlags);
            recordInfo.funcInfoEntries.put(functionInfo.name, functionInfo);

            // TODO remove when removing struct
            // Setting the default initializer function info
            if (defaultInit.equals(attachedFuncName)) {
                recordInfo.initializer = functionInfo;
            }
        }

        // Read attributes of the struct info
        readAttributeInfoEntries(packageInfo, packageInfo, recordInfo);
        typeDefInfo.typeInfo = recordInfo;
    }

    private void readFiniteTypeInfoEntry(PackageInfo packageInfo, TypeDefInfo typeDefInfo) throws IOException {
        FiniteTypeInfo typeInfo = new FiniteTypeInfo();

        BFiniteType finiteType = new BFiniteType(typeDefInfo.name, packageInfo.getPkgPath());
        typeInfo.setType(finiteType);

        int valueSpaceCount = dataInStream.readShort();
        for (int k = 0; k < valueSpaceCount; k++) {
            finiteType.valueSpace.add(getDefaultValueToBValue(getDefaultValue(packageInfo)));
        }

        typeDefInfo.typeInfo = typeInfo;
    }

    private void readServiceInfoEntries(PackageInfo packageInfo) throws IOException {
        int serviceCount = dataInStream.readShort();
        for (int i = 0; i < serviceCount; i++) {
            // Read connector name cp index
            int serviceNameCPIndex = dataInStream.readInt();
            UTF8CPEntry serviceNameUTF8Entry = (UTF8CPEntry) packageInfo.getCPEntry(serviceNameCPIndex);
            int flags = dataInStream.readInt();

            // Read connector signature cp index;
            int endpointNameCPIndex = dataInStream.readInt();
            UTF8CPEntry endpointNameUTF8Entry = (UTF8CPEntry) packageInfo.getCPEntry(endpointNameCPIndex);

            ServiceInfo serviceInfo = new ServiceInfo(packageInfo.getPkgNameCPIndex(), packageInfo.getPkgPath(),
                    serviceNameCPIndex, serviceNameUTF8Entry.getValue(), flags,
                    endpointNameCPIndex, endpointNameUTF8Entry.getValue());
            serviceInfo.setPackageInfo(packageInfo);
            packageInfo.addServiceInfo(serviceInfo.getName(), serviceInfo);
            serviceInfo.setType(new BServiceType(serviceInfo.getName(), packageInfo.getPkgPath()));
        }
    }

    private void readResourceInfoEntries(PackageInfo packageInfo) throws IOException {
        dataInStream.readShort();   // Ignore service count.
        for (ServiceInfo serviceInfo : packageInfo.getServiceInfoEntries()) {
            int actionCount = dataInStream.readShort();
            for (int j = 0; j < actionCount; j++) {
                // Read action name;
                int resNameCPIndex = dataInStream.readInt();
                UTF8CPEntry resNameUTF8Entry = (UTF8CPEntry) packageInfo.getCPEntry(resNameCPIndex);
                String resName = resNameUTF8Entry.getValue();

                ResourceInfo resourceInfo = new ResourceInfo(packageInfo.getPkgNameCPIndex(), packageInfo.getPkgPath(),
                        resNameCPIndex, resName);
                resourceInfo.setServiceInfo(serviceInfo);
                resourceInfo.setPackageInfo(packageInfo);
                serviceInfo.addResourceInfo(resName, resourceInfo);

                // Read action signature
                int resSigCPIndex = dataInStream.readInt();
                resourceInfo.setSignatureCPIndex(resSigCPIndex);
                UTF8CPEntry resSigUTF8Entry = (UTF8CPEntry) packageInfo.getCPEntry(resSigCPIndex);
                String resSig = resSigUTF8Entry.getValue();
                resourceInfo.setSignature(resSig);
                setCallableUnitSignature(packageInfo, resourceInfo, resSig);

                // Read parameter names
                // TODO Find a better alternative. Storing just param names is like a hack.
                int paramNameCPIndexesCount = dataInStream.readShort();
                int[] paramNameCPIndexes = new int[paramNameCPIndexesCount];
                String[] paramNames = new String[paramNameCPIndexesCount];
                for (int k = 0; k < paramNameCPIndexesCount; k++) {
                    int paramNameCPIndex = dataInStream.readInt();
                    paramNameCPIndexes[k] = paramNameCPIndex;
                    UTF8CPEntry paramNameCPEntry = (UTF8CPEntry) packageInfo.getCPEntry(paramNameCPIndex);
                    paramNames[k] = paramNameCPEntry.getValue();
                }
                resourceInfo.setParamNameCPIndexes(paramNameCPIndexes);
                resourceInfo.setParamNames(paramNames);

                // Read and ignore the workerData length
                dataInStream.readInt();
                int workerDataChannelsLength = dataInStream.readShort();
                for (int i = 0; i < workerDataChannelsLength; i++) {
                    readWorkerDataChannelEntries(packageInfo, resourceInfo);
                }

                // Read worker info entries
                readWorkerInfoEntries(packageInfo, resourceInfo);

                // Read attributes of the struct info
                readAttributeInfoEntries(packageInfo, packageInfo, resourceInfo);
            }

            // Read attributes of the struct info
            readAttributeInfoEntries(packageInfo, packageInfo, serviceInfo);
        }
    }

    private void readConstantInfoEntries(PackageInfo packageInfo) throws IOException {
        int constCount = dataInStream.readShort();
        for (int i = 0; i < constCount; i++) {
            PackageVarInfo packageVarInfo = getGlobalVarInfo(packageInfo, packageInfo);
            packageInfo.addConstantInfo(packageVarInfo.getName(), packageVarInfo);
        }
    }

    private void readGlobalVarInfoEntries(PackageInfo packageInfo) throws IOException {
        int globalVarCount = dataInStream.readShort();
        for (int i = 0; i < globalVarCount; i++) {
            PackageVarInfo packageVarInfo = getGlobalVarInfo(packageInfo, packageInfo);
            packageInfo.addPackageVarInfo(packageVarInfo.getName(), packageVarInfo);
        }
    }

    private PackageVarInfo getGlobalVarInfo(PackageInfo packageInfo, ConstantPool constantPool) throws IOException {
        // Read variable name;
        int nameCPIndex = dataInStream.readInt();
        UTF8CPEntry nameUTF8CPEntry = (UTF8CPEntry) constantPool.getCPEntry(nameCPIndex);

        // Read variable type;
        int sigCPIndex = dataInStream.readInt();
        UTF8CPEntry sigUTF8CPEntry = (UTF8CPEntry) constantPool.getCPEntry(sigCPIndex);

        // Read and ignore flags
        dataInStream.readInt();

        int globalMemIndex = dataInStream.readInt();

        PackageVarInfo packageVarInfo = new PackageVarInfo(nameCPIndex, nameUTF8CPEntry.getValue(),
                sigCPIndex, sigUTF8CPEntry.getValue(), globalMemIndex);

        // Read attributes
        readAttributeInfoEntries(packageInfo, constantPool, packageVarInfo);
        return packageVarInfo;
    }

    private void readFunctionInfoEntries(PackageInfo packageInfo) throws IOException {
        int funcCount = dataInStream.readShort();
        for (int i = 0; i < funcCount; i++) {
            readFunctionInfo(packageInfo);
        }

        packageInfo.setInitFunctionInfo(packageInfo.getFunctionInfo(packageInfo.getPkgPath() + INIT_FUNCTION_SUFFIX));
        packageInfo.setStartFunctionInfo(packageInfo.getFunctionInfo(packageInfo.getPkgPath() + START_FUNCTION_SUFFIX));
        packageInfo.setStopFunctionInfo(packageInfo.getFunctionInfo(packageInfo.getPkgPath() + STOP_FUNCTION_SUFFIX));

        // TODO Improve this. We should be able to this in a single pass.
        ServiceInfo[] serviceInfoEntries = packageInfo.getServiceInfoEntries();
        for (ServiceInfo serviceInfo : serviceInfoEntries) {
            FunctionInfo serviceIniFuncInfo = packageInfo.getFunctionInfo(
                    serviceInfo.getName() + INIT_FUNCTION_SUFFIX);
            serviceInfo.setInitFunctionInfo(serviceIniFuncInfo);
        }
    }

    private void readFunctionInfo(PackageInfo packageInfo) throws IOException {
        int funcNameCPIndex = dataInStream.readInt();
        UTF8CPEntry funcNameUTF8Entry = (UTF8CPEntry) packageInfo.getCPEntry(funcNameCPIndex);
        String funcName = funcNameUTF8Entry.getValue();
        FunctionInfo functionInfo = new FunctionInfo(packageInfo.getPkgNameCPIndex(), packageInfo.getPkgPath(),
                funcNameCPIndex, funcName);
        functionInfo.setPackageInfo(packageInfo);

        int funcSigCPIndex = dataInStream.readInt();
        UTF8CPEntry funcSigUTF8Entry = (UTF8CPEntry) packageInfo.getCPEntry(funcSigCPIndex);
        setCallableUnitSignature(packageInfo, functionInfo, funcSigUTF8Entry.getValue());

        int flags = dataInStream.readInt();
        boolean nativeFunc = Flags.isFlagOn(flags, Flags.NATIVE);
        functionInfo.setNative(nativeFunc);

        String uniqueFuncName;
        boolean attached = Flags.isFlagOn(flags, Flags.ATTACHED);
        if (attached) {
            int attachedToTypeCPIndex = dataInStream.readInt();
            functionInfo.attachedToTypeCPIndex = attachedToTypeCPIndex;
            TypeRefCPEntry typeRefCPEntry = (TypeRefCPEntry) packageInfo.getCPEntry(attachedToTypeCPIndex);
            functionInfo.attachedToType = typeRefCPEntry.getType();
            uniqueFuncName = AttachedFunctionInfo.getUniqueFuncName(typeRefCPEntry.getType().getName(), funcName);
            packageInfo.addFunctionInfo(uniqueFuncName, functionInfo);

            //Update the attachedFunctionInfo
            if (typeRefCPEntry.getType().getTag() == TypeTags.OBJECT_TYPE_TAG) {
                BObjectType structType = (BObjectType) typeRefCPEntry.getType();
                AttachedFunctionInfo attachedFuncInfo = ((ObjectTypeInfo) structType
                        .getTypeInfo()).funcInfoEntries.get(funcName);
                attachedFuncInfo.functionInfo = functionInfo;
            } else if (typeRefCPEntry.getType().getTag() == TypeTags.RECORD_TYPE_TAG) {
                BRecordType structType = (BRecordType) typeRefCPEntry.getType();
                AttachedFunctionInfo attachedFuncInfo = ((RecordTypeInfo) structType
                        .getTypeInfo()).funcInfoEntries.get(funcName);
                attachedFuncInfo.functionInfo = functionInfo;
            }
        } else {
            uniqueFuncName = funcName;
            packageInfo.addFunctionInfo(uniqueFuncName, functionInfo);
        }

        // Read and ignore the workerData length
        dataInStream.readInt();
        int workerDataChannelsLength = dataInStream.readShort();
        for (int i = 0; i < workerDataChannelsLength; i++) {
            readWorkerDataChannelEntries(packageInfo, functionInfo);
        }

        // Read worker info entries
        readWorkerInfoEntries(packageInfo, functionInfo);

        if (nativeFunc) {
            NativeCallableUnit nativeFunction = NativeUnitLoader.getInstance().loadNativeFunction(
                    functionInfo.getPkgPath(), uniqueFuncName);
            if (nativeFunction == null) {
                throw new BLangRuntimeException("native function not available " +
                        functionInfo.getPkgPath() + ":" + uniqueFuncName);
            }
            functionInfo.setNativeCallableUnit(nativeFunction);
        }

        // Read attributes
        readAttributeInfoEntries(packageInfo, packageInfo, functionInfo);
    }

    public void readWorkerDataChannelEntries(PackageInfo packageInfo, CallableUnitInfo callableUnitInfo)
            throws IOException {
        int sourceCPIndex = dataInStream.readInt();
        int targetCPIndex = dataInStream.readInt();

        UTF8CPEntry sourceCPEntry = (UTF8CPEntry) packageInfo.getCPEntry(sourceCPIndex);
        UTF8CPEntry targetCPEntry = (UTF8CPEntry) packageInfo.getCPEntry(targetCPIndex);

        WorkerDataChannelInfo workerDataChannelInfo = new WorkerDataChannelInfo(sourceCPIndex,
                sourceCPEntry.getValue(), targetCPIndex, targetCPEntry.getValue());

        int dataChannelRefCPIndex = dataInStream.readInt();
        WorkerDataChannelRefCPEntry refCPEntry = (WorkerDataChannelRefCPEntry) packageInfo
                .getCPEntry(dataChannelRefCPIndex);
        refCPEntry.setWorkerDataChannelInfo(workerDataChannelInfo);
        callableUnitInfo.addWorkerDataChannelInfo(workerDataChannelInfo);
    }

    private void setCallableUnitSignature(PackageInfo packageInfo, CallableUnitInfo callableUnitInfo, String sig) {
        BFunctionType funcType = getFunctionType(packageInfo, sig);
        callableUnitInfo.setParamTypes(funcType.paramTypes);
        callableUnitInfo.setRetParamTypes(funcType.retParamTypes);
    }

    private BFunctionType getFunctionType(PackageInfo packageInfo, String sig) {
        char[] chars = sig.toCharArray();
        Stack<BType> typeStack = new Stack<>();
        this.typeSigReader.createFunctionType(new RuntimeTypeCreater(packageInfo), chars, 0, typeStack);
        return (BFunctionType) typeStack.pop();
    }

    private BType[] getParamTypes(PackageInfo packageInfo, String signature) {
        int index = 0;
        Stack<BType> typeStack = new Stack<>();
        char[] chars = signature.toCharArray();
        while (index < chars.length) {
            index = this.typeSigReader.createBTypeFromSig(new RuntimeTypeCreater(packageInfo), chars, index, typeStack);
        }

        return typeStack.toArray(new BType[0]);
    }

    private void readWorkerInfoEntries(PackageInfo packageInfo, CallableUnitInfo callableUnitInfo) throws IOException {

        int workerCount = dataInStream.readShort();
        // First worker is always the default worker.
        WorkerInfo defaultWorker = getWorkerInfo(packageInfo);
        callableUnitInfo.setDefaultWorkerInfo(defaultWorker);

        for (int i = 0; i < workerCount - 1; i++) {
            WorkerInfo workerInfo = getWorkerInfo(packageInfo);
            callableUnitInfo.addWorkerInfo(workerInfo.getWorkerName(), workerInfo);
        }
    }

    private WorkerInfo getWorkerInfo(PackageInfo packageInfo) throws IOException {
        int workerNameCPIndex = dataInStream.readInt();
        UTF8CPEntry workerNameUTF8Entry = (UTF8CPEntry) packageInfo.getCPEntry(workerNameCPIndex);
        WorkerInfo workerInfo = new WorkerInfo(workerNameCPIndex, workerNameUTF8Entry.getValue());

        int wrkrDtChnlRefCPIndex = dataInStream.readInt();
        workerInfo.setWrkrDtChnlRefCPIndex(wrkrDtChnlRefCPIndex);

        if (wrkrDtChnlRefCPIndex >= 0) {
            WorkerDataChannelRefCPEntry refCPEntry = (WorkerDataChannelRefCPEntry) packageInfo
                    .getCPEntry(wrkrDtChnlRefCPIndex);

            workerInfo.setWorkerDataChannelInfoForForkJoin(refCPEntry.getWorkerDataChannelInfo());
        }

        readForkJoinInfo(packageInfo, workerInfo);
        // Read attributes
        readAttributeInfoEntries(packageInfo, packageInfo, workerInfo);
        CodeAttributeInfo codeAttribute = (CodeAttributeInfo) workerInfo.getAttributeInfo(
                AttributeInfo.Kind.CODE_ATTRIBUTE);
        workerInfo.setCodeAttributeInfo(codeAttribute);
        return workerInfo;
    }

    private void readForkJoinInfo(PackageInfo packageInfo, WorkerInfo workerInfo) throws IOException {
        int forkJoinCount = dataInStream.readShort();
        ForkjoinInfo[] forkjoinInfos = new ForkjoinInfo[forkJoinCount];
        for (int i = 0; i < forkJoinCount; i++) {
            ForkjoinInfo forkjoinInfo = getForkJoinInfo(packageInfo);
            forkjoinInfos[i] = forkjoinInfo;
        }
        workerInfo.setForkjoinInfos(forkjoinInfos);
    }

    private ForkjoinInfo getForkJoinInfo(PackageInfo packageInfo) throws IOException {
        int indexCPIndex = dataInStream.readInt();

        int argRegLength = dataInStream.readShort();
        int[] argRegs = new int[argRegLength];
        for (int i = 0; i < argRegLength; i++) {
            argRegs[i] = dataInStream.readInt();
        }

        ForkJoinCPEntry forkJoinCPEntry = (ForkJoinCPEntry) packageInfo.getCPEntry(indexCPIndex);
        ForkjoinInfo forkjoinInfo = new ForkjoinInfo(argRegs);
        forkjoinInfo.setIndex(forkJoinCPEntry.getForkJoinCPIndex());
        forkjoinInfo.setIndexCPIndex(indexCPIndex);

        int workerCount = dataInStream.readShort();
        for (int i = 0; i < workerCount; i++) {
            WorkerInfo workerInfo = getWorkerInfo(packageInfo);
            forkjoinInfo.addWorkerInfo(workerInfo.getWorkerName(), workerInfo);
        }

        boolean isTimeoutAvailable = dataInStream.readBoolean();
        forkjoinInfo.setTimeoutAvailable(isTimeoutAvailable);

        int joinTypeCPIndex = dataInStream.readInt();
        UTF8CPEntry joinTypeCPEntry = (UTF8CPEntry) packageInfo.getCPEntry(joinTypeCPIndex);

        forkjoinInfo.setJoinType(joinTypeCPEntry.getValue());
        forkjoinInfo.setJoinTypeCPIndex(joinTypeCPIndex);

        int joinWorkerCount = dataInStream.readInt();
        forkjoinInfo.setWorkerCount(joinWorkerCount);

        int joinWrkrCPIndexesLen = dataInStream.readShort();
        int[] joinWrkrCPIndexes = new int[joinWrkrCPIndexesLen];
        String[] joinWrkrNames = new String[joinWrkrCPIndexesLen];
        for (int i = 0; i < joinWrkrCPIndexesLen; i++) {
            int cpIndex = dataInStream.readInt();
            UTF8CPEntry workerNameCPEntry = (UTF8CPEntry) packageInfo.getCPEntry(cpIndex);
            joinWrkrCPIndexes[i] = cpIndex;
            joinWrkrNames[i] = workerNameCPEntry.getValue();
        }
        forkjoinInfo.setJoinWrkrNameIndexes(joinWrkrCPIndexes);
        forkjoinInfo.setJoinWorkerNames(joinWrkrNames);
        forkJoinCPEntry.setForkjoinInfo(forkjoinInfo);
        return forkjoinInfo;
    }


    public void readAttributeInfoEntries(PackageInfo packageInfo, ConstantPool constantPool,
                                          AttributeInfoPool attributeInfoPool) throws IOException {
        int attributesCount = dataInStream.readShort();
        for (int k = 0; k < attributesCount; k++) {
            AttributeInfo attributeInfo = getAttributeInfo(packageInfo, constantPool);
            if (attributeInfo != null) {
                attributeInfoPool.addAttributeInfo(attributeInfo.getKind(), attributeInfo);
            }
        }
    }

    private AttributeInfo getAttributeInfo(PackageInfo packageInfo, ConstantPool constantPool) throws IOException {
        int attribNameCPIndex = dataInStream.readInt();
        UTF8CPEntry attribNameCPEntry = (UTF8CPEntry) constantPool.getCPEntry(attribNameCPIndex);
        AttributeInfo.Kind attribKind = AttributeInfo.Kind.fromString(attribNameCPEntry.getValue());
        if (attribKind == null) {
            throw new ProgramFileFormatException("unknown attribute kind " + attribNameCPEntry.getValue());
        }

        // The length of the attribute data in bytes. Ignoring this value for now.
        dataInStream.readInt();

        switch (attribKind) {
            case CODE_ATTRIBUTE:
                CodeAttributeInfo codeAttributeInfo = new CodeAttributeInfo();
                codeAttributeInfo.setAttributeNameIndex(attribNameCPIndex);
                codeAttributeInfo.setCodeAddrs(dataInStream.readInt());

                codeAttributeInfo.setMaxLongLocalVars(dataInStream.readUnsignedShort());
                codeAttributeInfo.setMaxDoubleLocalVars(dataInStream.readShort());
                codeAttributeInfo.setMaxStringLocalVars(dataInStream.readShort());
                codeAttributeInfo.setMaxIntLocalVars(dataInStream.readShort());
                codeAttributeInfo.setMaxByteLocalVars(dataInStream.readShort());
                codeAttributeInfo.setMaxRefLocalVars(dataInStream.readShort());

                codeAttributeInfo.setMaxLongRegs(dataInStream.readShort());
                codeAttributeInfo.setMaxDoubleRegs(dataInStream.readShort());
                codeAttributeInfo.setMaxStringRegs(dataInStream.readShort());
                codeAttributeInfo.setMaxIntRegs(dataInStream.readShort());
                codeAttributeInfo.setMaxByteRegs(dataInStream.readShort());
                codeAttributeInfo.setMaxRefRegs(dataInStream.readShort());
                return codeAttributeInfo;

            case VARIABLE_TYPE_COUNT_ATTRIBUTE:
                VarTypeCountAttributeInfo varCountAttributeInfo =
                        new VarTypeCountAttributeInfo(attribNameCPIndex);
                varCountAttributeInfo.setMaxLongVars(dataInStream.readShort());
                varCountAttributeInfo.setMaxDoubleVars(dataInStream.readShort());
                varCountAttributeInfo.setMaxStringVars(dataInStream.readShort());
                varCountAttributeInfo.setMaxIntVars(dataInStream.readShort());
                varCountAttributeInfo.setMaxByteVars(dataInStream.readShort());
                varCountAttributeInfo.setMaxRefVars(dataInStream.readShort());
                return varCountAttributeInfo;

            case ERROR_TABLE:
                ErrorTableAttributeInfo tableAttributeInfo = new ErrorTableAttributeInfo(attribNameCPIndex);
                int tableEntryCount = dataInStream.readShort();
                for (int i = 0; i < tableEntryCount; i++) {
                    int ipFrom = dataInStream.readInt();
                    int ipTo = dataInStream.readInt();
                    int ipTarget = dataInStream.readInt();
                    int priority = dataInStream.readInt();
                    int errorStructCPIndex = dataInStream.readInt();
                    ErrorTableEntry tableEntry = new ErrorTableEntry(ipFrom, ipTo,
                            ipTarget, priority, errorStructCPIndex);

                    if (errorStructCPIndex != -1) {
                        StructureRefCPEntry structureRefCPEntry = (StructureRefCPEntry)
                                constantPool.getCPEntry(errorStructCPIndex);
                        tableEntry.setError((TypeDefInfo) structureRefCPEntry.getStructureTypeInfo());
                    }
                    tableAttributeInfo.addErrorTableEntry(tableEntry);
                }
                return tableAttributeInfo;

            case LOCAL_VARIABLES_ATTRIBUTE:
                LocalVariableAttributeInfo localVarAttrInfo = new LocalVariableAttributeInfo(attribNameCPIndex);
                int localVarInfoCount = dataInStream.readShort();
                for (int i = 0; i < localVarInfoCount; i++) {
                    LocalVariableInfo localVariableInfo = getLocalVariableInfo(packageInfo, constantPool);
                    localVarAttrInfo.addLocalVarInfo(localVariableInfo);
                }
                return localVarAttrInfo;
            case LINE_NUMBER_TABLE_ATTRIBUTE:
                LineNumberTableAttributeInfo lnNoTblAttrInfo = new LineNumberTableAttributeInfo(attribNameCPIndex);
                int lineNoInfoCount = dataInStream.readShort();
                for (int i = 0; i < lineNoInfoCount; i++) {
                    LineNumberInfo lineNumberInfo = getLineNumberInfo(constantPool);
                    lnNoTblAttrInfo.addLineNumberInfo(lineNumberInfo);
                }
                return lnNoTblAttrInfo;
            case DEFAULT_VALUE_ATTRIBUTE:
                DefaultValue defaultValue = getDefaultValue(constantPool);
                DefaultValueAttributeInfo defaultValAttrInfo =
                        new DefaultValueAttributeInfo(attribNameCPIndex, defaultValue);
                return defaultValAttrInfo;
            case DOCUMENT_ATTACHMENT_ATTRIBUTE:
                return getDocumentAttachmentAttribute(constantPool, attribNameCPIndex);
            case PARAMETER_DEFAULTS_ATTRIBUTE:
                ParamDefaultValueAttributeInfo paramDefaultValAttrInfo =
                        new ParamDefaultValueAttributeInfo(attribNameCPIndex);
                int paramDefaultsInfoCount = dataInStream.readShort();
                for (int i = 0; i < paramDefaultsInfoCount; i++) {
                    DefaultValue paramDefaultValue = getDefaultValue(constantPool);
                    paramDefaultValAttrInfo.addParamDefaultValueInfo(paramDefaultValue);
                }
                return paramDefaultValAttrInfo;
            case PARAMETERS_ATTRIBUTE:
                // Read and discard required param count, defaultable param and rest param count 
                dataInStream.readInt();
                dataInStream.readInt();
                dataInStream.readInt();
                return null;
            case TAINT_TABLE:
                TaintTableAttributeInfo taintTableAttributeInfo = new TaintTableAttributeInfo(attribNameCPIndex);
                taintTableAttributeInfo.rowCount = dataInStream.readShort();
                taintTableAttributeInfo.columnCount = dataInStream.readShort();
                for (int rowIndex = 0; rowIndex < taintTableAttributeInfo.rowCount; rowIndex++) {
                    int paramIndex = dataInStream.readShort();
                    List<Boolean> taintRecord = new ArrayList<>();
                    for (int columnIndex = 0; columnIndex < taintTableAttributeInfo.columnCount; columnIndex++) {
                        taintRecord.add(dataInStream.readBoolean());
                    }
                    taintTableAttributeInfo.taintTable.put(paramIndex, taintRecord);
                }
                return taintTableAttributeInfo;
            default:
                throw new ProgramFileFormatException("unsupported attribute kind " + attribNameCPEntry.getValue());
        }
    }


    private AttributeInfo getDocumentAttachmentAttribute(ConstantPool constantPool,
                                                         int attribNameCPIndex) throws IOException {
        int descCPIndex = dataInStream.readInt();
        String docDesc = getUTF8EntryValue(descCPIndex, constantPool);
        DocumentationAttributeInfo docAttrInfo = new DocumentationAttributeInfo(
                attribNameCPIndex, descCPIndex, docDesc);

        int noOfParamInfoEntries = dataInStream.readShort();
        for (int i = 0; i < noOfParamInfoEntries; i++) {
            int nameCPIndex = dataInStream.readInt();
            String name = getUTF8EntryValue(nameCPIndex, constantPool);
            int typeSigCPIndex = dataInStream.readInt();
            String typeSig = getUTF8EntryValue(typeSigCPIndex, constantPool);
            int paramKindCPIndex = dataInStream.readInt();
            String paramKindValue = getUTF8EntryValue(paramKindCPIndex, constantPool);
            int paramDescCPIndex = dataInStream.readInt();
            String paramDesc = getUTF8EntryValue(paramDescCPIndex, constantPool);
            ParameterDocumentInfo paramDocInfo = new ParameterDocumentInfo(nameCPIndex, name, typeSigCPIndex,
                    typeSig, paramKindCPIndex, paramKindValue, paramDescCPIndex, paramDesc);
            docAttrInfo.paramDocInfoList.add(paramDocInfo);
        }

        return docAttrInfo;
    }

    private LocalVariableInfo getLocalVariableInfo(PackageInfo packageInfo, ConstantPool constantPool)
            throws IOException {
        int varNameCPIndex = dataInStream.readInt();
        UTF8CPEntry varNameCPEntry = (UTF8CPEntry) constantPool.getCPEntry(varNameCPIndex);
        int variableIndex = dataInStream.readInt();

        int typeSigCPIndex = dataInStream.readInt();

        UTF8CPEntry typeSigCPEntry = (UTF8CPEntry) constantPool.getCPEntry(typeSigCPIndex);

        BType type = getBTypeFromDescriptor(packageInfo, typeSigCPEntry.getValue());
        LocalVariableInfo localVariableInfo = new LocalVariableInfo(varNameCPEntry.getValue(), varNameCPIndex,
                variableIndex, typeSigCPIndex, type);
        int attchmntIndexesLength = dataInStream.readShort();
        int[] attachmentIndexes = new int[attchmntIndexesLength];
        for (int i = 0; i < attchmntIndexesLength; i++) {
            attachmentIndexes[i] = dataInStream.readInt();
        }
        localVariableInfo.setAttachmentIndexes(attachmentIndexes);

        return localVariableInfo;
    }

    private LineNumberInfo getLineNumberInfo(ConstantPool constantPool) throws IOException {
        int lineNumber = dataInStream.readInt();
        int fileNameCPIndex = dataInStream.readInt();
        int ip = dataInStream.readInt();

        UTF8CPEntry fileNameCPEntry = (UTF8CPEntry) constantPool.getCPEntry(fileNameCPIndex);

        LineNumberInfo lineNumberInfo = new LineNumberInfo(lineNumber, fileNameCPIndex,
                fileNameCPEntry.getValue(), ip);

        //In here constant pool is always a packageInfo since only package info has lineNumberTableAttribute
        lineNumberInfo.setPackageInfo((PackageInfo) constantPool);

        return lineNumberInfo;
    }

    private void readInstructions(PackageInfo packageInfo) throws IOException {
        int codeLength = dataInStream.readInt();
        byte[] code = new byte[codeLength];
        // Ignore bytes read should be same as the code length.
        dataInStream.read(code);
        DataInputStream codeStream = new DataInputStream(new ByteArrayInputStream(code));
        while (codeStream.available() > 0) {
            int i, j, k, h;
            int funcRefCPIndex;
            FunctionRefCPEntry funcRefCPEntry;
            int flags;
            int[] argRegs;
            int[] retRegs;

            int opcode = codeStream.readUnsignedByte();
            switch (opcode) {
                case InstructionCodes.HALT:
                case InstructionCodes.RET:
                    packageInfo.addInstruction(InstructionFactory.get(opcode));
                    break;

                case InstructionCodes.ICONST_0:
                case InstructionCodes.ICONST_1:
                case InstructionCodes.ICONST_2:
                case InstructionCodes.ICONST_3:
                case InstructionCodes.ICONST_4:
                case InstructionCodes.ICONST_5:
                case InstructionCodes.FCONST_0:
                case InstructionCodes.FCONST_1:
                case InstructionCodes.FCONST_2:
                case InstructionCodes.FCONST_3:
                case InstructionCodes.FCONST_4:
                case InstructionCodes.FCONST_5:
                case InstructionCodes.BCONST_0:
                case InstructionCodes.BCONST_1:
                case InstructionCodes.RCONST_NULL:
                case InstructionCodes.GOTO:
                case InstructionCodes.THROW:
                case InstructionCodes.ERRSTORE:
                case InstructionCodes.NEWXMLSEQ:
                    i = codeStream.readInt();
                    packageInfo.addInstruction(InstructionFactory.get(opcode, i));
                    break;

                case InstructionCodes.FPLOAD: {
                    readFunctionPointerLoadInstruction(packageInfo, codeStream, opcode);
                    break;
                }
                case InstructionCodes.ICONST:
                case InstructionCodes.FCONST:
                case InstructionCodes.SCONST:
                case InstructionCodes.BICONST:
                case InstructionCodes.BACONST:
                case InstructionCodes.IMOVE:
                case InstructionCodes.FMOVE:
                case InstructionCodes.SMOVE:
                case InstructionCodes.BMOVE:
                case InstructionCodes.LMOVE:
                case InstructionCodes.RMOVE:
                case InstructionCodes.INEG:
                case InstructionCodes.FNEG:
                case InstructionCodes.BNOT:
                case InstructionCodes.REQ_NULL:
                case InstructionCodes.RNE_NULL:
                case InstructionCodes.BR_TRUE:
                case InstructionCodes.BR_FALSE:
                case InstructionCodes.TR_END:
                case InstructionCodes.ARRAYLEN:
<<<<<<< HEAD
=======
                case InstructionCodes.INEWARRAY:
                case InstructionCodes.BINEWARRAY:
                case InstructionCodes.FNEWARRAY:
                case InstructionCodes.SNEWARRAY:
                case InstructionCodes.BNEWARRAY:
                case InstructionCodes.LNEWARRAY:
                case InstructionCodes.RNEWARRAY:
>>>>>>> f7aa2502
                case InstructionCodes.JSONNEWARRAY:
                case InstructionCodes.NEWSTRUCT:
                case InstructionCodes.ITR_NEW:
                case InstructionCodes.ITR_HAS_NEXT:
                case InstructionCodes.IRET:
                case InstructionCodes.FRET:
                case InstructionCodes.SRET:
                case InstructionCodes.BRET:
                case InstructionCodes.LRET:
                case InstructionCodes.RRET:
                case InstructionCodes.XML2XMLATTRS:
                case InstructionCodes.NEWXMLCOMMENT:
                case InstructionCodes.NEWXMLTEXT:
                case InstructionCodes.XMLSEQSTORE:
                case InstructionCodes.TYPEOF:
                case InstructionCodes.TYPELOAD:
                case InstructionCodes.SEQ_NULL:
                case InstructionCodes.SNE_NULL:
                case InstructionCodes.NEWJSON:
                case InstructionCodes.NEWMAP:
                case InstructionCodes.I2ANY:
                case InstructionCodes.BI2ANY:
                case InstructionCodes.F2ANY:
                case InstructionCodes.S2ANY:
                case InstructionCodes.B2ANY:
                case InstructionCodes.L2ANY:
                case InstructionCodes.ANY2I:
                case InstructionCodes.ANY2BI:
                case InstructionCodes.ANY2F:
                case InstructionCodes.ANY2S:
                case InstructionCodes.ANY2B:
                case InstructionCodes.ANY2L:
                case InstructionCodes.ANY2JSON:
                case InstructionCodes.ANY2XML:
                case InstructionCodes.ANY2MAP:
                case InstructionCodes.ANY2TYPE:
                case InstructionCodes.ANY2DT:
                case InstructionCodes.NULL2JSON:
                case InstructionCodes.I2F:
                case InstructionCodes.I2S:
                case InstructionCodes.I2B:
                case InstructionCodes.I2BI:
                case InstructionCodes.I2JSON:
                case InstructionCodes.BI2I:
                case InstructionCodes.F2I:
                case InstructionCodes.F2S:
                case InstructionCodes.F2B:
                case InstructionCodes.F2JSON:
                case InstructionCodes.S2I:
                case InstructionCodes.S2F:
                case InstructionCodes.S2B:
                case InstructionCodes.S2JSON:
                case InstructionCodes.B2I:
                case InstructionCodes.B2F:
                case InstructionCodes.B2S:
                case InstructionCodes.B2JSON:
                case InstructionCodes.JSON2I:
                case InstructionCodes.JSON2F:
                case InstructionCodes.JSON2S:
                case InstructionCodes.JSON2B:
                case InstructionCodes.DT2XML:
                case InstructionCodes.DT2JSON:
                case InstructionCodes.T2MAP:
                case InstructionCodes.XMLATTRS2MAP:
                case InstructionCodes.ANY2SCONV:
                case InstructionCodes.S2XML:
                case InstructionCodes.XML2S:
                case InstructionCodes.S2JSONX:
                case InstructionCodes.NULL2S:
                case InstructionCodes.AWAIT:
                case InstructionCodes.CHECK_CONVERSION:
                case InstructionCodes.XMLLOADALL:
                case InstructionCodes.ARRAY2JSON:
                    i = codeStream.readInt();
                    j = codeStream.readInt();
                    packageInfo.addInstruction(InstructionFactory.get(opcode, i, j));
                    break;

                case InstructionCodes.IALOAD:
                case InstructionCodes.BIALOAD:
                case InstructionCodes.FALOAD:
                case InstructionCodes.SALOAD:
                case InstructionCodes.BALOAD:
                case InstructionCodes.LALOAD:
                case InstructionCodes.RALOAD:
                case InstructionCodes.JSONALOAD:
                case InstructionCodes.IASTORE:
                case InstructionCodes.BIASTORE:
                case InstructionCodes.FASTORE:
                case InstructionCodes.SASTORE:
                case InstructionCodes.BASTORE:
                case InstructionCodes.LASTORE:
                case InstructionCodes.RASTORE:
                case InstructionCodes.JSONASTORE:
                case InstructionCodes.IFIELDLOAD:
                case InstructionCodes.FFIELDLOAD:
                case InstructionCodes.SFIELDLOAD:
                case InstructionCodes.BFIELDLOAD:
                case InstructionCodes.LFIELDLOAD:
                case InstructionCodes.RFIELDLOAD:
                case InstructionCodes.IFIELDSTORE:
                case InstructionCodes.FFIELDSTORE:
                case InstructionCodes.SFIELDSTORE:
                case InstructionCodes.BFIELDSTORE:
                case InstructionCodes.LFIELDSTORE:
                case InstructionCodes.RFIELDSTORE:
                case InstructionCodes.MAPSTORE:
                case InstructionCodes.JSONLOAD:
                case InstructionCodes.JSONSTORE:
                case InstructionCodes.IADD:
                case InstructionCodes.FADD:
                case InstructionCodes.SADD:
                case InstructionCodes.XMLADD:
                case InstructionCodes.ISUB:
                case InstructionCodes.FSUB:
                case InstructionCodes.IMUL:
                case InstructionCodes.FMUL:
                case InstructionCodes.IDIV:
                case InstructionCodes.FDIV:
                case InstructionCodes.IMOD:
                case InstructionCodes.FMOD:
                case InstructionCodes.IEQ:
                case InstructionCodes.FEQ:
                case InstructionCodes.SEQ:
                case InstructionCodes.BEQ:
                case InstructionCodes.REQ:
                case InstructionCodes.INE:
                case InstructionCodes.FNE:
                case InstructionCodes.SNE:
                case InstructionCodes.BNE:
                case InstructionCodes.RNE:
                case InstructionCodes.IGT:
                case InstructionCodes.FGT:
                case InstructionCodes.IGE:
                case InstructionCodes.FGE:
                case InstructionCodes.ILT:
                case InstructionCodes.FLT:
                case InstructionCodes.ILE:
                case InstructionCodes.FLE:
                case InstructionCodes.IAND:
                case InstructionCodes.BIAND:
                case InstructionCodes.IOR:
                case InstructionCodes.BIOR:
                case InstructionCodes.IXOR:
                case InstructionCodes.BIXOR:
                case InstructionCodes.BISHL:
                case InstructionCodes.BISHR:
                case InstructionCodes.XMLATTRLOAD:
                case InstructionCodes.XMLATTRSTORE:
                case InstructionCodes.S2QNAME:
                case InstructionCodes.NEWXMLPI:
                case InstructionCodes.TEQ:
                case InstructionCodes.TNE:
                case InstructionCodes.XMLLOAD:
                case InstructionCodes.NEW_INT_RANGE:
                case InstructionCodes.LENGTHOF:
                case InstructionCodes.NEWSTREAM:
                case InstructionCodes.CHECKCAST:
                case InstructionCodes.MAP2T:
                case InstructionCodes.JSON2T:
                case InstructionCodes.ANY2T:
                case InstructionCodes.ANY2C:
                case InstructionCodes.ANY2E:
                case InstructionCodes.IS_ASSIGNABLE:
                case InstructionCodes.TR_RETRY:
                case InstructionCodes.XMLSEQLOAD:
                case InstructionCodes.NEWTABLE:
                case InstructionCodes.T2JSON:
                case InstructionCodes.MAP2JSON:
                case InstructionCodes.JSON2MAP:
                case InstructionCodes.JSON2ARRAY:
                case InstructionCodes.INT_RANGE:
                case InstructionCodes.INEWARRAY:
                case InstructionCodes.FNEWARRAY:
                case InstructionCodes.SNEWARRAY:
                case InstructionCodes.BNEWARRAY:
                case InstructionCodes.LNEWARRAY:
                case InstructionCodes.RNEWARRAY:
                    i = codeStream.readInt();
                    j = codeStream.readInt();
                    k = codeStream.readInt();
                    packageInfo.addInstruction(InstructionFactory.get(opcode, i, j, k));
                    break;
                case InstructionCodes.NEWQNAME:
                case InstructionCodes.NEWXMLELEMENT:
                case InstructionCodes.TR_BEGIN:
                case InstructionCodes.MAPLOAD:
                    i = codeStream.readInt();
                    j = codeStream.readInt();
                    k = codeStream.readInt();
                    h = codeStream.readInt();
                    packageInfo.addInstruction(InstructionFactory.get(opcode, i, j, k, h));
                    break;

                case InstructionCodes.IGLOAD:
                case InstructionCodes.FGLOAD:
                case InstructionCodes.SGLOAD:
                case InstructionCodes.BGLOAD:
                case InstructionCodes.LGLOAD:
                case InstructionCodes.RGLOAD:
                case InstructionCodes.IGSTORE:
                case InstructionCodes.FGSTORE:
                case InstructionCodes.SGSTORE:
                case InstructionCodes.BGSTORE:
                case InstructionCodes.LGSTORE:
                case InstructionCodes.RGSTORE:
                    int pkgRefCPIndex = codeStream.readInt();
                    i = codeStream.readInt();
                    j = codeStream.readInt();
                    PackageRefCPEntry pkgRefCPEntry = (PackageRefCPEntry) packageInfo.getCPEntry(pkgRefCPIndex);
                    packageInfo.addInstruction(InstructionFactory.get(opcode,
                            pkgRefCPEntry.getPackageInfo().pkgIndex, i, j));
                    break;
                case InstructionCodes.CALL:
                    funcRefCPIndex = codeStream.readInt();
                    flags = codeStream.readInt();
                    funcRefCPEntry = (FunctionRefCPEntry) packageInfo.getCPEntry(funcRefCPIndex);
                    packageInfo.addInstruction(new InstructionCALL(opcode, funcRefCPIndex,
                            funcRefCPEntry.getFunctionInfo(), flags, getArgRegs(codeStream), getArgRegs(codeStream)));
                    break;
                case InstructionCodes.VCALL:
                    int receiverRegIndex = codeStream.readInt();
                    funcRefCPIndex = codeStream.readInt();
                    flags = codeStream.readInt();
                    funcRefCPEntry = (FunctionRefCPEntry) packageInfo.getCPEntry(funcRefCPIndex);
                    packageInfo.addInstruction(new InstructionVCALL(opcode, receiverRegIndex, funcRefCPIndex,
                            funcRefCPEntry.getFunctionInfo(), flags, getArgRegs(codeStream), getArgRegs(codeStream)));
                    break;
                case InstructionCodes.FPCALL:
                    funcRefCPIndex = codeStream.readInt();
                    flags = codeStream.readInt();
                    argRegs = getArgRegs(codeStream);
                    retRegs = getArgRegs(codeStream);

                    FunctionCallCPEntry funcCallCPEntry = new FunctionCallCPEntry(flags, argRegs, retRegs);
                    int funcCallCPIndex = packageInfo.addCPEntry(funcCallCPEntry);

                    packageInfo.addInstruction(InstructionFactory.get(opcode, funcRefCPIndex, funcCallCPIndex));
                    break;
                case InstructionCodes.WRKSEND:
                case InstructionCodes.WRKRECEIVE:
                    int channelRefCPIndex = codeStream.readInt();
                    WorkerDataChannelRefCPEntry channelRefCPEntry = (WorkerDataChannelRefCPEntry)
                            packageInfo.getCPEntry(channelRefCPIndex);
                    int sigCPIndex = codeStream.readInt();
                    UTF8CPEntry sigCPEntry = (UTF8CPEntry) packageInfo.getCPEntry(sigCPIndex);
                    BType bType = getParamTypes(packageInfo, sigCPEntry.getValue())[0];
                    packageInfo.addInstruction(new InstructionWRKSendReceive(opcode, channelRefCPIndex,
                            channelRefCPEntry.getWorkerDataChannelInfo(), sigCPIndex, bType, codeStream.readInt()));
                    break;
                case InstructionCodes.FORKJOIN:
                    int forkJoinIndexCPIndex = codeStream.readInt();
                    ForkJoinCPEntry forkJoinIndexCPEntry =
                            (ForkJoinCPEntry) packageInfo.getCPEntry(forkJoinIndexCPIndex);
                    int timeoutRegIndex = codeStream.readInt();
                    int joinVarRegIndex = codeStream.readInt();
                    int joinBlockAddr = codeStream.readInt();
                    int timeoutVarRegIndex = codeStream.readInt();
                    int timeoutBlockAddr = codeStream.readInt();
                    packageInfo.addInstruction(new InstructionFORKJOIN(opcode, forkJoinIndexCPIndex,
                            forkJoinIndexCPEntry, timeoutRegIndex, joinVarRegIndex, joinBlockAddr,
                            timeoutVarRegIndex, timeoutBlockAddr));
                    break;
                case InstructionCodes.ITR_NEXT:
                    int iteratorIndex = codeStream.readInt();
                    int[] typeTags = getArgRegs(codeStream);
                    retRegs = getArgRegs(codeStream);
                    packageInfo.addInstruction(new InstructionIteratorNext(opcode, iteratorIndex, retRegs.length,
                            typeTags, retRegs));
                    break;
                case InstructionCodes.LOCK:
                case InstructionCodes.UNLOCK:
                    int varCount = codeStream.readInt();
                    BType[] varTypes = new BType[varCount];
                    int[] pkgRefs = new int[varCount];
                    int[] varRegs = new int[varCount];
                    for (int m = 0; m < varCount; m++) {
                        int varSigCPIndex = codeStream.readInt();
                        TypeRefCPEntry typeRefCPEntry = (TypeRefCPEntry) packageInfo.getCPEntry(varSigCPIndex);
                        varTypes[m] = typeRefCPEntry.getType();

                        pkgRefCPIndex = codeStream.readInt();
                        pkgRefCPEntry = (PackageRefCPEntry) packageInfo.getCPEntry(pkgRefCPIndex);

                        pkgRefs[m] = pkgRefCPEntry.getPackageInfo().pkgIndex;
                        varRegs[m] = codeStream.readInt();
                    }
                    packageInfo.addInstruction(new InstructionLock(opcode, varTypes, pkgRefs, varRegs));
                    break;
                default:
                    throw new ProgramFileFormatException("unknown opcode " + opcode +
                            " in package " + packageInfo.getPkgPath());
            }
        }
    }

    private void readFunctionPointerLoadInstruction(PackageInfo packageInfo, DataInputStream codeStream, int opcode)
            throws IOException {
        int h;
        int i;
        int j;
        int k;
        h = codeStream.readInt();
        i = codeStream.readInt();
        j = codeStream.readInt();
        k = codeStream.readInt();
        int[] operands;
        if (k == 0) { // no additional reading is needed
            operands = new int[4];
            operands[0] = h;
            operands[1] = i;
            operands[2] = j;
            operands[3] = k;
        } else { //this is a closure related scenario, so read the closure indexes
            operands = new int[4 + k];
            operands[0] = h;
            operands[1] = i;
            operands[2] = j;
            operands[3] = k;
            for (int x = 0; x < k; x++) {
                operands[x + 4] = codeStream.readInt();
            }
        }
        packageInfo.addInstruction(InstructionFactory.get(opcode, operands));
    }

    void resolveCPEntries(PackageInfo currentPackageInfo) {
        for (ConstantPoolEntry cpEntry : unresolvedCPEntries) {
            PackageInfo packageInfo;
            StructureRefCPEntry structureRefCPEntry;
            switch (cpEntry.getEntryType()) {
                case CP_ENTRY_PACKAGE:
                    PackageRefCPEntry pkgRefCPEntry = (PackageRefCPEntry) cpEntry;
                    packageInfo = this.getPackageInfo(pkgRefCPEntry.getPackageName());
                    pkgRefCPEntry.setPackageInfo(packageInfo);
                    break;
                case CP_ENTRY_FUNCTION_REF:
                    FunctionRefCPEntry funcRefCPEntry = (FunctionRefCPEntry) cpEntry;
                    packageInfo = this.getPackageInfo(funcRefCPEntry.getPackagePath());
                    FunctionInfo functionInfo = packageInfo.getFunctionInfo(funcRefCPEntry.getFunctionName());
                    funcRefCPEntry.setFunctionInfo(functionInfo);
                    break;
                case CP_ENTRY_STRUCTURE_REF:
                    structureRefCPEntry = (StructureRefCPEntry) cpEntry;
                    packageInfo = this.getPackageInfo(structureRefCPEntry.getPackagePath());
                    CustomTypeInfo structureTypeInfo = packageInfo.getStructureTypeInfo(
                            structureRefCPEntry.getStructureName());
                    structureRefCPEntry.setStructureTypeInfo(structureTypeInfo);
                    break;
                case CP_ENTRY_TYPE_REF:
                    TypeRefCPEntry typeRefCPEntry = (TypeRefCPEntry) cpEntry;
                    String typeSig = typeRefCPEntry.getTypeSig();
                    BType bType = getBTypeFromDescriptor(currentPackageInfo, typeSig);
                    typeRefCPEntry.setType(bType);
                    break;
                default:
                    break;
            }
        }
    }

    private void resolveUserDefinedTypes(PackageInfo packageInfo) {
        // TODO Improve this. We should be able to this in a single pass.
        TypeDefInfo[] structInfoEntries = packageInfo.getTypeDefInfoEntries();
        for (TypeDefInfo structInfo : structInfoEntries) {
            if (structInfo.typeTag == TypeTags.FINITE_TYPE_TAG) {
                continue;
            }
            StructureTypeInfo structureTypeInfo = (StructureTypeInfo) structInfo.typeInfo;
            StructFieldInfo[] fieldInfoEntries = structureTypeInfo.getFieldInfoEntries();

            BStructureType structType = structureTypeInfo.getType();
            BField[] structFields = new BField[fieldInfoEntries.length];
            for (int i = 0; i < fieldInfoEntries.length; i++) {
                // Get the BType from the type descriptor
                StructFieldInfo fieldInfo = fieldInfoEntries[i];
                String typeDesc = fieldInfo.getTypeDescriptor();
                BType fieldType = getBTypeFromDescriptor(packageInfo, typeDesc);
                fieldInfo.setFieldType(fieldType);

                // Create the StructField in the BStructType. This is required for the type equivalence algorithm
                BField structField = new BField(fieldType,
                        fieldInfo.getName(), fieldInfo.flags);
                structFields[i] = structField;
            }

            VarTypeCountAttributeInfo attributeInfo = (VarTypeCountAttributeInfo)
                    structInfo.typeInfo.getAttributeInfo(AttributeInfo.Kind.VARIABLE_TYPE_COUNT_ATTRIBUTE);
            structType.setFieldTypeCount(attributeInfo.getVarTypeCount());
            structType.setFields(structFields);

            // Resolve attached function signature
            if (structureTypeInfo.getType().getTag() == TypeTags.OBJECT_TYPE_TAG
                    || structureTypeInfo.getType().getTag() == TypeTags.RECORD_TYPE_TAG) {
                int attachedFuncCount = structureTypeInfo.funcInfoEntries.size();
                BAttachedFunction[] attachedFunctions = new BAttachedFunction[attachedFuncCount];
                int count = 0;
                for (AttachedFunctionInfo attachedFuncInfo : structureTypeInfo.funcInfoEntries.values()) {
                    BFunctionType funcType = getFunctionType(packageInfo, attachedFuncInfo.typeSignature);

                    BAttachedFunction attachedFunction = new BAttachedFunction(
                            attachedFuncInfo.name, funcType, attachedFuncInfo.flags);
                    attachedFunctions[count++] = attachedFunction;
                    if (structureTypeInfo.initializer == attachedFuncInfo) {
                        structureTypeInfo.getType().initializer = attachedFunction;
                    }
                }
                structureTypeInfo.getType().setAttachedFunctions(attachedFunctions);
            }
        }

        for (ConstantPoolEntry cpEntry : unresolvedCPEntries) {
            switch (cpEntry.getEntryType()) {
                case CP_ENTRY_TYPE_REF:
                    TypeRefCPEntry typeRefCPEntry = (TypeRefCPEntry) cpEntry;
                    String typeSig = typeRefCPEntry.getTypeSig();
                    BType bType = getBTypeFromDescriptor(packageInfo, typeSig);
                    typeRefCPEntry.setType(bType);
                    break;
                default:
                    break;
            }
        }
    }

    private DefaultValue getDefaultValue(ConstantPool constantPool)
            throws IOException {
        int typeDescCPIndex = dataInStream.readInt();
        UTF8CPEntry typeDescCPEntry = (UTF8CPEntry) constantPool.getCPEntry(typeDescCPIndex);
        String typeDesc = typeDescCPEntry.getValue();
        DefaultValue defaultValue = new DefaultValue(typeDescCPIndex, typeDesc);

        int valueCPIndex;
        switch (typeDesc) {
            case TypeSignature.SIG_BOOLEAN:
                boolean boolValue = dataInStream.readBoolean();
                defaultValue.setBooleanValue(boolValue);
                break;
            case TypeSignature.SIG_INT:
                valueCPIndex = dataInStream.readInt();
                IntegerCPEntry integerCPEntry = (IntegerCPEntry) constantPool.getCPEntry(valueCPIndex);
                defaultValue.setIntValue(integerCPEntry.getValue());
                break;
            case TypeSignature.SIG_BYTE:
                valueCPIndex = dataInStream.readInt();
                ByteCPEntry byteCPEntry = (ByteCPEntry) constantPool.getCPEntry(valueCPIndex);
                defaultValue.setByteValue(byteCPEntry.getValue());
                break;
            case TypeSignature.SIG_FLOAT:
                valueCPIndex = dataInStream.readInt();
                FloatCPEntry floatCPEntry = (FloatCPEntry) constantPool.getCPEntry(valueCPIndex);
                defaultValue.setFloatValue(floatCPEntry.getValue());
                break;
            case TypeSignature.SIG_STRING:
                valueCPIndex = dataInStream.readInt();
                UTF8CPEntry stringCPEntry = (UTF8CPEntry) constantPool.getCPEntry(valueCPIndex);
                defaultValue.setStringValue(stringCPEntry.getValue());
                break;
            case TypeSignature.SIG_BLOB:
                valueCPIndex = dataInStream.readInt();
                BlobCPEntry blobCPEntry = (BlobCPEntry) constantPool.getCPEntry(valueCPIndex);
                defaultValue.setBlobValue(blobCPEntry.getValue());
                break;
            case TypeSignature.SIG_NULL:
                break;
            default:
                throw new ProgramFileFormatException("unknown default value type " + typeDesc);
        }
        return defaultValue;
    }

    private BValue getDefaultValueToBValue(DefaultValue defaultValue)
            throws IOException {
        String typeDesc = defaultValue.getTypeDesc();
        BValue value;

        switch (typeDesc) {
            case TypeSignature.SIG_BOOLEAN:
                boolean boolValue = defaultValue.getBooleanValue();
                value = new BBoolean(boolValue);
                break;
            case TypeSignature.SIG_INT:
                long intValue = defaultValue.getIntValue();
                value = new BInteger(intValue);
                break;
            case TypeSignature.SIG_BYTE:
                byte byteValue = defaultValue.getByteValue();
                value = new BByte(byteValue);
                break;
            case TypeSignature.SIG_FLOAT:
                double floatValue = defaultValue.getFloatValue();
                value = new BFloat(floatValue);
                break;
            case TypeSignature.SIG_STRING:
                String stringValue = defaultValue.getStringValue();
                value = new BString(stringValue);
                break;
            case TypeSignature.SIG_BLOB:
                byte[] blobValue = defaultValue.getBlobValue();
                value = new BBlob(blobValue);
                break;
            case TypeSignature.SIG_NULL:
                value = null;
                break;
            default:
                throw new ProgramFileFormatException("unknown default value type " + typeDesc);

        }

        return value;
    }

    private int[] getArgRegs(DataInputStream codeStream) throws IOException {
        int nArgRegs = codeStream.readInt();
        int[] argRegs = new int[nArgRegs];
        for (int index = 0; index < nArgRegs; index++) {
            argRegs[index] = codeStream.readInt();
        }
        return argRegs;
    }

    private String getUTF8EntryValue(int cpEntryIndex, ConstantPool constantPool) {
        UTF8CPEntry pkgNameCPEntry = (UTF8CPEntry) constantPool.getCPEntry(cpEntryIndex);
        return pkgNameCPEntry.getValue();
    }

    private PackageInfo getPackageInfo(String pkgPath) {
        PackageInfo pkgInfo = programFile.getPackageInfo(pkgPath);

        // if the package info is not available in the balx file, then it should be read from the balo
        if (pkgInfo == null) {
            PackageFileReader pkgFileReader = new PackageFileReader(this.programFile);
            pkgFileReader.readPackage(pkgPath);
            pkgInfo = programFile.getPackageInfo(pkgPath);
        }

        return pkgInfo;
    }

    private BType getBTypeFromDescriptor(PackageInfo packageInfo, String desc) {
        return this.typeSigReader.getBTypeFromDescriptor(new RuntimeTypeCreater(packageInfo), desc);
    }

    private String getPackagePath(String orgName, String pkgName, String version) {
        if (Names.DOT.value.equals(pkgName)) {
            return pkgName;
        }
        if (orgName.equals(Names.ANON_ORG.value)) {
            orgName = "";
        } else {
            orgName = orgName + Names.ORG_NAME_SEPARATOR.value;
        }

        if (Names.EMPTY.value.equals(version)) {
            return orgName + pkgName;
        }

        return orgName + pkgName + Names.VERSION_SEPARATOR.value + version;
    }

    /**
     * Create types for compiler phases.
     * 
     * @since 0.975.0
     */
    private class RuntimeTypeCreater implements TypeCreater<BType> {

        PackageInfo packageInfo;

        public RuntimeTypeCreater(PackageInfo packageInfo) {
            this.packageInfo = packageInfo;
        }
        
        @Override
        public BType getBasicType(char typeChar) {
            switch (typeChar) {
                case 'I':
                    return BTypes.typeInt;
                case 'W':
                    return BTypes.typeByte;
                case 'F':
                    return BTypes.typeFloat;
                case 'S':
                    return BTypes.typeString;
                case 'B':
                    return BTypes.typeBoolean;
                case 'L':
                    return BTypes.typeBlob;
                case 'Y':
                    return BTypes.typeDesc;
                case 'A':
                    return BTypes.typeAny;
                case 'N':
                    return BTypes.typeNull;
                default:
                    throw new IllegalArgumentException("unsupported basic type char: " + typeChar);
            }
        }

        @Override
        public BType getBuiltinRefType(String typeName) {
            return BTypes.getTypeFromName(typeName);
        }

        @Override
        public BType getRefType(char typeChar, String pkgId, String typeName) {
            if (typeName.isEmpty()) {
                return null;
            }

            PackageInfo packageInfoOfType;
            if (pkgId != null) {
                packageInfoOfType = getPackageInfo(pkgId);
            } else {
                packageInfoOfType = packageInfo;
            }
            switch (typeChar) {
                case 'X':
                    return packageInfoOfType.getServiceInfo(typeName).getType();
                default:
                    return packageInfoOfType.getTypeDefInfo(typeName).typeInfo.getType();
            }
        }

        @Override
        public BType getConstrainedType(char typeChar, BType constraint) {
            switch (typeChar) {
                case 'J':
                    if (constraint == null) {
                        return BTypes.typeJSON;
                    }
                    return new BJSONType(constraint);
                case 'D':
                    if (constraint == null) {
                        return BTypes.typeTable;
                    }
                    return new BTableType(constraint);
                case 'M':
                    if (constraint == null || constraint == BTypes.typeAny) {
                        return BTypes.typeMap;
                    }
                    return new BMapType(constraint);
                case 'H':
                    return new BStreamType(constraint);
                case 'G':
                case 'T':
                default:
                    return constraint;
            }
        }

        @Override
        public BType getArrayType(BType elemType, int size) {
            return new BArrayType(elemType, size);
        }

        @Override
        public BType getCollectionType(char typeChar, List<BType> memberTypes) {
            switch (typeChar) {
                case 'O':
                    return new BUnionType(memberTypes);
                case 'P':
                    return new BTupleType(memberTypes);
                default:
                    throw new IllegalArgumentException("unsupported collection type char: " + typeChar);
            }
        }

        @Override
        public BType getFunctionType(List<BType> funcParams, BType retType) {
            BType[] returnTypes;
            if (retType == null) {
                returnTypes = new BType[0];
            } else {
                returnTypes = new BType[] { retType };
            }
            return new BFunctionType(funcParams.toArray(new BType[funcParams.size()]), returnTypes);
        }
    }
}<|MERGE_RESOLUTION|>--- conflicted
+++ resolved
@@ -1167,16 +1167,6 @@
                 case InstructionCodes.BR_FALSE:
                 case InstructionCodes.TR_END:
                 case InstructionCodes.ARRAYLEN:
-<<<<<<< HEAD
-=======
-                case InstructionCodes.INEWARRAY:
-                case InstructionCodes.BINEWARRAY:
-                case InstructionCodes.FNEWARRAY:
-                case InstructionCodes.SNEWARRAY:
-                case InstructionCodes.BNEWARRAY:
-                case InstructionCodes.LNEWARRAY:
-                case InstructionCodes.RNEWARRAY:
->>>>>>> f7aa2502
                 case InstructionCodes.JSONNEWARRAY:
                 case InstructionCodes.NEWSTRUCT:
                 case InstructionCodes.ITR_NEW:
@@ -1350,6 +1340,7 @@
                 case InstructionCodes.JSON2ARRAY:
                 case InstructionCodes.INT_RANGE:
                 case InstructionCodes.INEWARRAY:
+                case InstructionCodes.BINEWARRAY:
                 case InstructionCodes.FNEWARRAY:
                 case InstructionCodes.SNEWARRAY:
                 case InstructionCodes.BNEWARRAY:
@@ -1829,12 +1820,12 @@
         }
 
         @Override
-        public BType getArrayType(BType elemType, int size) {
-            return new BArrayType(elemType, size);
+        public BType getArrayType(BType elementType, int size) {
+            return new BArrayType(elementType, size);
         }
 
         @Override
-        public BType getCollectionType(char typeChar, List<BType> memberTypes) {
+        public BType getCollenctionType(char typeChar, List<BType> memberTypes) {
             switch (typeChar) {
                 case 'O':
                     return new BUnionType(memberTypes);
