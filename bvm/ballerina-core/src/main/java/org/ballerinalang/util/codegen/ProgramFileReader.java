/*
 *  Copyright (c) 2017, WSO2 Inc. (http://www.wso2.org) All Rights Reserved.
 *
 *  WSO2 Inc. licenses this file to you under the Apache License,
 *  Version 2.0 (the "License"); you may not use this file except
 *  in compliance with the License.
 *  You may obtain a copy of the License at
 *
 *    http://www.apache.org/licenses/LICENSE-2.0
 *
 *  Unless required by applicable law or agreed to in writing,
 *  software distributed under the License is distributed on an
 *  "AS IS" BASIS, WITHOUT WARRANTIES OR CONDITIONS OF ANY
 *  KIND, either express or implied.  See the License for the
 *  specific language governing permissions and limitations
 *  under the License.
 */
package org.ballerinalang.util.codegen;

import org.ballerinalang.model.NativeCallableUnit;
import org.ballerinalang.model.types.BArrayType;
import org.ballerinalang.model.types.BConnectorType;
import org.ballerinalang.model.types.BEnumType;
import org.ballerinalang.model.types.BFunctionType;
import org.ballerinalang.model.types.BJSONType;
import org.ballerinalang.model.types.BMapType;
import org.ballerinalang.model.types.BServiceType;
import org.ballerinalang.model.types.BStreamType;
import org.ballerinalang.model.types.BStructType;
import org.ballerinalang.model.types.BTableType;
import org.ballerinalang.model.types.BType;
import org.ballerinalang.model.types.BTypes;
import org.ballerinalang.model.types.TypeSignature;
import org.ballerinalang.model.types.TypeTags;
import org.ballerinalang.model.util.Flags;
import org.ballerinalang.model.values.BEnumerator;
import org.ballerinalang.natives.NativeUnitLoader;
import org.ballerinalang.util.codegen.Instruction.InstructionACALL;
import org.ballerinalang.util.codegen.Instruction.InstructionCALL;
import org.ballerinalang.util.codegen.Instruction.InstructionFORKJOIN;
import org.ballerinalang.util.codegen.Instruction.InstructionIteratorNext;
import org.ballerinalang.util.codegen.Instruction.InstructionLock;
import org.ballerinalang.util.codegen.Instruction.InstructionTCALL;
import org.ballerinalang.util.codegen.Instruction.InstructionVCALL;
import org.ballerinalang.util.codegen.Instruction.InstructionWRKSendReceive;
import org.ballerinalang.util.codegen.attributes.AttributeInfo;
import org.ballerinalang.util.codegen.attributes.AttributeInfoPool;
import org.ballerinalang.util.codegen.attributes.CodeAttributeInfo;
import org.ballerinalang.util.codegen.attributes.DefaultValueAttributeInfo;
import org.ballerinalang.util.codegen.attributes.ErrorTableAttributeInfo;
import org.ballerinalang.util.codegen.attributes.LineNumberTableAttributeInfo;
import org.ballerinalang.util.codegen.attributes.LocalVariableAttributeInfo;
import org.ballerinalang.util.codegen.attributes.ParamDefaultValueAttributeInfo;
import org.ballerinalang.util.codegen.attributes.VarTypeCountAttributeInfo;
import org.ballerinalang.util.codegen.cpentries.ActionRefCPEntry;
import org.ballerinalang.util.codegen.cpentries.ConstantPool;
import org.ballerinalang.util.codegen.cpentries.ConstantPoolEntry;
import org.ballerinalang.util.codegen.cpentries.FloatCPEntry;
import org.ballerinalang.util.codegen.cpentries.ForkJoinCPEntry;
import org.ballerinalang.util.codegen.cpentries.FunctionCallCPEntry;
import org.ballerinalang.util.codegen.cpentries.FunctionRefCPEntry;
import org.ballerinalang.util.codegen.cpentries.IntegerCPEntry;
import org.ballerinalang.util.codegen.cpentries.PackageRefCPEntry;
import org.ballerinalang.util.codegen.cpentries.StringCPEntry;
import org.ballerinalang.util.codegen.cpentries.StructureRefCPEntry;
import org.ballerinalang.util.codegen.cpentries.TransformerRefCPEntry;
import org.ballerinalang.util.codegen.cpentries.TypeRefCPEntry;
import org.ballerinalang.util.codegen.cpentries.UTF8CPEntry;
import org.ballerinalang.util.codegen.cpentries.WorkerDataChannelRefCPEntry;
import org.ballerinalang.util.exceptions.BLangRuntimeException;
import org.ballerinalang.util.exceptions.ProgramFileFormatException;

import java.io.BufferedInputStream;
import java.io.ByteArrayInputStream;
import java.io.DataInputStream;
import java.io.IOException;
import java.io.InputStream;
import java.nio.file.Files;
import java.nio.file.LinkOption;
import java.nio.file.Path;
import java.nio.file.StandardOpenOption;
import java.util.ArrayList;
import java.util.Arrays;
import java.util.HashMap;
import java.util.List;
import java.util.Map;
import java.util.Optional;
import java.util.Stack;

import static org.ballerinalang.util.BLangConstants.INIT_FUNCTION_SUFFIX;
import static org.ballerinalang.util.BLangConstants.MAGIC_NUMBER;
import static org.ballerinalang.util.BLangConstants.START_FUNCTION_SUFFIX;
import static org.ballerinalang.util.BLangConstants.STOP_FUNCTION_SUFFIX;
import static org.ballerinalang.util.BLangConstants.VERSION_NUMBER;

/**
 * Reads a Ballerina program from a file.
 *
 * @since 0.90
 */
public class ProgramFileReader {

    private ProgramFile programFile;

    private List<ConstantPoolEntry> unresolvedCPEntries = new ArrayList<>();

    public ProgramFile readProgram(Path programFilePath) throws IOException {
        InputStream fileIS = null;
        try {
            programFile = new ProgramFile();
            programFile.setProgramFilePath(programFilePath);
            fileIS = Files.newInputStream(programFilePath, StandardOpenOption.READ, LinkOption.NOFOLLOW_LINKS);
            BufferedInputStream bufferedIS = new BufferedInputStream(fileIS);
            DataInputStream dataInStream = new DataInputStream(bufferedIS);
            return readProgramInternal(dataInStream);
        } finally {
            if (fileIS != null) {
                fileIS.close();
            }
        }
    }

    public ProgramFile readProgram(InputStream programFileInStream) throws IOException {
        programFile = new ProgramFile();
        DataInputStream dataInStream = new DataInputStream(programFileInStream);
        return readProgramInternal(dataInStream);
    }

    private ProgramFile readProgramInternal(DataInputStream dataInStream) throws IOException {
        int magicNumber = dataInStream.readInt();
        if (magicNumber != MAGIC_NUMBER) {
            throw new BLangRuntimeException("ballerina: invalid magic number " + magicNumber);
        }

        short version = dataInStream.readShort();
        if (version != VERSION_NUMBER) {
            throw new BLangRuntimeException("ballerina: unsupported program file version " + version);
        }
        programFile.setVersion(version);

        readConstantPool(dataInStream, programFile);
        readEntryPoint(dataInStream);

        // Read PackageInfo entries
        int pkgInfoCount = dataInStream.readShort();
        for (int i = 0; i < pkgInfoCount; i++) {
            readPackageInfo(dataInStream);
        }

        PackageInfo entryPkg = programFile.getPackageInfo(programFile.getEntryPkgName());
        programFile.setEntryPackage(entryPkg);
        entryPkg.setProgramFile(programFile);

        // Read program level attributes
        readAttributeInfoEntries(dataInStream, programFile, programFile);
        return programFile;
    }

    private void readConstantPool(DataInputStream dataInStream,
                                  ConstantPool constantPool) throws IOException {
        int constantPoolSize = dataInStream.readInt();
        for (int i = 0; i < constantPoolSize; i++) {
            byte cpTag = dataInStream.readByte();
            ConstantPoolEntry.EntryType cpEntryType = ConstantPoolEntry.EntryType.values()[cpTag - 1];
            ConstantPoolEntry cpEntry = readCPEntry(dataInStream, constantPool, cpEntryType);
            constantPool.addCPEntry(cpEntry);
        }
    }

    private ConstantPoolEntry readCPEntry(DataInputStream dataInStream,
                                          ConstantPool constantPool,
                                          ConstantPoolEntry.EntryType cpEntryType) throws IOException {
        int cpIndex;
        int pkgCPIndex;
        UTF8CPEntry utf8CPEntry;
        PackageRefCPEntry packageRefCPEntry;
        Optional<PackageInfo> packageInfoOptional;
        switch (cpEntryType) {
            case CP_ENTRY_UTF8:
                short length = dataInStream.readShort();
                String strValue = null;

                // If the length of the bytes is -1, that means no UTF value has been written.
                // i.e: string value represented by the UTF should be null.
                // Therefore we read the UTF value only if the length >= 0.
                if (length >= 0) {
                    strValue = dataInStream.readUTF();
                }
                return new UTF8CPEntry(strValue);

            case CP_ENTRY_INTEGER:
                long longVal = dataInStream.readLong();
                return new IntegerCPEntry(longVal);

            case CP_ENTRY_FLOAT:
                double doubleVal = dataInStream.readDouble();
                return new FloatCPEntry(doubleVal);

            case CP_ENTRY_STRING:
                cpIndex = dataInStream.readInt();
                utf8CPEntry = (UTF8CPEntry) constantPool.getCPEntry(cpIndex);
                return new StringCPEntry(cpIndex, utf8CPEntry.getValue());

            case CP_ENTRY_PACKAGE:
                cpIndex = dataInStream.readInt();
                utf8CPEntry = (UTF8CPEntry) constantPool.getCPEntry(cpIndex);
                return new PackageRefCPEntry(cpIndex, utf8CPEntry.getValue());

            case CP_ENTRY_FUNCTION_REF:
                pkgCPIndex = dataInStream.readInt();
                packageRefCPEntry = (PackageRefCPEntry) constantPool.getCPEntry(pkgCPIndex);

                cpIndex = dataInStream.readInt();
                utf8CPEntry = (UTF8CPEntry) constantPool.getCPEntry(cpIndex);
                String funcName = utf8CPEntry.getValue();
                FunctionRefCPEntry functionRefCPEntry = new FunctionRefCPEntry(pkgCPIndex,
                        packageRefCPEntry.getPackageName(), cpIndex, funcName);

                // Find the functionInfo
                packageInfoOptional = Optional.ofNullable(
                        programFile.getPackageInfo(packageRefCPEntry.getPackageName()));
                Optional<FunctionInfo> funcInfoOptional = packageInfoOptional.map(
                        packageInfo -> packageInfo.getFunctionInfo(funcName));
                if (!funcInfoOptional.isPresent()) {
                    // This must reference to the current package and the current package is not been read yet.
                    // Therefore we add this to the unresolved CP Entry list.
                    unresolvedCPEntries.add(functionRefCPEntry);
                    return functionRefCPEntry;
                }

                functionRefCPEntry.setFunctionInfo(funcInfoOptional.get());
                return functionRefCPEntry;

            case CP_ENTRY_TRANSFORMER_REF:
                pkgCPIndex = dataInStream.readInt();
                packageRefCPEntry = (PackageRefCPEntry) constantPool.getCPEntry(pkgCPIndex);

                cpIndex = dataInStream.readInt();
                utf8CPEntry = (UTF8CPEntry) constantPool.getCPEntry(cpIndex);
                String transformerName = utf8CPEntry.getValue();
                TransformerRefCPEntry transformerRefCPEntry = new TransformerRefCPEntry(pkgCPIndex,
                        packageRefCPEntry.getPackageName(), cpIndex, transformerName);

                // Find the transformerInfo
                packageInfoOptional = Optional.ofNullable(
                        programFile.getPackageInfo(packageRefCPEntry.getPackageName()));
                Optional<TransformerInfo> transInfoOptional = packageInfoOptional.map(
                        packageInfo -> packageInfo.getTransformerInfo(transformerName));
                if (!transInfoOptional.isPresent()) {
                    // This must reference to the current package and the current package is not been read yet.
                    // Therefore we add this to the unresolved CP Entry list.
                    unresolvedCPEntries.add(transformerRefCPEntry);
                    return transformerRefCPEntry;
                }

                transformerRefCPEntry.setTransformerInfo(transInfoOptional.get());
                return transformerRefCPEntry;

            case CP_ENTRY_ACTION_REF:
                pkgCPIndex = dataInStream.readInt();
                packageRefCPEntry = (PackageRefCPEntry) constantPool.getCPEntry(pkgCPIndex);

                cpIndex = dataInStream.readInt();
                UTF8CPEntry nameCPEntry = (UTF8CPEntry) constantPool.getCPEntry(cpIndex);
                String actionName = nameCPEntry.getValue();
                return new ActionRefCPEntry(pkgCPIndex, packageRefCPEntry.getPackageName(),
                        cpIndex, actionName);

            case CP_ENTRY_STRUCTURE_REF:
                pkgCPIndex = dataInStream.readInt();
                packageRefCPEntry = (PackageRefCPEntry) constantPool.getCPEntry(pkgCPIndex);
                cpIndex = dataInStream.readInt();
                utf8CPEntry = (UTF8CPEntry) constantPool.getCPEntry(cpIndex);
                StructureRefCPEntry structureRefCPEntry = new StructureRefCPEntry(pkgCPIndex,
                        packageRefCPEntry.getPackageName(),
                        cpIndex, utf8CPEntry.getValue());

                packageInfoOptional = Optional.ofNullable(
                        programFile.getPackageInfo(packageRefCPEntry.getPackageName()));
                Optional<StructureTypeInfo> structInfoOptional = packageInfoOptional.map(
                        packageInfo -> packageInfo.getStructureTypeInfo(utf8CPEntry.getValue()));
                if (!structInfoOptional.isPresent()) {
                    // This must reference to the current package and the current package is not been read yet.
                    // Therefore we add this to the unresolved CP Entry list.
                    unresolvedCPEntries.add(structureRefCPEntry);
                    return structureRefCPEntry;
                }

                structureRefCPEntry.setStructureTypeInfo(structInfoOptional.get());
                return structureRefCPEntry;
            case CP_ENTRY_TYPE_REF:
                int typeSigCPIndex = dataInStream.readInt();
                utf8CPEntry = (UTF8CPEntry) constantPool.getCPEntry(typeSigCPIndex);
                TypeRefCPEntry typeRefCPEntry = new TypeRefCPEntry(typeSigCPIndex, utf8CPEntry.getValue());
                unresolvedCPEntries.add(typeRefCPEntry);
                return typeRefCPEntry;
            case CP_ENTRY_FORK_JOIN:
                int forkJoinCPIndex = dataInStream.readInt();
                return new ForkJoinCPEntry(forkJoinCPIndex);
            case CP_ENTRY_WRKR_DATA_CHNL_REF:
                int uniqueNameCPIndex = dataInStream.readInt();
                UTF8CPEntry wrkrDtChnlTypesSigCPEntry = (UTF8CPEntry) constantPool
                        .getCPEntry(uniqueNameCPIndex);

                return new WorkerDataChannelRefCPEntry(uniqueNameCPIndex, wrkrDtChnlTypesSigCPEntry.getValue());
            default:
                throw new ProgramFileFormatException("invalid constant pool entry " + cpEntryType.getValue());
        }
    }

    private void readEntryPoint(DataInputStream dataInStream) throws IOException {
        int pkdCPIndex = dataInStream.readInt();
        PackageRefCPEntry packageRefCPEntry = (PackageRefCPEntry) programFile.getCPEntry(pkdCPIndex);
        programFile.setEntryPkgCPIndex(pkdCPIndex);
        programFile.setEntryPkgName(packageRefCPEntry.getPackageName());

        int flags = dataInStream.readByte();
        if ((flags & ProgramFile.EP_MAIN_FLAG) == ProgramFile.EP_MAIN_FLAG) {
            programFile.setMainEPAvailable(true);
        }

        if ((flags & ProgramFile.EP_SERVICE_FLAG) == ProgramFile.EP_SERVICE_FLAG) {
            programFile.setServiceEPAvailable(true);
        }
    }

    private void readPackageInfo(DataInputStream dataInStream) throws IOException {
        PackageInfo packageInfo = new PackageInfo();

        // Read constant pool in the package.
        readConstantPool(dataInStream, packageInfo);

        int pkgNameCPIndex = dataInStream.readInt();
        UTF8CPEntry pkgNameCPEntry = (UTF8CPEntry) packageInfo.getCPEntry(pkgNameCPIndex);
        packageInfo.nameCPIndex = pkgNameCPIndex;
        packageInfo.pkgPath = pkgNameCPEntry.getValue();
        packageInfo.setProgramFile(programFile);
        programFile.addPackageInfo(packageInfo.pkgPath, packageInfo);

        // Read struct info entries
        readStructInfoEntries(dataInStream, packageInfo);

        // Read enum info entries
        readEnumInfoEntries(dataInStream, packageInfo);

        // Read connector info entries
        readConnectorInfoEntries(dataInStream, packageInfo);

        // Read service info entries
        readServiceInfoEntries(dataInStream, packageInfo);

        // Resolve user-defined type i.e. structs and connectors
        resolveUserDefinedTypes(packageInfo);

        // Read connector action info entries
        readConnectorActionInfoEntries(dataInStream, packageInfo);

        // Read resource info entries.
        readResourceInfoEntries(dataInStream, packageInfo);

        // Read constant info entries
        readConstantInfoEntries(dataInStream, packageInfo);

        // Read global var info entries
        readGlobalVarInfoEntries(dataInStream, packageInfo);

        // Read function info entries in the package
        readFunctionInfoEntries(dataInStream, packageInfo);

        // Read transformer info entries in the package
        readTransformerInfoEntries(dataInStream, packageInfo);

        // TODO Read annotation info entries

        // Resolve unresolved CP entries.
        resolveCPEntries();

        resolveConnectorMethodTables(packageInfo);

        // Read attribute info entries
        readAttributeInfoEntries(dataInStream, packageInfo, packageInfo);

        // Read instructions
        readInstructions(dataInStream, packageInfo);

        packageInfo.complete();
    }

    private void readStructInfoEntries(DataInputStream dataInStream,
                                       PackageInfo packageInfo) throws IOException {
        int structCount = dataInStream.readShort();
        for (int i = 0; i < structCount; i++) {
            // Create struct info entry
            int structNameCPIndex = dataInStream.readInt();
            int flags = dataInStream.readInt();
            UTF8CPEntry structNameUTF8Entry = (UTF8CPEntry) packageInfo.getCPEntry(structNameCPIndex);
            String structName = structNameUTF8Entry.getValue();
            StructInfo structInfo = new StructInfo(packageInfo.getPkgNameCPIndex(), packageInfo.getPkgPath(),
                    structNameCPIndex, structName, flags);
            packageInfo.addStructInfo(structName, structInfo);

            // Set struct type
            BStructType bStructType = new BStructType(structInfo, structName, packageInfo.getPkgPath(), flags);
            structInfo.setType(bStructType);

            // Read struct field info entries
            int structFiledCount = dataInStream.readShort();
            for (int j = 0; j < structFiledCount; j++) {
                // Read field name
                int fieldNameCPIndex = dataInStream.readInt();
                UTF8CPEntry fieldNameUTF8Entry = (UTF8CPEntry) packageInfo.getCPEntry(fieldNameCPIndex);

                // Read field type signature
                int fieldTypeSigCPIndex = dataInStream.readInt();
                UTF8CPEntry fieldTypeSigUTF8Entry = (UTF8CPEntry) packageInfo.getCPEntry(fieldTypeSigCPIndex);

                int fieldFlags = dataInStream.readInt();

                StructFieldInfo fieldInfo = new StructFieldInfo(fieldNameCPIndex, fieldNameUTF8Entry.getValue(),
                        fieldTypeSigCPIndex, fieldTypeSigUTF8Entry.getValue(), fieldFlags);
                structInfo.addFieldInfo(fieldInfo);

                readAttributeInfoEntries(dataInStream, packageInfo, fieldInfo);
            }

            // Read attached function info entries
            int attachedFuncCount = dataInStream.readShort();
            for (int j = 0; j < attachedFuncCount; j++) {
                // Read function name
                int nameCPIndex = dataInStream.readInt();
                UTF8CPEntry nameUTF8Entry = (UTF8CPEntry) packageInfo.getCPEntry(nameCPIndex);
                String attachedFuncName = nameUTF8Entry.getValue();

                // Read function type signature
                int typeSigCPIndex = dataInStream.readInt();
                UTF8CPEntry typeSigUTF8Entry = (UTF8CPEntry) packageInfo.getCPEntry(typeSigCPIndex);

                int funcFlags = dataInStream.readInt();
                AttachedFunctionInfo functionInfo = new AttachedFunctionInfo(nameCPIndex, attachedFuncName,
                        typeSigCPIndex, typeSigUTF8Entry.getValue(), funcFlags);
                structInfo.funcInfoEntries.put(functionInfo.name, functionInfo);

                // Setting the initializer function info, if any.
                if (structName.equals(attachedFuncName)) {
                    structInfo.initializer = functionInfo;
                }
            }

            // Read attributes of the struct info
            readAttributeInfoEntries(dataInStream, packageInfo, structInfo);
        }
    }

    private void readEnumInfoEntries(DataInputStream dataInStream,
                                     PackageInfo packageInfo) throws IOException {
        int enumCount = dataInStream.readShort();
        for (int i = 0; i < enumCount; i++) {

            // Create enum info entry
            int enumNameCPIndex = dataInStream.readInt();
            int flags = dataInStream.readInt();
            UTF8CPEntry enumNameUTF8Entry = (UTF8CPEntry) packageInfo.getCPEntry(enumNameCPIndex);
            String enumName = enumNameUTF8Entry.getValue();
            EnumInfo enumInfo = new EnumInfo(packageInfo.getPkgNameCPIndex(), packageInfo.getPkgPath(),
                    enumNameCPIndex, enumName, flags);
            packageInfo.addEnumInfo(enumName, enumInfo);

            // Set enum type
            BEnumType enumType = new BEnumType(enumName, packageInfo.getPkgPath());
            enumInfo.setType(enumType);

            int enumeratorCount = dataInStream.readShort();
            BEnumerator[] enumerators = new BEnumerator[enumeratorCount];
            for (int j = 0; j < enumeratorCount; j++) {
                int enumeratorNameCPIndex = dataInStream.readInt();
                UTF8CPEntry enumeratorNameUTF8Entry = (UTF8CPEntry) packageInfo.getCPEntry(enumeratorNameCPIndex);
                String enumeratorName = enumeratorNameUTF8Entry.getValue();
                BEnumerator enumerator = new BEnumerator(enumeratorName, enumType);
                enumerators[j] = enumerator;
            }
            enumType.setEnumerators(enumerators);

            // Read attributes of the struct info
            readAttributeInfoEntries(dataInStream, packageInfo, enumInfo);
        }
    }

    private void readConnectorInfoEntries(DataInputStream dataInStream,
                                          PackageInfo packageInfo) throws IOException {
        int connectorCount = dataInStream.readShort();
        for (int i = 0; i < connectorCount; i++) {
            // Read connector name cp index
            int connectorNameCPIndex = dataInStream.readInt();
            UTF8CPEntry connectorNameUTF8Entry = (UTF8CPEntry) packageInfo.getCPEntry(connectorNameCPIndex);

            int flags = dataInStream.readInt();

            // Create connector info
            String connectorName = connectorNameUTF8Entry.getValue();
            ConnectorInfo connectorInfo = new ConnectorInfo(packageInfo.getPkgNameCPIndex(),
                    packageInfo.getPkgPath(), connectorNameCPIndex, connectorName, flags);
            packageInfo.addConnectorInfo(connectorName, connectorInfo);

            // Set connector type
            BConnectorType bConnectorType = new BConnectorType(connectorName, packageInfo.getPkgPath());
            connectorInfo.setType(bConnectorType);
        }

    }

    private void readConnectorActionInfoEntries(DataInputStream dataInStream,
                                                PackageInfo packageInfo) throws IOException {
        for (ConnectorInfo connectorInfo : packageInfo.getConnectorInfoEntries()) {
            // Read action info entries
            int actionCount = dataInStream.readShort();
            for (int j = 0; j < actionCount; j++) {
                // Read action name;
                int actionNameCPIndex = dataInStream.readInt();
                UTF8CPEntry actionNameUTF8Entry = (UTF8CPEntry) packageInfo.getCPEntry(actionNameCPIndex);
                String actionName = actionNameUTF8Entry.getValue();
                ActionInfo actionInfo = new ActionInfo(packageInfo.getPkgNameCPIndex(), packageInfo.getPkgPath(),
                        actionNameCPIndex, actionName, connectorInfo);
                actionInfo.setPackageInfo(packageInfo);
                connectorInfo.addActionInfo(actionName, actionInfo);

                // Read action signature
                int actionSigCPIndex = dataInStream.readInt();
                UTF8CPEntry actionSigUTF8Entry = (UTF8CPEntry) packageInfo.getCPEntry(actionSigCPIndex);
                actionInfo.setSignatureCPIndex(actionSigCPIndex);
                actionInfo.setSignature(actionSigUTF8Entry.getValue());
                int flags = dataInStream.readInt();
//                actionInfo.setflags(flags);
                setCallableUnitSignature(actionInfo, actionSigUTF8Entry.getValue(), packageInfo);

                // TODO Temp solution.
                boolean nativeAction = dataInStream.readByte() == 1;
                actionInfo.setNative(nativeAction);

                int workerDataChannelsLength = dataInStream.readShort();
                for (int k = 0; k < workerDataChannelsLength; k++) {
                    readWorkerDataChannelEntries(dataInStream, packageInfo, actionInfo);
                }

                // Read worker info entries
                readWorkerInfoEntries(dataInStream, packageInfo, actionInfo);

                if (nativeAction) {
                    NativeCallableUnit nativeActionObj = NativeUnitLoader.getInstance().loadNativeAction(
                            actionInfo.getPkgPath(), actionInfo.getConnectorInfo().getName(), actionInfo.getName());
                    if (nativeActionObj == null && !actionInfo.name.equals("<init>")) {
                        throw new BLangRuntimeException("native action not available " +
                                actionInfo.getPkgPath() + ":" + actionInfo
                                .getConnectorInfo().getName() + "." + actionName);
                    }
                    actionInfo.setNativeCallableUnit(nativeActionObj);
                }

                // Read attributes of the struct info
                readAttributeInfoEntries(dataInStream, packageInfo, actionInfo);
            }

            // Read attributes of the struct info
            readAttributeInfoEntries(dataInStream, packageInfo, connectorInfo);
        }
    }

    private void readServiceInfoEntries(DataInputStream dataInStream,
                                        PackageInfo packageInfo) throws IOException {
        int serviceCount = dataInStream.readShort();
        for (int i = 0; i < serviceCount; i++) {
            // Read connector name cp index
            int serviceNameCPIndex = dataInStream.readInt();
            UTF8CPEntry serviceNameUTF8Entry = (UTF8CPEntry) packageInfo.getCPEntry(serviceNameCPIndex);
            int flags = dataInStream.readInt();

            // Read connector signature cp index;
            int endpointNameCPIndex = dataInStream.readInt();
            UTF8CPEntry endpointNameUTF8Entry = (UTF8CPEntry) packageInfo.getCPEntry(endpointNameCPIndex);

            ServiceInfo serviceInfo = new ServiceInfo(packageInfo.getPkgNameCPIndex(), packageInfo.getPkgPath(),
                    serviceNameCPIndex, serviceNameUTF8Entry.getValue(), flags,
                    endpointNameCPIndex, endpointNameUTF8Entry.getValue());
            serviceInfo.setPackageInfo(packageInfo);
            packageInfo.addServiceInfo(serviceInfo.getName(), serviceInfo);
            serviceInfo.setType(new BServiceType(serviceInfo.getName(), packageInfo.getPkgPath()));
        }
    }

    private void readResourceInfoEntries(DataInputStream dataInStream,
                                         PackageInfo packageInfo) throws IOException {
        for (ServiceInfo serviceInfo : packageInfo.getServiceInfoEntries()) {
            int actionCount = dataInStream.readShort();
            for (int j = 0; j < actionCount; j++) {
                // Read action name;
                int resNameCPIndex = dataInStream.readInt();
                UTF8CPEntry resNameUTF8Entry = (UTF8CPEntry) packageInfo.getCPEntry(resNameCPIndex);
                String resName = resNameUTF8Entry.getValue();

                ResourceInfo resourceInfo = new ResourceInfo(packageInfo.getPkgNameCPIndex(), packageInfo.getPkgPath(),
                        resNameCPIndex, resName);
                resourceInfo.setServiceInfo(serviceInfo);
                resourceInfo.setPackageInfo(packageInfo);
                serviceInfo.addResourceInfo(resName, resourceInfo);

                // Read action signature
                int resSigCPIndex = dataInStream.readInt();
                resourceInfo.setSignatureCPIndex(resSigCPIndex);
                UTF8CPEntry resSigUTF8Entry = (UTF8CPEntry) packageInfo.getCPEntry(resSigCPIndex);
                String resSig = resSigUTF8Entry.getValue();
                resourceInfo.setSignature(resSig);
                setCallableUnitSignature(resourceInfo, resSig, packageInfo);

                // Read parameter names
                // TODO Find a better alternative. Storing just param names is like a hack.
                int paramNameCPIndexesCount = dataInStream.readShort();
                int[] paramNameCPIndexes = new int[paramNameCPIndexesCount];
                String[] paramNames = new String[paramNameCPIndexesCount];
                for (int k = 0; k < paramNameCPIndexesCount; k++) {
                    int paramNameCPIndex = dataInStream.readInt();
                    paramNameCPIndexes[k] = paramNameCPIndex;
                    UTF8CPEntry paramNameCPEntry = (UTF8CPEntry) packageInfo.getCPEntry(paramNameCPIndex);
                    paramNames[k] = paramNameCPEntry.getValue();
                }
                resourceInfo.setParamNameCPIndexes(paramNameCPIndexes);
                resourceInfo.setParamNames(paramNames);

                int workerDataChannelsLength = dataInStream.readShort();
                for (int k = 0; k < workerDataChannelsLength; k++) {
                    readWorkerDataChannelEntries(dataInStream, packageInfo, resourceInfo);
                }

                // Read workers
                readWorkerInfoEntries(dataInStream, packageInfo, resourceInfo);

                // Read attributes of the struct info
                readAttributeInfoEntries(dataInStream, packageInfo, resourceInfo);
            }

            // Read attributes of the struct info
            readAttributeInfoEntries(dataInStream, packageInfo, serviceInfo);
        }
    }

    private void readConstantInfoEntries(DataInputStream dataInStream,
                                         PackageInfo packageInfo) throws IOException {
        int constCount = dataInStream.readShort();
        for (int i = 0; i < constCount; i++) {
            PackageVarInfo packageVarInfo = getGlobalVarInfo(dataInStream, packageInfo);
            packageInfo.addConstantInfo(packageVarInfo.getName(), packageVarInfo);
        }
    }

    private void readGlobalVarInfoEntries(DataInputStream dataInStream,
                                          PackageInfo packageInfo) throws IOException {
        int globalVarCount = dataInStream.readShort();
        for (int i = 0; i < globalVarCount; i++) {
            PackageVarInfo packageVarInfo = getGlobalVarInfo(dataInStream, packageInfo);
            packageInfo.addPackageVarInfo(packageVarInfo.getName(), packageVarInfo);
        }
    }

    private PackageVarInfo getGlobalVarInfo(DataInputStream dataInStream,
                                            ConstantPool constantPool) throws IOException {
        // Read variable name;
        int nameCPIndex = dataInStream.readInt();
        UTF8CPEntry nameUTF8CPEntry = (UTF8CPEntry) constantPool.getCPEntry(nameCPIndex);

        // Read variable type;
        int sigCPIndex = dataInStream.readInt();
        UTF8CPEntry sigUTF8CPEntry = (UTF8CPEntry) constantPool.getCPEntry(sigCPIndex);

        int globalMemIndex = dataInStream.readInt();

        PackageVarInfo packageVarInfo = new PackageVarInfo(nameCPIndex, nameUTF8CPEntry.getValue(),
                sigCPIndex, sigUTF8CPEntry.getValue(), globalMemIndex);

        // Read attributes
        readAttributeInfoEntries(dataInStream, constantPool, packageVarInfo);
        return packageVarInfo;
    }

    private void readFunctionInfoEntries(DataInputStream dataInStream,
                                         PackageInfo packageInfo) throws IOException {
        int funcCount = dataInStream.readShort();
        for (int i = 0; i < funcCount; i++) {
            readFunctionInfo(dataInStream, packageInfo);
        }

        packageInfo.setInitFunctionInfo(packageInfo.getFunctionInfo(packageInfo.getPkgPath() + INIT_FUNCTION_SUFFIX));
        packageInfo.setStartFunctionInfo(packageInfo.getFunctionInfo(packageInfo.getPkgPath() + START_FUNCTION_SUFFIX));
        packageInfo.setStopFunctionInfo(packageInfo.getFunctionInfo(packageInfo.getPkgPath() + STOP_FUNCTION_SUFFIX));

        // TODO Improve this. We should be able to this in a single pass.
        ServiceInfo[] serviceInfoEntries = packageInfo.getServiceInfoEntries();
        for (ServiceInfo serviceInfo : serviceInfoEntries) {
            FunctionInfo serviceIniFuncInfo = packageInfo.getFunctionInfo(
                    serviceInfo.getName() + INIT_FUNCTION_SUFFIX);
            serviceInfo.setInitFunctionInfo(serviceIniFuncInfo);
        }
    }

    private void readFunctionInfo(DataInputStream dataInStream,
                                  PackageInfo packageInfo) throws IOException {
        int funcNameCPIndex = dataInStream.readInt();
        UTF8CPEntry funcNameUTF8Entry = (UTF8CPEntry) packageInfo.getCPEntry(funcNameCPIndex);
        String funcName = funcNameUTF8Entry.getValue();
        FunctionInfo functionInfo = new FunctionInfo(packageInfo.getPkgNameCPIndex(), packageInfo.getPkgPath(),
                funcNameCPIndex, funcName);
        functionInfo.setPackageInfo(packageInfo);

        int funcSigCPIndex = dataInStream.readInt();
        UTF8CPEntry funcSigUTF8Entry = (UTF8CPEntry) packageInfo.getCPEntry(funcSigCPIndex);
        setCallableUnitSignature(functionInfo, funcSigUTF8Entry.getValue(), packageInfo);

        int flags = dataInStream.readInt();
        boolean nativeFunc = Flags.isFlagOn(flags, Flags.NATIVE);
        functionInfo.setNative(nativeFunc);

        String uniqueFuncName;
        boolean attached = Flags.isFlagOn(flags, Flags.ATTACHED);
        if (attached) {
            int attachedToTypeCPIndex = dataInStream.readInt();
            functionInfo.attachedToTypeCPIndex = attachedToTypeCPIndex;
            TypeRefCPEntry typeRefCPEntry = (TypeRefCPEntry) packageInfo.getCPEntry(attachedToTypeCPIndex);
            functionInfo.attachedToType = typeRefCPEntry.getType();
            uniqueFuncName = AttachedFunctionInfo.getUniqueFuncName(typeRefCPEntry.getType().getName(), funcName);
            packageInfo.addFunctionInfo(uniqueFuncName, functionInfo);

            //Update the attachedFunctionInfo
            if (typeRefCPEntry.getType().getTag() == TypeTags.STRUCT_TAG) {
                BStructType structType = (BStructType) typeRefCPEntry.getType();
                AttachedFunctionInfo attachedFuncInfo = structType.structInfo.funcInfoEntries.get(funcName);
                attachedFuncInfo.functionInfo = functionInfo;
            }
        } else {
            uniqueFuncName = funcName;
            packageInfo.addFunctionInfo(uniqueFuncName, functionInfo);
        }

        int workerDataChannelsLength = dataInStream.readShort();
        for (int i = 0; i < workerDataChannelsLength; i++) {
            readWorkerDataChannelEntries(dataInStream, packageInfo, functionInfo);
        }

        // Read worker info entries
        readWorkerInfoEntries(dataInStream, packageInfo, functionInfo);

        if (nativeFunc) {
            NativeCallableUnit nativeFunction = NativeUnitLoader.getInstance().loadNativeFunction(
                    functionInfo.getPkgPath(), uniqueFuncName);
            if (nativeFunction == null) {
                throw new BLangRuntimeException("native function not available " +
                        functionInfo.getPkgPath() + ":" + uniqueFuncName);
            }
            functionInfo.setNativeCallableUnit(nativeFunction);
        }

        // Read attributes
        readAttributeInfoEntries(dataInStream, packageInfo, functionInfo);
    }

    private void readTransformerInfoEntries(DataInputStream dataInStream, PackageInfo packageInfo) throws IOException {
        int transformerCount = dataInStream.readShort();
        for (int i = 0; i < transformerCount; i++) {
            readTransformerInfo(dataInStream, packageInfo);
        }
    }

    private void readTransformerInfo(DataInputStream dataInStream, PackageInfo packageInfo) throws IOException {
        int transformerNameCPIndex = dataInStream.readInt();
        UTF8CPEntry transformerNameUTF8Entry = (UTF8CPEntry) packageInfo.getCPEntry(transformerNameCPIndex);
        TransformerInfo transformerInfo = new TransformerInfo(packageInfo.getPkgNameCPIndex(), packageInfo.getPkgPath(),
                transformerNameCPIndex, transformerNameUTF8Entry.getValue());
        transformerInfo.setPackageInfo(packageInfo);
        packageInfo.addTransformerInfo(transformerNameUTF8Entry.getValue(), transformerInfo);

        int transformerSigCPIndex = dataInStream.readInt();
        UTF8CPEntry transformerSigUTF8Entry = (UTF8CPEntry) packageInfo.getCPEntry(transformerSigCPIndex);
        setCallableUnitSignature(transformerInfo, transformerSigUTF8Entry.getValue(), packageInfo);

        boolean nativeFunc = Flags.isFlagOn(dataInStream.readInt(), Flags.NATIVE);
        transformerInfo.setNative(nativeFunc);

        int workerDataChannelsLength = dataInStream.readShort();
        for (int i = 0; i < workerDataChannelsLength; i++) {
            readWorkerDataChannelEntries(dataInStream, packageInfo, transformerInfo);
        }

        // Read worker info entries
        readWorkerInfoEntries(dataInStream, packageInfo, transformerInfo);

        // Read attributes
        readAttributeInfoEntries(dataInStream, packageInfo, transformerInfo);
    }

    public void readWorkerDataChannelEntries(DataInputStream dataInputStream, PackageInfo packageInfo,
                                             CallableUnitInfo callableUnitInfo) throws IOException {
        int sourceCPIndex = dataInputStream.readInt();
        int targetCPIndex = dataInputStream.readInt();

        UTF8CPEntry sourceCPEntry = (UTF8CPEntry) packageInfo.getCPEntry(sourceCPIndex);
        UTF8CPEntry targetCPEntry = (UTF8CPEntry) packageInfo.getCPEntry(targetCPIndex);

        WorkerDataChannelInfo workerDataChannelInfo = new WorkerDataChannelInfo(sourceCPIndex,
                sourceCPEntry.getValue(), targetCPIndex, targetCPEntry.getValue());

        int dataChannelRefCPIndex = dataInputStream.readInt();
        WorkerDataChannelRefCPEntry refCPEntry = (WorkerDataChannelRefCPEntry) packageInfo
                .getCPEntry(dataChannelRefCPIndex);
        refCPEntry.setWorkerDataChannelInfo(workerDataChannelInfo);
        callableUnitInfo.addWorkerDataChannelInfo(workerDataChannelInfo);
    }

    private void setCallableUnitSignature(CallableUnitInfo callableUnitInfo, String sig, PackageInfo packageInfo) {
        BFunctionType funcType = getFunctionType(sig, packageInfo);
        callableUnitInfo.setParamTypes(funcType.paramTypes);
        callableUnitInfo.setRetParamTypes(funcType.retParamTypes);
    }

    private BFunctionType getFunctionType(String sig, PackageInfo packageInfo) {
        int indexOfSep = sig.indexOf(")(");
        String paramSig = sig.substring(1, indexOfSep);
        String retParamSig = sig.substring(indexOfSep + 2, sig.length() - 1);

        BType[] paramTypes = getParamTypes(paramSig, packageInfo);
        BType[] retParamTypes = getParamTypes(retParamSig, packageInfo);
        return new BFunctionType(paramTypes, retParamTypes);
    }

    private BType[] getParamTypes(String signature, PackageInfo packageInfo) {
        int index = 0;
        Stack<BType> typeStack = new Stack<>();
        char[] chars = signature.toCharArray();
        while (index < chars.length) {
            index = createBTypeFromSig(chars, index, typeStack, packageInfo);
        }

        return typeStack.toArray(new BType[0]);
    }

    private int createBTypeFromSig(char[] chars, int index, Stack<BType> typeStack, PackageInfo packageInfo) {
        int nameIndex;
        char ch = chars[index];
        switch (ch) {
            case 'I':
                typeStack.push(BTypes.typeInt);
                return index + 1;
            case 'F':
                typeStack.push(BTypes.typeFloat);
                return index + 1;
            case 'S':
                typeStack.push(BTypes.typeString);
                return index + 1;
            case 'B':
                typeStack.push(BTypes.typeBoolean);
                return index + 1;
            case 'L':
                typeStack.push(BTypes.typeBlob);
                return index + 1;
            case 'Y':
                typeStack.push(BTypes.typeDesc);
                return index + 1;
            case 'A':
                typeStack.push(BTypes.typeAny);
                return index + 1;
            case 'R':
                // TODO Improve this logic
                index++;
                nameIndex = index;
                while (chars[nameIndex] != ';') {
                    nameIndex++;
                }
                String typeName = new String(Arrays.copyOfRange(chars, index, nameIndex));
                typeStack.push(BTypes.getTypeFromName(typeName));
                return nameIndex + 1;
            case 'C':
            case 'J':
            case 'T':
            case 'E':
            case 'D':
            case 'H':
            case 'M':
                char typeChar = chars[index];
                // TODO Improve this logic
                index++;
                nameIndex = index;
                int colonIndex = -1;
                while (chars[nameIndex] != ';') {
                    if (chars[nameIndex] == ':') {
                        colonIndex = nameIndex;
                    }
                    nameIndex++;
                }

                String pkgPath;
                String name;
                PackageInfo packageInfoOfType;
                if (colonIndex != -1) {
                    pkgPath = new String(Arrays.copyOfRange(chars, index, colonIndex));
                    name = new String(Arrays.copyOfRange(chars, colonIndex + 1, nameIndex));
                    packageInfoOfType = programFile.getPackageInfo(pkgPath);
                } else {
                    name = new String(Arrays.copyOfRange(chars, index, nameIndex));
                    // Setting the current package;
                    packageInfoOfType = packageInfo;
                }

                if (typeChar == 'C') {
                    typeStack.push(packageInfoOfType.getConnectorInfo(name).getType());
                } else if (typeChar == 'J') {
                    if (name.isEmpty()) {
                        typeStack.push(BTypes.typeJSON);
                    } else {
                        typeStack.push(new BJSONType(packageInfoOfType.getStructInfo(name).getType()));
                    }
                } else if (typeChar == 'D') {
                    if (name.isEmpty()) {
                        typeStack.push(BTypes.typeTable);
                    } else {
                        typeStack.push(new BTableType(packageInfoOfType.getStructInfo(name).getType()));
                    }
                } else if (typeChar == 'H') {
                    if (name.isEmpty()) {
                        typeStack.push(BTypes.typeStream);
                    } else {
                        typeStack.push(new BStreamType(packageInfoOfType.getStructInfo(name).getType()));
                    }
                } else if (typeChar == 'E') {
                    typeStack.push(packageInfoOfType.getEnumInfo(name).getType());
                } else {
                    // This is a struct type
                    typeStack.push(packageInfoOfType.getStructInfo(name).getType());
                }

                return nameIndex + 1;
            case '[':
                index = createBTypeFromSig(chars, index + 1, typeStack, packageInfo);
                BType elemType = typeStack.pop();
                BArrayType arrayType = new BArrayType(elemType);
                typeStack.push(arrayType);
                return index;
            case 'N':
                index = createBTypeFromSig(chars, index + 1, typeStack, packageInfo);
                BType constrainedType = typeStack.pop();
                BType mapType;
                if (constrainedType == BTypes.typeAny) {
                    mapType = BTypes.typeMap;
                } else {
                    mapType = new BMapType(constrainedType);
                }
                typeStack.push(mapType);
                return index;
            case 'U':
                // TODO : Fix this for type casting.
                typeStack.push(new BFunctionType());
                return index + 1;
            default:
                throw new ProgramFileFormatException("unsupported base type char: " + ch);
        }
    }

    private BType getBTypeFromDescriptor(String desc) {
        char ch = desc.charAt(0);
        switch (ch) {
            case 'I':
                return BTypes.typeInt;
            case 'F':
                return BTypes.typeFloat;
            case 'S':
                return BTypes.typeString;
            case 'B':
                return BTypes.typeBoolean;
            case 'Y':
                return BTypes.typeDesc;
            case 'L':
                return BTypes.typeBlob;
            case 'A':
                return BTypes.typeAny;
            case 'R':
                return BTypes.getTypeFromName(desc.substring(1, desc.length() - 1));
            case 'N':
                BType constrainedType = getBTypeFromDescriptor(desc.substring(1));
                if (constrainedType == BTypes.typeAny) {
                    return BTypes.typeMap;
                } else {
                    return new BMapType(constrainedType);
                }
            case 'C':
            case 'X':
            case 'J':
            case 'T':
            case 'E':
            case 'H':
            case 'M':
            case 'D':
                String typeName = desc.substring(1, desc.length() - 1);
                String[] parts = typeName.split(":");

                if (parts.length == 1) {
                    if (ch == 'J') {
                        return BTypes.typeJSON;
                    } else if (ch == 'D') {
                        return BTypes.typeTable;
                    } else if (ch == 'H') { //TODO:CHECK
                        return BTypes.typeStream;
                    }
                }

                String pkgPath = parts[0];
                String name = parts[1];
                PackageInfo packageInfoOfType = programFile.getPackageInfo(pkgPath);
                if (ch == 'J') {
                    return new BJSONType(packageInfoOfType.getStructInfo(name).getType());
                } else if (ch == 'C') {
                    return packageInfoOfType.getConnectorInfo(name).getType();
                } else if (ch == 'X') {
                    return packageInfoOfType.getServiceInfo(name).getType();
                } else if (ch == 'D') {
                    return new BTableType(packageInfoOfType.getStructInfo(name).getType());
                } else if (ch == 'H') {
                    return new BStreamType(packageInfoOfType.getStructInfo(name).getType());
                } else if (ch == 'E') {
                    return packageInfoOfType.getEnumInfo(name).getType();
                } else {
                    return packageInfoOfType.getStructInfo(name).getType();
                }
            case '[':
                BType elemType = getBTypeFromDescriptor(desc.substring(1));
                return new BArrayType(elemType);
            case 'U':
                // TODO : Fix this for type casting.
                return new BFunctionType();
            default:
                throw new ProgramFileFormatException("unsupported base type char: " + ch);
        }
    }


    private void readWorkerInfoEntries(DataInputStream dataInStream,
                                       PackageInfo packageInfo,
                                       CallableUnitInfo callableUnitInfo) throws IOException {

        int workerCount = dataInStream.readShort();
        // First worker is always the default worker.
        WorkerInfo defaultWorker = getWorkerInfo(dataInStream, packageInfo);
        callableUnitInfo.setDefaultWorkerInfo(defaultWorker);

        for (int i = 0; i < workerCount - 1; i++) {
            WorkerInfo workerInfo = getWorkerInfo(dataInStream, packageInfo);
            callableUnitInfo.addWorkerInfo(workerInfo.getWorkerName(), workerInfo);
        }
    }

    private WorkerInfo getWorkerInfo(DataInputStream dataInStream,
                                     PackageInfo packageInfo) throws IOException {
        int workerNameCPIndex = dataInStream.readInt();
        UTF8CPEntry workerNameUTF8Entry = (UTF8CPEntry) packageInfo.getCPEntry(workerNameCPIndex);
        WorkerInfo workerInfo = new WorkerInfo(workerNameCPIndex, workerNameUTF8Entry.getValue());

        int wrkrDtChnlRefCPIndex = dataInStream.readInt();
        workerInfo.setWrkrDtChnlRefCPIndex(wrkrDtChnlRefCPIndex);

        if (wrkrDtChnlRefCPIndex >= 0) {
            WorkerDataChannelRefCPEntry refCPEntry = (WorkerDataChannelRefCPEntry) packageInfo
                    .getCPEntry(wrkrDtChnlRefCPIndex);

            workerInfo.setWorkerDataChannelInfoForForkJoin(refCPEntry.getWorkerDataChannelInfo());
        }

        readForkJoinInfo(dataInStream, packageInfo, workerInfo);
        // Read attributes
        readAttributeInfoEntries(dataInStream, packageInfo, workerInfo);
        CodeAttributeInfo codeAttribute = (CodeAttributeInfo) workerInfo.getAttributeInfo(
                AttributeInfo.Kind.CODE_ATTRIBUTE);
        workerInfo.setCodeAttributeInfo(codeAttribute);
        return workerInfo;
    }

    private void readForkJoinInfo(DataInputStream dataInStream,
                                  PackageInfo packageInfo, WorkerInfo workerInfo) throws IOException {
        int forkJoinCount = dataInStream.readShort();
        ForkjoinInfo[] forkjoinInfos = new ForkjoinInfo[forkJoinCount];
        for (int i = 0; i < forkJoinCount; i++) {
            ForkjoinInfo forkjoinInfo = getForkJoinInfo(dataInStream, packageInfo);
            forkjoinInfos[i] = forkjoinInfo;
        }
        workerInfo.setForkjoinInfos(forkjoinInfos);
    }

    private ForkjoinInfo getForkJoinInfo(DataInputStream dataInStream, PackageInfo packageInfo) throws IOException {
        int indexCPIndex = dataInStream.readInt();

        int argRegLength = dataInStream.readShort();
        int[] argRegs = new int[argRegLength];
        for (int i = 0; i < argRegLength; i++) {
            argRegs[i] = dataInStream.readInt();
        }

        ForkJoinCPEntry forkJoinCPEntry = (ForkJoinCPEntry) packageInfo.getCPEntry(indexCPIndex);
        ForkjoinInfo forkjoinInfo = new ForkjoinInfo(argRegs);
        forkjoinInfo.setIndex(forkJoinCPEntry.getForkJoinCPIndex());
        forkjoinInfo.setIndexCPIndex(indexCPIndex);

        int workerCount = dataInStream.readShort();
        for (int i = 0; i < workerCount; i++) {
            WorkerInfo workerInfo = getWorkerInfo(dataInStream, packageInfo);
            forkjoinInfo.addWorkerInfo(workerInfo.getWorkerName(), workerInfo);
        }

        boolean isTimeoutAvailable = dataInStream.readBoolean();
        forkjoinInfo.setTimeoutAvailable(isTimeoutAvailable);

        int joinTypeCPIndex = dataInStream.readInt();
        UTF8CPEntry joinTypeCPEntry = (UTF8CPEntry) packageInfo.getCPEntry(joinTypeCPIndex);

        forkjoinInfo.setJoinType(joinTypeCPEntry.getValue());
        forkjoinInfo.setJoinTypeCPIndex(joinTypeCPIndex);

        int joinWorkerCount = dataInStream.readInt();
        forkjoinInfo.setWorkerCount(joinWorkerCount);

        int joinWrkrCPIndexesLen = dataInStream.readShort();
        int[] joinWrkrCPIndexes = new int[joinWrkrCPIndexesLen];
        String[] joinWrkrNames = new String[joinWrkrCPIndexesLen];
        for (int i = 0; i < joinWrkrCPIndexesLen; i++) {
            int cpIndex = dataInStream.readInt();
            UTF8CPEntry workerNameCPEntry = (UTF8CPEntry) packageInfo.getCPEntry(cpIndex);
            joinWrkrCPIndexes[i] = cpIndex;
            joinWrkrNames[i] = workerNameCPEntry.getValue();
        }
        forkjoinInfo.setJoinWrkrNameIndexes(joinWrkrCPIndexes);
        forkjoinInfo.setJoinWorkerNames(joinWrkrNames);
        forkJoinCPEntry.setForkjoinInfo(forkjoinInfo);
        return forkjoinInfo;
    }


    private void readAttributeInfoEntries(DataInputStream dataInStream,
                                          ConstantPool constantPool,
                                          AttributeInfoPool attributeInfoPool) throws IOException {
        int attributesCount = dataInStream.readShort();
        for (int k = 0; k < attributesCount; k++) {
            AttributeInfo attributeInfo = getAttributeInfo(dataInStream, constantPool);
            attributeInfoPool.addAttributeInfo(attributeInfo.getKind(), attributeInfo);
        }
    }

    private AttributeInfo getAttributeInfo(DataInputStream dataInStream,
                                           ConstantPool constantPool) throws IOException {
        int attribNameCPIndex = dataInStream.readInt();
        UTF8CPEntry attribNameCPEntry = (UTF8CPEntry) constantPool.getCPEntry(attribNameCPIndex);
        AttributeInfo.Kind attribKind = AttributeInfo.Kind.fromString(attribNameCPEntry.getValue());
        if (attribKind == null) {
            throw new ProgramFileFormatException("unknown attribute kind " + attribNameCPEntry.getValue());
        }

        switch (attribKind) {
            case CODE_ATTRIBUTE:
                CodeAttributeInfo codeAttributeInfo = new CodeAttributeInfo();
                codeAttributeInfo.setAttributeNameIndex(attribNameCPIndex);
                codeAttributeInfo.setCodeAddrs(dataInStream.readInt());

                codeAttributeInfo.setMaxLongLocalVars(dataInStream.readUnsignedShort());
                codeAttributeInfo.setMaxDoubleLocalVars(dataInStream.readShort());
                codeAttributeInfo.setMaxStringLocalVars(dataInStream.readShort());
                codeAttributeInfo.setMaxIntLocalVars(dataInStream.readShort());
                codeAttributeInfo.setMaxByteLocalVars(dataInStream.readShort());
                codeAttributeInfo.setMaxRefLocalVars(dataInStream.readShort());

                codeAttributeInfo.setMaxLongRegs(dataInStream.readShort());
                codeAttributeInfo.setMaxDoubleRegs(dataInStream.readShort());
                codeAttributeInfo.setMaxStringRegs(dataInStream.readShort());
                codeAttributeInfo.setMaxIntRegs(dataInStream.readShort());
                codeAttributeInfo.setMaxByteRegs(dataInStream.readShort());
                codeAttributeInfo.setMaxRefRegs(dataInStream.readShort());
                return codeAttributeInfo;

            case VARIABLE_TYPE_COUNT_ATTRIBUTE:
                VarTypeCountAttributeInfo varCountAttributeInfo =
                        new VarTypeCountAttributeInfo(attribNameCPIndex);
                varCountAttributeInfo.setMaxLongVars(dataInStream.readShort());
                varCountAttributeInfo.setMaxDoubleVars(dataInStream.readShort());
                varCountAttributeInfo.setMaxStringVars(dataInStream.readShort());
                varCountAttributeInfo.setMaxIntVars(dataInStream.readShort());
                varCountAttributeInfo.setMaxByteVars(dataInStream.readShort());
                varCountAttributeInfo.setMaxRefVars(dataInStream.readShort());
                return varCountAttributeInfo;

            case ERROR_TABLE:
                ErrorTableAttributeInfo tableAttributeInfo = new ErrorTableAttributeInfo(attribNameCPIndex);
                int tableEntryCount = dataInStream.readShort();
                for (int i = 0; i < tableEntryCount; i++) {
                    int ipFrom = dataInStream.readInt();
                    int ipTo = dataInStream.readInt();
                    int ipTarget = dataInStream.readInt();
                    int priority = dataInStream.readInt();
                    int errorStructCPIndex = dataInStream.readInt();
                    ErrorTableEntry tableEntry = new ErrorTableEntry(ipFrom, ipTo,
                            ipTarget, priority, errorStructCPIndex);

                    if (errorStructCPIndex != -1) {
                        StructureRefCPEntry structureRefCPEntry = (StructureRefCPEntry)
                                constantPool.getCPEntry(errorStructCPIndex);
                        tableEntry.setError((StructInfo) structureRefCPEntry.getStructureTypeInfo());
                    }
                    tableAttributeInfo.addErrorTableEntry(tableEntry);
                }
                return tableAttributeInfo;

            case LOCAL_VARIABLES_ATTRIBUTE:
                LocalVariableAttributeInfo localVarAttrInfo = new LocalVariableAttributeInfo(attribNameCPIndex);
                int localVarInfoCount = dataInStream.readShort();
                for (int i = 0; i < localVarInfoCount; i++) {
                    LocalVariableInfo localVariableInfo = getLocalVariableInfo(dataInStream, constantPool);
                    localVarAttrInfo.addLocalVarInfo(localVariableInfo);
                }
                return localVarAttrInfo;
            case LINE_NUMBER_TABLE_ATTRIBUTE:
                LineNumberTableAttributeInfo lnNoTblAttrInfo = new LineNumberTableAttributeInfo(attribNameCPIndex);
                int lineNoInfoCount = dataInStream.readShort();
                for (int i = 0; i < lineNoInfoCount; i++) {
                    LineNumberInfo lineNumberInfo = getLineNumberInfo(dataInStream, constantPool);
                    lnNoTblAttrInfo.addLineNumberInfo(lineNumberInfo);
                }
                return lnNoTblAttrInfo;
            case DEFAULT_VALUE_ATTRIBUTE:
                DefaultValue defaultValue = getDefaultValue(dataInStream, constantPool);
                DefaultValueAttributeInfo defaultValAttrInfo =
                        new DefaultValueAttributeInfo(attribNameCPIndex, defaultValue);
                return defaultValAttrInfo;
            case PARAMETER_DEFAULTS_ATTRIBUTE:
                ParamDefaultValueAttributeInfo paramDefaultValAttrInfo =
                        new ParamDefaultValueAttributeInfo(attribNameCPIndex);
                int paramDefaultsInfoCount = dataInStream.readShort();
                for (int i = 0; i < paramDefaultsInfoCount; i++) {
                    DefaultValue paramDefaultValue = getDefaultValue(dataInStream, constantPool);
                    paramDefaultValAttrInfo.addParamDefaultValueInfo(paramDefaultValue);
                }
                return paramDefaultValAttrInfo;
            default:
                throw new ProgramFileFormatException("unsupported attribute kind " + attribNameCPEntry.getValue());
        }
    }

    private LocalVariableInfo getLocalVariableInfo(DataInputStream dataInStream,
                                                   ConstantPool constantPool) throws IOException {
        int varNameCPIndex = dataInStream.readInt();
        UTF8CPEntry varNameCPEntry = (UTF8CPEntry) constantPool.getCPEntry(varNameCPIndex);
        int variableIndex = dataInStream.readInt();

        int typeSigCPIndex = dataInStream.readInt();

        UTF8CPEntry typeSigCPEntry = (UTF8CPEntry) constantPool.getCPEntry(typeSigCPIndex);

        BType type = getBTypeFromDescriptor(typeSigCPEntry.getValue());
        LocalVariableInfo localVariableInfo = new LocalVariableInfo(varNameCPEntry.getValue(), varNameCPIndex,
                variableIndex, typeSigCPIndex, type);
        int attchmntIndexesLength = dataInStream.readShort();
        int[] attachmentIndexes = new int[attchmntIndexesLength];
        for (int i = 0; i < attchmntIndexesLength; i++) {
            attachmentIndexes[i] = dataInStream.readInt();
        }
        localVariableInfo.setAttachmentIndexes(attachmentIndexes);

        return localVariableInfo;
    }

    private LineNumberInfo getLineNumberInfo(DataInputStream dataInStream,
                                             ConstantPool constantPool) throws IOException {
        int lineNumber = dataInStream.readInt();
        int fileNameCPIndex = dataInStream.readInt();
        int ip = dataInStream.readInt();

        UTF8CPEntry fileNameCPEntry = (UTF8CPEntry) constantPool.getCPEntry(fileNameCPIndex);

        LineNumberInfo lineNumberInfo = new LineNumberInfo(lineNumber, fileNameCPIndex,
                fileNameCPEntry.getValue(), ip);

        //In here constant pool is always a packageInfo since only package info has lineNumberTableAttribute
        lineNumberInfo.setPackageInfo((PackageInfo) constantPool);

        return lineNumberInfo;
    }

    private boolean readBoolean(DataInputStream codeStream) throws IOException {
        return codeStream.readInt() == 1;
    }

    private void readInstructions(DataInputStream dataInStream,
                                  PackageInfo packageInfo) throws IOException {
        int codeLength = dataInStream.readInt();
        byte[] code = new byte[codeLength];
        // Ignore bytes read should be same as the code length.
        dataInStream.read(code);
        DataInputStream codeStream = new DataInputStream(new ByteArrayInputStream(code));
        while (codeStream.available() > 0) {
            int i, j, k, h;
            int funcRefCPIndex;
            FunctionRefCPEntry funcRefCPEntry;
            boolean async;
            int[] argRegs;
            int[] retRegs;

            int opcode = codeStream.readUnsignedByte();
            switch (opcode) {
                case InstructionCodes.HALT:
                case InstructionCodes.RET:
                    packageInfo.addInstruction(InstructionFactory.get(opcode));
                    break;

                case InstructionCodes.ICONST_0:
                case InstructionCodes.ICONST_1:
                case InstructionCodes.ICONST_2:
                case InstructionCodes.ICONST_3:
                case InstructionCodes.ICONST_4:
                case InstructionCodes.ICONST_5:
                case InstructionCodes.FCONST_0:
                case InstructionCodes.FCONST_1:
                case InstructionCodes.FCONST_2:
                case InstructionCodes.FCONST_3:
                case InstructionCodes.FCONST_4:
                case InstructionCodes.FCONST_5:
                case InstructionCodes.BCONST_0:
                case InstructionCodes.BCONST_1:
                case InstructionCodes.RCONST_NULL:
                case InstructionCodes.GOTO:
                case InstructionCodes.THROW:
                case InstructionCodes.ERRSTORE:
                case InstructionCodes.NEWXMLSEQ:
                    i = codeStream.readInt();
                    packageInfo.addInstruction(InstructionFactory.get(opcode, i));
                    break;

                case InstructionCodes.ICONST:
                case InstructionCodes.FCONST:
                case InstructionCodes.SCONST:
                case InstructionCodes.IMOVE:
                case InstructionCodes.FMOVE:
                case InstructionCodes.SMOVE:
                case InstructionCodes.BMOVE:
                case InstructionCodes.LMOVE:
                case InstructionCodes.RMOVE:
                case InstructionCodes.IGLOAD:
                case InstructionCodes.FGLOAD:
                case InstructionCodes.SGLOAD:
                case InstructionCodes.BGLOAD:
                case InstructionCodes.LGLOAD:
                case InstructionCodes.RGLOAD:
                case InstructionCodes.ISTORE:
                case InstructionCodes.FSTORE:
                case InstructionCodes.SSTORE:
                case InstructionCodes.BSTORE:
                case InstructionCodes.LSTORE:
                case InstructionCodes.RSTORE:
                case InstructionCodes.IGSTORE:
                case InstructionCodes.FGSTORE:
                case InstructionCodes.SGSTORE:
                case InstructionCodes.BGSTORE:
                case InstructionCodes.LGSTORE:
                case InstructionCodes.RGSTORE:
                case InstructionCodes.INEG:
                case InstructionCodes.FNEG:
                case InstructionCodes.BNOT:
                case InstructionCodes.REQ_NULL:
                case InstructionCodes.RNE_NULL:
                case InstructionCodes.BR_TRUE:
                case InstructionCodes.BR_FALSE:
                case InstructionCodes.TR_RETRY:
                case InstructionCodes.TR_END:
                case InstructionCodes.FPLOAD:
                case InstructionCodes.ARRAYLEN:
                case InstructionCodes.INEWARRAY:
                case InstructionCodes.FNEWARRAY:
                case InstructionCodes.SNEWARRAY:
                case InstructionCodes.BNEWARRAY:
                case InstructionCodes.LNEWARRAY:
                case InstructionCodes.RNEWARRAY:
                case InstructionCodes.JSONNEWARRAY:
                case InstructionCodes.NEWSTRUCT:
                case InstructionCodes.NEWCONNECTOR:
                case InstructionCodes.ITR_NEW:
                case InstructionCodes.ITR_HAS_NEXT:
                case InstructionCodes.IRET:
                case InstructionCodes.FRET:
                case InstructionCodes.SRET:
                case InstructionCodes.BRET:
                case InstructionCodes.LRET:
                case InstructionCodes.RRET:
                case InstructionCodes.XML2XMLATTRS:
                case InstructionCodes.NEWXMLCOMMENT:
                case InstructionCodes.NEWXMLTEXT:
                case InstructionCodes.XMLSTORE:
                case InstructionCodes.TYPEOF:
                case InstructionCodes.TYPELOAD:
                case InstructionCodes.SEQ_NULL:
                case InstructionCodes.SNE_NULL:
                case InstructionCodes.NEWJSON:
                case InstructionCodes.NEWMAP:
                case InstructionCodes.NEWTABLE:
<<<<<<< HEAD
=======
                case InstructionCodes.NEWSTREAMLET:
                case InstructionCodes.I2ANY:
                case InstructionCodes.F2ANY:
                case InstructionCodes.S2ANY:
                case InstructionCodes.B2ANY:
                case InstructionCodes.L2ANY:
                case InstructionCodes.ANY2I:
                case InstructionCodes.ANY2F:
                case InstructionCodes.ANY2S:
                case InstructionCodes.ANY2B:
                case InstructionCodes.ANY2L:
                case InstructionCodes.ANY2JSON:
                case InstructionCodes.ANY2XML:
                case InstructionCodes.ANY2MAP:
                case InstructionCodes.ANY2TYPE:
                case InstructionCodes.ANY2DT:
                case InstructionCodes.NULL2JSON:
                case InstructionCodes.I2F:
                case InstructionCodes.I2S:
                case InstructionCodes.I2B:
                case InstructionCodes.I2JSON:
                case InstructionCodes.F2I:
                case InstructionCodes.F2S:
                case InstructionCodes.F2B:
                case InstructionCodes.F2JSON:
                case InstructionCodes.S2I:
                case InstructionCodes.S2F:
                case InstructionCodes.S2B:
                case InstructionCodes.S2JSON:
                case InstructionCodes.B2I:
                case InstructionCodes.B2F:
                case InstructionCodes.B2S:
                case InstructionCodes.B2JSON:
                case InstructionCodes.JSON2I:
                case InstructionCodes.JSON2F:
                case InstructionCodes.JSON2S:
                case InstructionCodes.JSON2B:
                case InstructionCodes.DT2XML:
                case InstructionCodes.DT2JSON:
                case InstructionCodes.T2MAP:
                case InstructionCodes.T2JSON:
                case InstructionCodes.XML2JSON:
                case InstructionCodes.JSON2XML:
                case InstructionCodes.XMLATTRS2MAP:
                case InstructionCodes.ANY2SCONV:
                case InstructionCodes.S2XML:
                case InstructionCodes.XML2S:
                case InstructionCodes.S2JSONX:
                case InstructionCodes.NULL2S:
>>>>>>> e261f6e2
                case InstructionCodes.AWAIT:
                    i = codeStream.readInt();
                    j = codeStream.readInt();
                    packageInfo.addInstruction(InstructionFactory.get(opcode, i, j));
                    break;

                case InstructionCodes.IALOAD:
                case InstructionCodes.FALOAD:
                case InstructionCodes.SALOAD:
                case InstructionCodes.BALOAD:
                case InstructionCodes.LALOAD:
                case InstructionCodes.RALOAD:
                case InstructionCodes.JSONALOAD:
                case InstructionCodes.IASTORE:
                case InstructionCodes.FASTORE:
                case InstructionCodes.SASTORE:
                case InstructionCodes.BASTORE:
                case InstructionCodes.LASTORE:
                case InstructionCodes.RASTORE:
                case InstructionCodes.JSONASTORE:
                case InstructionCodes.IFIELDLOAD:
                case InstructionCodes.FFIELDLOAD:
                case InstructionCodes.SFIELDLOAD:
                case InstructionCodes.BFIELDLOAD:
                case InstructionCodes.LFIELDLOAD:
                case InstructionCodes.RFIELDLOAD:
                case InstructionCodes.IFIELDSTORE:
                case InstructionCodes.FFIELDSTORE:
                case InstructionCodes.SFIELDSTORE:
                case InstructionCodes.BFIELDSTORE:
                case InstructionCodes.LFIELDSTORE:
                case InstructionCodes.RFIELDSTORE:
                case InstructionCodes.MAPLOAD:
                case InstructionCodes.MAPSTORE:
                case InstructionCodes.JSONLOAD:
                case InstructionCodes.JSONSTORE:
                case InstructionCodes.ENUMERATORLOAD:
                case InstructionCodes.IADD:
                case InstructionCodes.FADD:
                case InstructionCodes.SADD:
                case InstructionCodes.XMLADD:
                case InstructionCodes.ISUB:
                case InstructionCodes.FSUB:
                case InstructionCodes.IMUL:
                case InstructionCodes.FMUL:
                case InstructionCodes.IDIV:
                case InstructionCodes.FDIV:
                case InstructionCodes.IMOD:
                case InstructionCodes.FMOD:
                case InstructionCodes.IEQ:
                case InstructionCodes.FEQ:
                case InstructionCodes.SEQ:
                case InstructionCodes.BEQ:
                case InstructionCodes.REQ:
                case InstructionCodes.INE:
                case InstructionCodes.FNE:
                case InstructionCodes.SNE:
                case InstructionCodes.BNE:
                case InstructionCodes.RNE:
                case InstructionCodes.IGT:
                case InstructionCodes.FGT:
                case InstructionCodes.IGE:
                case InstructionCodes.FGE:
                case InstructionCodes.ILT:
                case InstructionCodes.FLT:
                case InstructionCodes.ILE:
                case InstructionCodes.FLE:
                case InstructionCodes.XMLATTRLOAD:
                case InstructionCodes.XMLATTRSTORE:
                case InstructionCodes.S2QNAME:
                case InstructionCodes.NEWXMLPI:
                case InstructionCodes.TEQ:
                case InstructionCodes.TNE:
                case InstructionCodes.XMLLOAD:
                case InstructionCodes.NEW_INT_RANGE:
                case InstructionCodes.LENGTHOF:
                case InstructionCodes.NEWSTREAM:
                case InstructionCodes.CHECKCAST:
                case InstructionCodes.MAP2T:
                case InstructionCodes.JSON2T:
                case InstructionCodes.ANY2T:
                case InstructionCodes.ANY2C:
                case InstructionCodes.ANY2E:
                    i = codeStream.readInt();
                    j = codeStream.readInt();
                    k = codeStream.readInt();
                    packageInfo.addInstruction(InstructionFactory.get(opcode, i, j, k));
                    break;
                case InstructionCodes.NEWQNAME:
                case InstructionCodes.NEWXMLELEMENT:
                case InstructionCodes.TR_BEGIN:
                    i = codeStream.readInt();
                    j = codeStream.readInt();
                    k = codeStream.readInt();
                    h = codeStream.readInt();
                    packageInfo.addInstruction(InstructionFactory.get(opcode, i, j, k, h));
                    break;

                case InstructionCodes.CALL:
                    funcRefCPIndex = codeStream.readInt();
                    async = this.readBoolean(codeStream);
                    funcRefCPEntry = (FunctionRefCPEntry) packageInfo.getCPEntry(funcRefCPIndex);
                    packageInfo.addInstruction(new InstructionCALL(opcode, funcRefCPIndex,
                            funcRefCPEntry.getFunctionInfo(), async, getArgRegs(codeStream), getArgRegs(codeStream)));
                    break;
                case InstructionCodes.VCALL:
                    int receiverRegIndex = codeStream.readInt();
                    funcRefCPIndex = codeStream.readInt();
                    async = this.readBoolean(codeStream);
                    funcRefCPEntry = (FunctionRefCPEntry) packageInfo.getCPEntry(funcRefCPIndex);
                    packageInfo.addInstruction(new InstructionVCALL(opcode, receiverRegIndex, funcRefCPIndex,
                            funcRefCPEntry.getFunctionInfo(), async, getArgRegs(codeStream), getArgRegs(codeStream)));
                    break;
                case InstructionCodes.ACALL:
                    int actionRefCPIndex = codeStream.readInt();
                    async = this.readBoolean(codeStream);
                    ActionRefCPEntry actionRefCPEntry = (ActionRefCPEntry) packageInfo.getCPEntry(actionRefCPIndex);
                    packageInfo.addInstruction(new InstructionACALL(opcode, actionRefCPIndex,
                            actionRefCPEntry.getActionName(), async, getArgRegs(codeStream), getArgRegs(codeStream)));
                    break;
                case InstructionCodes.FPCALL:
                    funcRefCPIndex = codeStream.readInt();
                    async = this.readBoolean(codeStream);
                    argRegs = getArgRegs(codeStream);
                    retRegs = getArgRegs(codeStream);

                    FunctionCallCPEntry funcCallCPEntry = new FunctionCallCPEntry(async, argRegs, retRegs);
                    int funcCallCPIndex = packageInfo.addCPEntry(funcCallCPEntry);

                    packageInfo.addInstruction(InstructionFactory.get(opcode, funcRefCPIndex, funcCallCPIndex));
                    break;
                case InstructionCodes.TCALL:
                    int transformCPIndex = codeStream.readInt();
                    async = this.readBoolean(codeStream);
                    TransformerRefCPEntry transformerRefCPEntry =
                            (TransformerRefCPEntry) packageInfo.getCPEntry(transformCPIndex);
                    packageInfo.addInstruction(new InstructionTCALL(opcode, transformCPIndex,
                            transformerRefCPEntry.getTransformerInfo(), async,
                            getArgRegs(codeStream), getArgRegs(codeStream)));
                    break;
                case InstructionCodes.WRKSEND:
                case InstructionCodes.WRKRECEIVE:
                    int channelRefCPIndex = codeStream.readInt();
                    WorkerDataChannelRefCPEntry channelRefCPEntry = (WorkerDataChannelRefCPEntry)
                            packageInfo.getCPEntry(channelRefCPIndex);
                    int sigCPIndex = codeStream.readInt();
                    UTF8CPEntry sigCPEntry = (UTF8CPEntry) packageInfo.getCPEntry(sigCPIndex);
                    BType[] bTypes = getParamTypes(sigCPEntry.getValue(), packageInfo);
                    packageInfo.addInstruction(new InstructionWRKSendReceive(opcode, channelRefCPIndex,
                            channelRefCPEntry.getWorkerDataChannelInfo(), sigCPIndex, bTypes, getArgRegs(codeStream)));
                    break;
                case InstructionCodes.FORKJOIN:
                    int forkJoinIndexCPIndex = codeStream.readInt();
                    ForkJoinCPEntry forkJoinIndexCPEntry =
                            (ForkJoinCPEntry) packageInfo.getCPEntry(forkJoinIndexCPIndex);
                    int timeoutRegIndex = codeStream.readInt();
                    int joinVarRegIndex = codeStream.readInt();
                    int joinBlockAddr = codeStream.readInt();
                    int timeoutVarRegIndex = codeStream.readInt();
                    int timeoutBlockAddr = codeStream.readInt();
                    packageInfo.addInstruction(new InstructionFORKJOIN(opcode, forkJoinIndexCPIndex,
                            forkJoinIndexCPEntry, timeoutRegIndex, joinVarRegIndex, joinBlockAddr,
                            timeoutVarRegIndex, timeoutBlockAddr));
                    break;
                case InstructionCodes.ITR_NEXT:
                    int iteratorIndex = codeStream.readInt();
                    int[] typeTags = getArgRegs(codeStream);
                    retRegs = getArgRegs(codeStream);
                    packageInfo.addInstruction(new InstructionIteratorNext(opcode, iteratorIndex, retRegs.length,
                            typeTags, retRegs));
                    break;
                case InstructionCodes.LOCK:
                case InstructionCodes.UNLOCK:
                    int varCount = codeStream.readInt();
                    BType[] varTypes = new BType[varCount];
                    int[] varRegs = new int[varCount];
                    for (int m = 0; m < varCount; m++) {
                        int varSigCPIndex = codeStream.readInt();
                        TypeRefCPEntry typeRefCPEntry = (TypeRefCPEntry) packageInfo.getCPEntry(varSigCPIndex);
                        varTypes[m] = typeRefCPEntry.getType();
                        varRegs[m] = codeStream.readInt();
                    }
                    packageInfo.addInstruction(new InstructionLock(opcode, varTypes, varRegs));
                    break;
                default:
                    throw new ProgramFileFormatException("unknown opcode " + opcode +
                            " in package " + packageInfo.getPkgPath());
            }
        }
    }

    private void resolveCPEntries() {
        for (ConstantPoolEntry cpEntry : unresolvedCPEntries) {
            PackageInfo packageInfo;
            StructureRefCPEntry structureRefCPEntry;
            switch (cpEntry.getEntryType()) {
                case CP_ENTRY_FUNCTION_REF:
                    FunctionRefCPEntry funcRefCPEntry = (FunctionRefCPEntry) cpEntry;
                    packageInfo = programFile.getPackageInfo(funcRefCPEntry.getPackagePath());
                    FunctionInfo functionInfo = packageInfo.getFunctionInfo(funcRefCPEntry.getFunctionName());
                    funcRefCPEntry.setFunctionInfo(functionInfo);
                    break;
                case CP_ENTRY_STRUCTURE_REF:
                    structureRefCPEntry = (StructureRefCPEntry) cpEntry;
                    packageInfo = programFile.getPackageInfo(structureRefCPEntry.getPackagePath());
                    StructureTypeInfo structureTypeInfo = packageInfo.getStructureTypeInfo(
                            structureRefCPEntry.getStructureName());
                    structureRefCPEntry.setStructureTypeInfo(structureTypeInfo);
                    break;
                case CP_ENTRY_TYPE_REF:
                    TypeRefCPEntry typeRefCPEntry = (TypeRefCPEntry) cpEntry;
                    String typeSig = typeRefCPEntry.getTypeSig();
                    BType bType = getBTypeFromDescriptor(typeSig);
                    typeRefCPEntry.setType(bType);
                    break;
                case CP_ENTRY_TRANSFORMER_REF:
                    TransformerRefCPEntry transformerRefCPEntry = (TransformerRefCPEntry) cpEntry;
                    packageInfo = programFile.getPackageInfo(transformerRefCPEntry.getPackagePath());
                    TransformerInfo transformerInfo =
                            packageInfo.getTransformerInfo(transformerRefCPEntry.getTransformerName());
                    transformerRefCPEntry.setTransformerInfo(transformerInfo);
                    break;
                default:
                    break;
            }
        }
    }

    private void resolveUserDefinedTypes(PackageInfo packageInfo) {
        // TODO Improve this. We should be able to this in a single pass.
        StructInfo[] structInfoEntries = packageInfo.getStructInfoEntries();
        for (StructInfo structInfo : structInfoEntries) {
            StructFieldInfo[] fieldInfoEntries = structInfo.getFieldInfoEntries();

            BStructType structType = structInfo.getType();
            BStructType.StructField[] structFields = new BStructType.StructField[fieldInfoEntries.length];
            for (int i = 0; i < fieldInfoEntries.length; i++) {
                // Get the BType from the type descriptor
                StructFieldInfo fieldInfo = fieldInfoEntries[i];
                String typeDesc = fieldInfo.getTypeDescriptor();
                BType fieldType = getBTypeFromDescriptor(typeDesc);
                fieldInfo.setFieldType(fieldType);

                // Create the StructField in the BStructType. This is required for the type equivalence algorithm
                BStructType.StructField structField = new BStructType.StructField(fieldType,
                        fieldInfo.getName(), fieldInfo.flags);
                structFields[i] = structField;
            }

            VarTypeCountAttributeInfo attributeInfo = (VarTypeCountAttributeInfo)
                    structInfo.getAttributeInfo(AttributeInfo.Kind.VARIABLE_TYPE_COUNT_ATTRIBUTE);
            structType.setFieldTypeCount(attributeInfo.getVarTypeCount());
            structType.setStructFields(structFields);

            // Resolve attached function signature
            int attachedFuncCount = structInfo.funcInfoEntries.size();
            BStructType.AttachedFunction[] attachedFunctions = new BStructType.AttachedFunction[attachedFuncCount];
            int count = 0;
            for (AttachedFunctionInfo attachedFuncInfo : structInfo.funcInfoEntries.values()) {
                BFunctionType funcType = getFunctionType(attachedFuncInfo.typeSignature, packageInfo);

                BStructType.AttachedFunction attachedFunction = new BStructType.AttachedFunction(
                        attachedFuncInfo.name, funcType, attachedFuncInfo.flags);
                attachedFunctions[count++] = attachedFunction;
                if (structInfo.initializer == attachedFuncInfo) {
                    structType.initializer = attachedFunction;
                }
            }
            structType.setAttachedFunctions(attachedFunctions);
        }

        for (ConstantPoolEntry cpEntry : unresolvedCPEntries) {
            switch (cpEntry.getEntryType()) {
                case CP_ENTRY_TYPE_REF:
                    TypeRefCPEntry typeRefCPEntry = (TypeRefCPEntry) cpEntry;
                    String typeSig = typeRefCPEntry.getTypeSig();
                    BType bType = getBTypeFromDescriptor(typeSig);
                    typeRefCPEntry.setType(bType);
                    break;
                default:
                    break;
            }
        }
    }

    private void resolveConnectorMethodTables(PackageInfo packageInfo) {
        ConnectorInfo[] connectorInfoEntries = packageInfo.getConnectorInfoEntries();
        for (ConnectorInfo connectorInfo : connectorInfoEntries) {
            BConnectorType connectorType = connectorInfo.getType();

            VarTypeCountAttributeInfo attributeInfo = (VarTypeCountAttributeInfo)
                    connectorInfo.getAttributeInfo(AttributeInfo.Kind.VARIABLE_TYPE_COUNT_ATTRIBUTE);
            connectorType.setFieldTypeCount(attributeInfo.getVarTypeCount());

            Map<Integer, Integer> methodTableInteger = connectorInfo.getMethodTableIndex();
            Map<BConnectorType, ConnectorInfo> methodTableType = new HashMap<>();
            for (Integer key : methodTableInteger.keySet()) {
                int keyType = methodTableInteger.get(key);
                TypeRefCPEntry typeRefCPEntry = (TypeRefCPEntry) packageInfo.getCPEntry(key);
                StructureRefCPEntry structureRefCPEntry = (StructureRefCPEntry) packageInfo.getCPEntry(keyType);
                ConnectorInfo connectorInfoType = (ConnectorInfo) structureRefCPEntry.getStructureTypeInfo();
                methodTableType.put((BConnectorType) typeRefCPEntry.getType(), connectorInfoType);
            }

            connectorInfo.setMethodTableType(methodTableType);

            for (ActionInfo actionInfo : connectorInfo.getActionInfoEntries()) {
                setCallableUnitSignature(actionInfo, actionInfo.getSignature(), packageInfo);
            }
        }
    }

    private DefaultValue getDefaultValue(DataInputStream dataInStream, ConstantPool constantPool)
            throws IOException {
        DefaultValue defaultValue;
        int typeDescCPIndex = dataInStream.readInt();
        UTF8CPEntry typeDescCPEntry = (UTF8CPEntry) constantPool.getCPEntry(typeDescCPIndex);
        String typeDesc = typeDescCPEntry.getValue();

        int valueCPIndex;
        switch (typeDesc) {
            case TypeSignature.SIG_BOOLEAN:
                boolean boolValue = dataInStream.readBoolean();
                defaultValue = new DefaultValue(typeDescCPIndex, typeDesc);
                defaultValue.setBooleanValue(boolValue);
                break;
            case TypeSignature.SIG_INT:
                valueCPIndex = dataInStream.readInt();
                IntegerCPEntry integerCPEntry = (IntegerCPEntry) constantPool.getCPEntry(valueCPIndex);
                defaultValue = new DefaultValue(typeDescCPIndex, typeDesc);
                defaultValue.setIntValue(integerCPEntry.getValue());
                break;
            case TypeSignature.SIG_FLOAT:
                valueCPIndex = dataInStream.readInt();
                FloatCPEntry floatCPEntry = (FloatCPEntry) constantPool.getCPEntry(valueCPIndex);
                defaultValue = new DefaultValue(typeDescCPIndex, typeDesc);
                defaultValue.setFloatValue(floatCPEntry.getValue());
                break;
            case TypeSignature.SIG_STRING:
                valueCPIndex = dataInStream.readInt();
                UTF8CPEntry stringCPEntry = (UTF8CPEntry) constantPool.getCPEntry(valueCPIndex);
                defaultValue = new DefaultValue(typeDescCPIndex, typeDesc);
                defaultValue.setStringValue(stringCPEntry.getValue());
                break;
            default:
                throw new ProgramFileFormatException("unknown default value type " + typeDesc);
        }
        return defaultValue;
    }

    private int[] getArgRegs(DataInputStream codeStream) throws IOException {
        int nArgRegs = codeStream.readInt();
        int[] argRegs = new int[nArgRegs];
        for (int index = 0; index < nArgRegs; index++) {
            argRegs[index] = codeStream.readInt();
        }
        return argRegs;
    }
}<|MERGE_RESOLUTION|>--- conflicted
+++ resolved
@@ -1397,9 +1397,6 @@
                 case InstructionCodes.NEWJSON:
                 case InstructionCodes.NEWMAP:
                 case InstructionCodes.NEWTABLE:
-<<<<<<< HEAD
-=======
-                case InstructionCodes.NEWSTREAMLET:
                 case InstructionCodes.I2ANY:
                 case InstructionCodes.F2ANY:
                 case InstructionCodes.S2ANY:
@@ -1448,7 +1445,6 @@
                 case InstructionCodes.XML2S:
                 case InstructionCodes.S2JSONX:
                 case InstructionCodes.NULL2S:
->>>>>>> e261f6e2
                 case InstructionCodes.AWAIT:
                     i = codeStream.readInt();
                     j = codeStream.readInt();
