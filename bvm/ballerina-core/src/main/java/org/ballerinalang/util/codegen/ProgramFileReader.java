/*
 *  Copyright (c) 2017, WSO2 Inc. (http://www.wso2.org) All Rights Reserved.
 *
 *  WSO2 Inc. licenses this file to you under the Apache License,
 *  Version 2.0 (the "License"); you may not use this file except
 *  in compliance with the License.
 *  You may obtain a copy of the License at
 *
 *    http://www.apache.org/licenses/LICENSE-2.0
 *
 *  Unless required by applicable law or agreed to in writing,
 *  software distributed under the License is distributed on an
 *  "AS IS" BASIS, WITHOUT WARRANTIES OR CONDITIONS OF ANY
 *  KIND, either express or implied.  See the License for the
 *  specific language governing permissions and limitations
 *  under the License.
 */
package org.ballerinalang.util.codegen;

import org.ballerinalang.model.NativeCallableUnit;
import org.ballerinalang.model.types.BArrayType;
import org.ballerinalang.model.types.BConnectorType;
import org.ballerinalang.model.types.BEnumType;
import org.ballerinalang.model.types.BFunctionType;
import org.ballerinalang.model.types.BJSONType;
import org.ballerinalang.model.types.BMapType;
import org.ballerinalang.model.types.BServiceType;
import org.ballerinalang.model.types.BStreamType;
import org.ballerinalang.model.types.BStructType;
import org.ballerinalang.model.types.BTableType;
import org.ballerinalang.model.types.BType;
import org.ballerinalang.model.types.BTypes;
import org.ballerinalang.model.types.TypeSignature;
import org.ballerinalang.model.types.TypeTags;
import org.ballerinalang.model.util.Flags;
import org.ballerinalang.model.values.BEnumerator;
import org.ballerinalang.natives.NativeUnitLoader;
import org.ballerinalang.util.codegen.Instruction.InstructionACALL;
import org.ballerinalang.util.codegen.Instruction.InstructionCALL;
import org.ballerinalang.util.codegen.Instruction.InstructionFORKJOIN;
import org.ballerinalang.util.codegen.Instruction.InstructionIteratorNext;
import org.ballerinalang.util.codegen.Instruction.InstructionLock;
import org.ballerinalang.util.codegen.Instruction.InstructionTCALL;
import org.ballerinalang.util.codegen.Instruction.InstructionVCALL;
import org.ballerinalang.util.codegen.Instruction.InstructionWRKSendReceive;
import org.ballerinalang.util.codegen.attributes.AttributeInfo;
import org.ballerinalang.util.codegen.attributes.AttributeInfoPool;
import org.ballerinalang.util.codegen.attributes.CodeAttributeInfo;
import org.ballerinalang.util.codegen.attributes.DefaultValueAttributeInfo;
import org.ballerinalang.util.codegen.attributes.ErrorTableAttributeInfo;
import org.ballerinalang.util.codegen.attributes.LineNumberTableAttributeInfo;
import org.ballerinalang.util.codegen.attributes.LocalVariableAttributeInfo;
import org.ballerinalang.util.codegen.attributes.ParamDefaultValueAttributeInfo;
import org.ballerinalang.util.codegen.attributes.VarTypeCountAttributeInfo;
import org.ballerinalang.util.codegen.cpentries.ActionRefCPEntry;
import org.ballerinalang.util.codegen.cpentries.ConstantPool;
import org.ballerinalang.util.codegen.cpentries.ConstantPoolEntry;
import org.ballerinalang.util.codegen.cpentries.FloatCPEntry;
import org.ballerinalang.util.codegen.cpentries.ForkJoinCPEntry;
import org.ballerinalang.util.codegen.cpentries.FunctionCallCPEntry;
import org.ballerinalang.util.codegen.cpentries.FunctionRefCPEntry;
import org.ballerinalang.util.codegen.cpentries.IntegerCPEntry;
import org.ballerinalang.util.codegen.cpentries.PackageRefCPEntry;
import org.ballerinalang.util.codegen.cpentries.StringCPEntry;
import org.ballerinalang.util.codegen.cpentries.StructureRefCPEntry;
import org.ballerinalang.util.codegen.cpentries.TransformerRefCPEntry;
import org.ballerinalang.util.codegen.cpentries.TypeRefCPEntry;
import org.ballerinalang.util.codegen.cpentries.UTF8CPEntry;
import org.ballerinalang.util.codegen.cpentries.WorkerDataChannelRefCPEntry;
import org.ballerinalang.util.exceptions.BLangRuntimeException;
import org.ballerinalang.util.exceptions.ProgramFileFormatException;

import java.io.BufferedInputStream;
import java.io.ByteArrayInputStream;
import java.io.DataInputStream;
import java.io.IOException;
import java.io.InputStream;
import java.nio.file.Files;
import java.nio.file.LinkOption;
import java.nio.file.Path;
import java.nio.file.StandardOpenOption;
import java.util.ArrayList;
import java.util.Arrays;
import java.util.HashMap;
import java.util.List;
import java.util.Map;
import java.util.Optional;
import java.util.Stack;

import static org.ballerinalang.util.BLangConstants.INIT_FUNCTION_SUFFIX;
import static org.ballerinalang.util.BLangConstants.MAGIC_NUMBER;
import static org.ballerinalang.util.BLangConstants.START_FUNCTION_SUFFIX;
import static org.ballerinalang.util.BLangConstants.STOP_FUNCTION_SUFFIX;
import static org.ballerinalang.util.BLangConstants.VERSION_NUMBER;

/**
 * Reads a Ballerina program from a file.
 *
 * @since 0.90
 */
public class ProgramFileReader {

    private ProgramFile programFile;

    private List<ConstantPoolEntry> unresolvedCPEntries = new ArrayList<>();

    public ProgramFile readProgram(Path programFilePath) throws IOException {
        InputStream fileIS = null;
        try {
            programFile = new ProgramFile();
            programFile.setProgramFilePath(programFilePath);
            fileIS = Files.newInputStream(programFilePath, StandardOpenOption.READ, LinkOption.NOFOLLOW_LINKS);
            BufferedInputStream bufferedIS = new BufferedInputStream(fileIS);
            DataInputStream dataInStream = new DataInputStream(bufferedIS);
            return readProgramInternal(dataInStream);
        } finally {
            if (fileIS != null) {
                fileIS.close();
            }
        }
    }

    public ProgramFile readProgram(InputStream programFileInStream) throws IOException {
        programFile = new ProgramFile();
        DataInputStream dataInStream = new DataInputStream(programFileInStream);
        return readProgramInternal(dataInStream);
    }

    private ProgramFile readProgramInternal(DataInputStream dataInStream) throws IOException {
        int magicNumber = dataInStream.readInt();
        if (magicNumber != MAGIC_NUMBER) {
            throw new BLangRuntimeException("ballerina: invalid magic number " + magicNumber);
        }

        short version = dataInStream.readShort();
        if (version != VERSION_NUMBER) {
            throw new BLangRuntimeException("ballerina: unsupported program file version " + version);
        }
        programFile.setVersion(version);

        readConstantPool(dataInStream, programFile);
        readEntryPoint(dataInStream);

        // Read PackageInfo entries
        int pkgInfoCount = dataInStream.readShort();
        for (int i = 0; i < pkgInfoCount; i++) {
            readPackageInfo(dataInStream);
        }

        PackageInfo entryPkg = programFile.getPackageInfo(programFile.getEntryPkgName());
        programFile.setEntryPackage(entryPkg);
        entryPkg.setProgramFile(programFile);

        // Read program level attributes
        readAttributeInfoEntries(dataInStream, programFile, programFile);
        return programFile;
    }

    private void readConstantPool(DataInputStream dataInStream,
                                  ConstantPool constantPool) throws IOException {
        int constantPoolSize = dataInStream.readInt();
        for (int i = 0; i < constantPoolSize; i++) {
            byte cpTag = dataInStream.readByte();
            ConstantPoolEntry.EntryType cpEntryType = ConstantPoolEntry.EntryType.values()[cpTag - 1];
            ConstantPoolEntry cpEntry = readCPEntry(dataInStream, constantPool, cpEntryType);
            constantPool.addCPEntry(cpEntry);
        }
    }

    private ConstantPoolEntry readCPEntry(DataInputStream dataInStream,
                                          ConstantPool constantPool,
                                          ConstantPoolEntry.EntryType cpEntryType) throws IOException {
        int cpIndex;
        int pkgCPIndex;
        UTF8CPEntry utf8CPEntry;
        PackageRefCPEntry packageRefCPEntry;
        Optional<PackageInfo> packageInfoOptional;
        switch (cpEntryType) {
            case CP_ENTRY_UTF8:
                short length = dataInStream.readShort();
                String strValue = null;

                // If the length of the bytes is -1, that means no UTF value has been written.
                // i.e: string value represented by the UTF should be null.
                // Therefore we read the UTF value only if the length >= 0.
                if (length >= 0) {
                    strValue = dataInStream.readUTF();
                }
                return new UTF8CPEntry(strValue);

            case CP_ENTRY_INTEGER:
                long longVal = dataInStream.readLong();
                return new IntegerCPEntry(longVal);

            case CP_ENTRY_FLOAT:
                double doubleVal = dataInStream.readDouble();
                return new FloatCPEntry(doubleVal);

            case CP_ENTRY_STRING:
                cpIndex = dataInStream.readInt();
                utf8CPEntry = (UTF8CPEntry) constantPool.getCPEntry(cpIndex);
                return new StringCPEntry(cpIndex, utf8CPEntry.getValue());

            case CP_ENTRY_PACKAGE:
                cpIndex = dataInStream.readInt();
                utf8CPEntry = (UTF8CPEntry) constantPool.getCPEntry(cpIndex);
                return new PackageRefCPEntry(cpIndex, utf8CPEntry.getValue());

            case CP_ENTRY_FUNCTION_REF:
                pkgCPIndex = dataInStream.readInt();
                packageRefCPEntry = (PackageRefCPEntry) constantPool.getCPEntry(pkgCPIndex);

                cpIndex = dataInStream.readInt();
                utf8CPEntry = (UTF8CPEntry) constantPool.getCPEntry(cpIndex);
                String funcName = utf8CPEntry.getValue();
                FunctionRefCPEntry functionRefCPEntry = new FunctionRefCPEntry(pkgCPIndex,
                        packageRefCPEntry.getPackageName(), cpIndex, funcName);

                // Find the functionInfo
                packageInfoOptional = Optional.ofNullable(
                        programFile.getPackageInfo(packageRefCPEntry.getPackageName()));
                Optional<FunctionInfo> funcInfoOptional = packageInfoOptional.map(
                        packageInfo -> packageInfo.getFunctionInfo(funcName));
                if (!funcInfoOptional.isPresent()) {
                    // This must reference to the current package and the current package is not been read yet.
                    // Therefore we add this to the unresolved CP Entry list.
                    unresolvedCPEntries.add(functionRefCPEntry);
                    return functionRefCPEntry;
                }

                functionRefCPEntry.setFunctionInfo(funcInfoOptional.get());
                return functionRefCPEntry;

            case CP_ENTRY_TRANSFORMER_REF:
                pkgCPIndex = dataInStream.readInt();
                packageRefCPEntry = (PackageRefCPEntry) constantPool.getCPEntry(pkgCPIndex);

                cpIndex = dataInStream.readInt();
                utf8CPEntry = (UTF8CPEntry) constantPool.getCPEntry(cpIndex);
                String transformerName = utf8CPEntry.getValue();
                TransformerRefCPEntry transformerRefCPEntry = new TransformerRefCPEntry(pkgCPIndex,
                        packageRefCPEntry.getPackageName(), cpIndex, transformerName);

                // Find the transformerInfo
                packageInfoOptional = Optional.ofNullable(
                        programFile.getPackageInfo(packageRefCPEntry.getPackageName()));
                Optional<TransformerInfo> transInfoOptional = packageInfoOptional.map(
                        packageInfo -> packageInfo.getTransformerInfo(transformerName));
                if (!transInfoOptional.isPresent()) {
                    // This must reference to the current package and the current package is not been read yet.
                    // Therefore we add this to the unresolved CP Entry list.
                    unresolvedCPEntries.add(transformerRefCPEntry);
                    return transformerRefCPEntry;
                }

                transformerRefCPEntry.setTransformerInfo(transInfoOptional.get());
                return transformerRefCPEntry;

            case CP_ENTRY_ACTION_REF:
                pkgCPIndex = dataInStream.readInt();
                packageRefCPEntry = (PackageRefCPEntry) constantPool.getCPEntry(pkgCPIndex);

                cpIndex = dataInStream.readInt();
                UTF8CPEntry nameCPEntry = (UTF8CPEntry) constantPool.getCPEntry(cpIndex);
                String actionName = nameCPEntry.getValue();
                return new ActionRefCPEntry(pkgCPIndex, packageRefCPEntry.getPackageName(),
                        cpIndex, actionName);

            case CP_ENTRY_STRUCTURE_REF:
                pkgCPIndex = dataInStream.readInt();
                packageRefCPEntry = (PackageRefCPEntry) constantPool.getCPEntry(pkgCPIndex);
                cpIndex = dataInStream.readInt();
                utf8CPEntry = (UTF8CPEntry) constantPool.getCPEntry(cpIndex);
                StructureRefCPEntry structureRefCPEntry = new StructureRefCPEntry(pkgCPIndex,
                        packageRefCPEntry.getPackageName(),
                        cpIndex, utf8CPEntry.getValue());

                packageInfoOptional = Optional.ofNullable(
                        programFile.getPackageInfo(packageRefCPEntry.getPackageName()));
                Optional<StructureTypeInfo> structInfoOptional = packageInfoOptional.map(
                        packageInfo -> packageInfo.getStructureTypeInfo(utf8CPEntry.getValue()));
                if (!structInfoOptional.isPresent()) {
                    // This must reference to the current package and the current package is not been read yet.
                    // Therefore we add this to the unresolved CP Entry list.
                    unresolvedCPEntries.add(structureRefCPEntry);
                    return structureRefCPEntry;
                }

                structureRefCPEntry.setStructureTypeInfo(structInfoOptional.get());
                return structureRefCPEntry;
            case CP_ENTRY_TYPE_REF:
                int typeSigCPIndex = dataInStream.readInt();
                utf8CPEntry = (UTF8CPEntry) constantPool.getCPEntry(typeSigCPIndex);
                TypeRefCPEntry typeRefCPEntry = new TypeRefCPEntry(typeSigCPIndex, utf8CPEntry.getValue());
                unresolvedCPEntries.add(typeRefCPEntry);
                return typeRefCPEntry;
            case CP_ENTRY_FORK_JOIN:
                int forkJoinCPIndex = dataInStream.readInt();
                return new ForkJoinCPEntry(forkJoinCPIndex);
            case CP_ENTRY_WRKR_DATA_CHNL_REF:
                int uniqueNameCPIndex = dataInStream.readInt();
                UTF8CPEntry wrkrDtChnlTypesSigCPEntry = (UTF8CPEntry) constantPool
                        .getCPEntry(uniqueNameCPIndex);

                return new WorkerDataChannelRefCPEntry(uniqueNameCPIndex, wrkrDtChnlTypesSigCPEntry.getValue());
            default:
                throw new ProgramFileFormatException("invalid constant pool entry " + cpEntryType.getValue());
        }
    }

    private void readEntryPoint(DataInputStream dataInStream) throws IOException {
        int pkdCPIndex = dataInStream.readInt();
        PackageRefCPEntry packageRefCPEntry = (PackageRefCPEntry) programFile.getCPEntry(pkdCPIndex);
        programFile.setEntryPkgCPIndex(pkdCPIndex);
        programFile.setEntryPkgName(packageRefCPEntry.getPackageName());

        int flags = dataInStream.readByte();
        if ((flags & ProgramFile.EP_MAIN_FLAG) == ProgramFile.EP_MAIN_FLAG) {
            programFile.setMainEPAvailable(true);
        }

        if ((flags & ProgramFile.EP_SERVICE_FLAG) == ProgramFile.EP_SERVICE_FLAG) {
            programFile.setServiceEPAvailable(true);
        }
    }

    private void readPackageInfo(DataInputStream dataInStream) throws IOException {
        PackageInfo packageInfo = new PackageInfo();

        // Read constant pool in the package.
        readConstantPool(dataInStream, packageInfo);

        int pkgNameCPIndex = dataInStream.readInt();
        UTF8CPEntry pkgNameCPEntry = (UTF8CPEntry) packageInfo.getCPEntry(pkgNameCPIndex);
        packageInfo.nameCPIndex = pkgNameCPIndex;
        packageInfo.pkgPath = pkgNameCPEntry.getValue();
        packageInfo.setProgramFile(programFile);
        programFile.addPackageInfo(packageInfo.pkgPath, packageInfo);

        // Read struct info entries
        readStructInfoEntries(dataInStream, packageInfo);

        // Read enum info entries
        readEnumInfoEntries(dataInStream, packageInfo);

        // Read connector info entries
        readConnectorInfoEntries(dataInStream, packageInfo);

        // Read service info entries
        readServiceInfoEntries(dataInStream, packageInfo);

        // Resolve user-defined type i.e. structs and connectors
        resolveUserDefinedTypes(packageInfo);

        // Read connector action info entries
        readConnectorActionInfoEntries(dataInStream, packageInfo);

        // Read resource info entries.
        readResourceInfoEntries(dataInStream, packageInfo);

        // Read constant info entries
        readConstantInfoEntries(dataInStream, packageInfo);

        // Read global var info entries
        readGlobalVarInfoEntries(dataInStream, packageInfo);

        // Read function info entries in the package
        readFunctionInfoEntries(dataInStream, packageInfo);

        // Read transformer info entries in the package
        readTransformerInfoEntries(dataInStream, packageInfo);

        // TODO Read annotation info entries

        // Resolve unresolved CP entries.
        resolveCPEntries();

        resolveConnectorMethodTables(packageInfo);

        // Read attribute info entries
        readAttributeInfoEntries(dataInStream, packageInfo, packageInfo);

        // Read instructions
        readInstructions(dataInStream, packageInfo);

        packageInfo.complete();
    }

    private void readStructInfoEntries(DataInputStream dataInStream,
                                       PackageInfo packageInfo) throws IOException {
        int structCount = dataInStream.readShort();
        for (int i = 0; i < structCount; i++) {
            // Create struct info entry
            int structNameCPIndex = dataInStream.readInt();
            int flags = dataInStream.readInt();
            UTF8CPEntry structNameUTF8Entry = (UTF8CPEntry) packageInfo.getCPEntry(structNameCPIndex);
            String structName = structNameUTF8Entry.getValue();
            StructInfo structInfo = new StructInfo(packageInfo.getPkgNameCPIndex(), packageInfo.getPkgPath(),
                    structNameCPIndex, structName, flags);
            packageInfo.addStructInfo(structName, structInfo);

            // Set struct type
            BStructType bStructType = new BStructType(structInfo, structName, packageInfo.getPkgPath(), flags);
            structInfo.setType(bStructType);

            // Read struct field info entries
            int structFiledCount = dataInStream.readShort();
            for (int j = 0; j < structFiledCount; j++) {
                // Read field name
                int fieldNameCPIndex = dataInStream.readInt();
                UTF8CPEntry fieldNameUTF8Entry = (UTF8CPEntry) packageInfo.getCPEntry(fieldNameCPIndex);

                // Read field type signature
                int fieldTypeSigCPIndex = dataInStream.readInt();
                UTF8CPEntry fieldTypeSigUTF8Entry = (UTF8CPEntry) packageInfo.getCPEntry(fieldTypeSigCPIndex);

                int fieldFlags = dataInStream.readInt();

                StructFieldInfo fieldInfo = new StructFieldInfo(fieldNameCPIndex, fieldNameUTF8Entry.getValue(),
                        fieldTypeSigCPIndex, fieldTypeSigUTF8Entry.getValue(), fieldFlags);
                structInfo.addFieldInfo(fieldInfo);

                readAttributeInfoEntries(dataInStream, packageInfo, fieldInfo);
            }

            // Read attached function info entries
            int attachedFuncCount = dataInStream.readShort();
            for (int j = 0; j < attachedFuncCount; j++) {
                // Read function name
                int nameCPIndex = dataInStream.readInt();
                UTF8CPEntry nameUTF8Entry = (UTF8CPEntry) packageInfo.getCPEntry(nameCPIndex);
                String attachedFuncName = nameUTF8Entry.getValue();

                // Read function type signature
                int typeSigCPIndex = dataInStream.readInt();
                UTF8CPEntry typeSigUTF8Entry = (UTF8CPEntry) packageInfo.getCPEntry(typeSigCPIndex);

                int funcFlags = dataInStream.readInt();
                AttachedFunctionInfo functionInfo = new AttachedFunctionInfo(nameCPIndex, attachedFuncName,
                        typeSigCPIndex, typeSigUTF8Entry.getValue(), funcFlags);
                structInfo.funcInfoEntries.put(functionInfo.name, functionInfo);

                // Setting the initializer function info, if any.
                if (structName.equals(attachedFuncName)) {
                    structInfo.initializer = functionInfo;
                }
            }

            // Read attributes of the struct info
            readAttributeInfoEntries(dataInStream, packageInfo, structInfo);
        }
    }

    private void readEnumInfoEntries(DataInputStream dataInStream,
                                     PackageInfo packageInfo) throws IOException {
        int enumCount = dataInStream.readShort();
        for (int i = 0; i < enumCount; i++) {

            // Create enum info entry
            int enumNameCPIndex = dataInStream.readInt();
            int flags = dataInStream.readInt();
            UTF8CPEntry enumNameUTF8Entry = (UTF8CPEntry) packageInfo.getCPEntry(enumNameCPIndex);
            String enumName = enumNameUTF8Entry.getValue();
            EnumInfo enumInfo = new EnumInfo(packageInfo.getPkgNameCPIndex(), packageInfo.getPkgPath(),
                    enumNameCPIndex, enumName, flags);
            packageInfo.addEnumInfo(enumName, enumInfo);

            // Set enum type
            BEnumType enumType = new BEnumType(enumName, packageInfo.getPkgPath());
            enumInfo.setType(enumType);

            int enumeratorCount = dataInStream.readShort();
            BEnumerator[] enumerators = new BEnumerator[enumeratorCount];
            for (int j = 0; j < enumeratorCount; j++) {
                int enumeratorNameCPIndex = dataInStream.readInt();
                UTF8CPEntry enumeratorNameUTF8Entry = (UTF8CPEntry) packageInfo.getCPEntry(enumeratorNameCPIndex);
                String enumeratorName = enumeratorNameUTF8Entry.getValue();
                BEnumerator enumerator = new BEnumerator(enumeratorName, enumType);
                enumerators[j] = enumerator;
            }
            enumType.setEnumerators(enumerators);

            // Read attributes of the struct info
            readAttributeInfoEntries(dataInStream, packageInfo, enumInfo);
        }
    }

    private void readConnectorInfoEntries(DataInputStream dataInStream,
                                          PackageInfo packageInfo) throws IOException {
        int connectorCount = dataInStream.readShort();
        for (int i = 0; i < connectorCount; i++) {
            // Read connector name cp index
            int connectorNameCPIndex = dataInStream.readInt();
            UTF8CPEntry connectorNameUTF8Entry = (UTF8CPEntry) packageInfo.getCPEntry(connectorNameCPIndex);

            int flags = dataInStream.readInt();

            // Create connector info
            String connectorName = connectorNameUTF8Entry.getValue();
            ConnectorInfo connectorInfo = new ConnectorInfo(packageInfo.getPkgNameCPIndex(),
                    packageInfo.getPkgPath(), connectorNameCPIndex, connectorName, flags);
            packageInfo.addConnectorInfo(connectorName, connectorInfo);

            // Set connector type
            BConnectorType bConnectorType = new BConnectorType(connectorName, packageInfo.getPkgPath());
            connectorInfo.setType(bConnectorType);
        }

    }

    private void readConnectorActionInfoEntries(DataInputStream dataInStream,
                                                PackageInfo packageInfo) throws IOException {
        for (ConnectorInfo connectorInfo : packageInfo.getConnectorInfoEntries()) {
            // Read action info entries
            int actionCount = dataInStream.readShort();
            for (int j = 0; j < actionCount; j++) {
                // Read action name;
                int actionNameCPIndex = dataInStream.readInt();
                UTF8CPEntry actionNameUTF8Entry = (UTF8CPEntry) packageInfo.getCPEntry(actionNameCPIndex);
                String actionName = actionNameUTF8Entry.getValue();
                ActionInfo actionInfo = new ActionInfo(packageInfo.getPkgNameCPIndex(), packageInfo.getPkgPath(),
                        actionNameCPIndex, actionName, connectorInfo);
                actionInfo.setPackageInfo(packageInfo);
                connectorInfo.addActionInfo(actionName, actionInfo);

                // Read action signature
                int actionSigCPIndex = dataInStream.readInt();
                UTF8CPEntry actionSigUTF8Entry = (UTF8CPEntry) packageInfo.getCPEntry(actionSigCPIndex);
                actionInfo.setSignatureCPIndex(actionSigCPIndex);
                actionInfo.setSignature(actionSigUTF8Entry.getValue());
                int flags = dataInStream.readInt();
//                actionInfo.setflags(flags);
                setCallableUnitSignature(actionInfo, actionSigUTF8Entry.getValue(), packageInfo);

                // TODO Temp solution.
                boolean nativeAction = dataInStream.readByte() == 1;
                actionInfo.setNative(nativeAction);

                int workerDataChannelsLength = dataInStream.readShort();
                for (int k = 0; k < workerDataChannelsLength; k++) {
                    readWorkerDataChannelEntries(dataInStream, packageInfo, actionInfo);
                }

                // Read worker info entries
                readWorkerInfoEntries(dataInStream, packageInfo, actionInfo);

                if (nativeAction) {
                    NativeCallableUnit nativeActionObj = NativeUnitLoader.getInstance().loadNativeAction(
                            actionInfo.getPkgPath(), actionInfo.getConnectorInfo().getName(), actionInfo.getName());
                    if (nativeActionObj == null && !actionInfo.name.equals("<init>")) {
                        throw new BLangRuntimeException("native action not available " +
                                actionInfo.getPkgPath() + ":" + actionInfo
                                .getConnectorInfo().getName() + "." + actionName);
                    }
                    actionInfo.setNativeCallableUnit(nativeActionObj);
                }

                // Read attributes of the struct info
                readAttributeInfoEntries(dataInStream, packageInfo, actionInfo);
            }

            // Read attributes of the struct info
            readAttributeInfoEntries(dataInStream, packageInfo, connectorInfo);
        }
    }

    private void readServiceInfoEntries(DataInputStream dataInStream,
                                        PackageInfo packageInfo) throws IOException {
        int serviceCount = dataInStream.readShort();
        for (int i = 0; i < serviceCount; i++) {
            // Read connector name cp index
            int serviceNameCPIndex = dataInStream.readInt();
            UTF8CPEntry serviceNameUTF8Entry = (UTF8CPEntry) packageInfo.getCPEntry(serviceNameCPIndex);
            int flags = dataInStream.readInt();

            // Read connector signature cp index;
            int endpointNameCPIndex = dataInStream.readInt();
            UTF8CPEntry endpointNameUTF8Entry = (UTF8CPEntry) packageInfo.getCPEntry(endpointNameCPIndex);

            ServiceInfo serviceInfo = new ServiceInfo(packageInfo.getPkgNameCPIndex(), packageInfo.getPkgPath(),
                    serviceNameCPIndex, serviceNameUTF8Entry.getValue(), flags,
                    endpointNameCPIndex, endpointNameUTF8Entry.getValue());
            serviceInfo.setPackageInfo(packageInfo);
            packageInfo.addServiceInfo(serviceInfo.getName(), serviceInfo);
            serviceInfo.setType(new BServiceType(serviceInfo.getName(), packageInfo.getPkgPath()));
        }
    }

    private void readResourceInfoEntries(DataInputStream dataInStream,
                                         PackageInfo packageInfo) throws IOException {
        for (ServiceInfo serviceInfo : packageInfo.getServiceInfoEntries()) {
            int actionCount = dataInStream.readShort();
            for (int j = 0; j < actionCount; j++) {
                // Read action name;
                int resNameCPIndex = dataInStream.readInt();
                UTF8CPEntry resNameUTF8Entry = (UTF8CPEntry) packageInfo.getCPEntry(resNameCPIndex);
                String resName = resNameUTF8Entry.getValue();

                ResourceInfo resourceInfo = new ResourceInfo(packageInfo.getPkgNameCPIndex(), packageInfo.getPkgPath(),
                        resNameCPIndex, resName);
                resourceInfo.setServiceInfo(serviceInfo);
                resourceInfo.setPackageInfo(packageInfo);
                serviceInfo.addResourceInfo(resName, resourceInfo);

                // Read action signature
                int resSigCPIndex = dataInStream.readInt();
                resourceInfo.setSignatureCPIndex(resSigCPIndex);
                UTF8CPEntry resSigUTF8Entry = (UTF8CPEntry) packageInfo.getCPEntry(resSigCPIndex);
                String resSig = resSigUTF8Entry.getValue();
                resourceInfo.setSignature(resSig);
                setCallableUnitSignature(resourceInfo, resSig, packageInfo);

                // Read parameter names
                // TODO Find a better alternative. Storing just param names is like a hack.
                int paramNameCPIndexesCount = dataInStream.readShort();
                int[] paramNameCPIndexes = new int[paramNameCPIndexesCount];
                String[] paramNames = new String[paramNameCPIndexesCount];
                for (int k = 0; k < paramNameCPIndexesCount; k++) {
                    int paramNameCPIndex = dataInStream.readInt();
                    paramNameCPIndexes[k] = paramNameCPIndex;
                    UTF8CPEntry paramNameCPEntry = (UTF8CPEntry) packageInfo.getCPEntry(paramNameCPIndex);
                    paramNames[k] = paramNameCPEntry.getValue();
                }
                resourceInfo.setParamNameCPIndexes(paramNameCPIndexes);
                resourceInfo.setParamNames(paramNames);

                int workerDataChannelsLength = dataInStream.readShort();
                for (int k = 0; k < workerDataChannelsLength; k++) {
                    readWorkerDataChannelEntries(dataInStream, packageInfo, resourceInfo);
                }

                // Read workers
                readWorkerInfoEntries(dataInStream, packageInfo, resourceInfo);

                // Read attributes of the struct info
                readAttributeInfoEntries(dataInStream, packageInfo, resourceInfo);
            }

            // Read attributes of the struct info
            readAttributeInfoEntries(dataInStream, packageInfo, serviceInfo);
        }
    }

    private void readConstantInfoEntries(DataInputStream dataInStream,
                                         PackageInfo packageInfo) throws IOException {
        int constCount = dataInStream.readShort();
        for (int i = 0; i < constCount; i++) {
            PackageVarInfo packageVarInfo = getGlobalVarInfo(dataInStream, packageInfo);
            packageInfo.addConstantInfo(packageVarInfo.getName(), packageVarInfo);
        }
    }

    private void readGlobalVarInfoEntries(DataInputStream dataInStream,
                                          PackageInfo packageInfo) throws IOException {
        int globalVarCount = dataInStream.readShort();
        for (int i = 0; i < globalVarCount; i++) {
            PackageVarInfo packageVarInfo = getGlobalVarInfo(dataInStream, packageInfo);
            packageInfo.addPackageVarInfo(packageVarInfo.getName(), packageVarInfo);
        }
    }

    private PackageVarInfo getGlobalVarInfo(DataInputStream dataInStream,
                                            ConstantPool constantPool) throws IOException {
        // Read variable name;
        int nameCPIndex = dataInStream.readInt();
        UTF8CPEntry nameUTF8CPEntry = (UTF8CPEntry) constantPool.getCPEntry(nameCPIndex);

        // Read variable type;
        int sigCPIndex = dataInStream.readInt();
        UTF8CPEntry sigUTF8CPEntry = (UTF8CPEntry) constantPool.getCPEntry(sigCPIndex);

        int globalMemIndex = dataInStream.readInt();

        PackageVarInfo packageVarInfo = new PackageVarInfo(nameCPIndex, nameUTF8CPEntry.getValue(),
                sigCPIndex, sigUTF8CPEntry.getValue(), globalMemIndex);

        // Read attributes
        readAttributeInfoEntries(dataInStream, constantPool, packageVarInfo);
        return packageVarInfo;
    }

    private void readFunctionInfoEntries(DataInputStream dataInStream,
                                         PackageInfo packageInfo) throws IOException {
        int funcCount = dataInStream.readShort();
        for (int i = 0; i < funcCount; i++) {
            readFunctionInfo(dataInStream, packageInfo);
        }

        packageInfo.setInitFunctionInfo(packageInfo.getFunctionInfo(packageInfo.getPkgPath() + INIT_FUNCTION_SUFFIX));
        packageInfo.setStartFunctionInfo(packageInfo.getFunctionInfo(packageInfo.getPkgPath() + START_FUNCTION_SUFFIX));
        packageInfo.setStopFunctionInfo(packageInfo.getFunctionInfo(packageInfo.getPkgPath() + STOP_FUNCTION_SUFFIX));

        // TODO Improve this. We should be able to this in a single pass.
        ServiceInfo[] serviceInfoEntries = packageInfo.getServiceInfoEntries();
        for (ServiceInfo serviceInfo : serviceInfoEntries) {
            FunctionInfo serviceIniFuncInfo = packageInfo.getFunctionInfo(
                    serviceInfo.getName() + INIT_FUNCTION_SUFFIX);
            serviceInfo.setInitFunctionInfo(serviceIniFuncInfo);
        }
    }

    private void readFunctionInfo(DataInputStream dataInStream,
                                  PackageInfo packageInfo) throws IOException {
        int funcNameCPIndex = dataInStream.readInt();
        UTF8CPEntry funcNameUTF8Entry = (UTF8CPEntry) packageInfo.getCPEntry(funcNameCPIndex);
        String funcName = funcNameUTF8Entry.getValue();
        FunctionInfo functionInfo = new FunctionInfo(packageInfo.getPkgNameCPIndex(), packageInfo.getPkgPath(),
                funcNameCPIndex, funcName);
        functionInfo.setPackageInfo(packageInfo);

        int funcSigCPIndex = dataInStream.readInt();
        UTF8CPEntry funcSigUTF8Entry = (UTF8CPEntry) packageInfo.getCPEntry(funcSigCPIndex);
        setCallableUnitSignature(functionInfo, funcSigUTF8Entry.getValue(), packageInfo);

        int flags = dataInStream.readInt();
        boolean nativeFunc = Flags.isFlagOn(flags, Flags.NATIVE);
        functionInfo.setNative(nativeFunc);

        String uniqueFuncName;
        boolean attached = Flags.isFlagOn(flags, Flags.ATTACHED);
        if (attached) {
            int attachedToTypeCPIndex = dataInStream.readInt();
            functionInfo.attachedToTypeCPIndex = attachedToTypeCPIndex;
            TypeRefCPEntry typeRefCPEntry = (TypeRefCPEntry) packageInfo.getCPEntry(attachedToTypeCPIndex);
            functionInfo.attachedToType = typeRefCPEntry.getType();
            uniqueFuncName = AttachedFunctionInfo.getUniqueFuncName(typeRefCPEntry.getType().getName(), funcName);
            packageInfo.addFunctionInfo(uniqueFuncName, functionInfo);

            //Update the attachedFunctionInfo
            if (typeRefCPEntry.getType().getTag() == TypeTags.STRUCT_TAG) {
                BStructType structType = (BStructType) typeRefCPEntry.getType();
                AttachedFunctionInfo attachedFuncInfo = structType.structInfo.funcInfoEntries.get(funcName);
                attachedFuncInfo.functionInfo = functionInfo;
            }
        } else {
            uniqueFuncName = funcName;
            packageInfo.addFunctionInfo(uniqueFuncName, functionInfo);
        }

        int workerDataChannelsLength = dataInStream.readShort();
        for (int i = 0; i < workerDataChannelsLength; i++) {
            readWorkerDataChannelEntries(dataInStream, packageInfo, functionInfo);
        }

        // Read worker info entries
        readWorkerInfoEntries(dataInStream, packageInfo, functionInfo);

        if (nativeFunc) {
            NativeCallableUnit nativeFunction = NativeUnitLoader.getInstance().loadNativeFunction(
                    functionInfo.getPkgPath(), uniqueFuncName);
            if (nativeFunction == null) {
                throw new BLangRuntimeException("native function not available " +
                        functionInfo.getPkgPath() + ":" + uniqueFuncName);
            }
            functionInfo.setNativeCallableUnit(nativeFunction);
        }

        // Read attributes
        readAttributeInfoEntries(dataInStream, packageInfo, functionInfo);
    }

    private void readTransformerInfoEntries(DataInputStream dataInStream, PackageInfo packageInfo) throws IOException {
        int transformerCount = dataInStream.readShort();
        for (int i = 0; i < transformerCount; i++) {
            readTransformerInfo(dataInStream, packageInfo);
        }
    }

    private void readTransformerInfo(DataInputStream dataInStream, PackageInfo packageInfo) throws IOException {
        int transformerNameCPIndex = dataInStream.readInt();
        UTF8CPEntry transformerNameUTF8Entry = (UTF8CPEntry) packageInfo.getCPEntry(transformerNameCPIndex);
        TransformerInfo transformerInfo = new TransformerInfo(packageInfo.getPkgNameCPIndex(), packageInfo.getPkgPath(),
                transformerNameCPIndex, transformerNameUTF8Entry.getValue());
        transformerInfo.setPackageInfo(packageInfo);
        packageInfo.addTransformerInfo(transformerNameUTF8Entry.getValue(), transformerInfo);

        int transformerSigCPIndex = dataInStream.readInt();
        UTF8CPEntry transformerSigUTF8Entry = (UTF8CPEntry) packageInfo.getCPEntry(transformerSigCPIndex);
        setCallableUnitSignature(transformerInfo, transformerSigUTF8Entry.getValue(), packageInfo);

        boolean nativeFunc = Flags.isFlagOn(dataInStream.readInt(), Flags.NATIVE);
        transformerInfo.setNative(nativeFunc);

        int workerDataChannelsLength = dataInStream.readShort();
        for (int i = 0; i < workerDataChannelsLength; i++) {
            readWorkerDataChannelEntries(dataInStream, packageInfo, transformerInfo);
        }

        // Read worker info entries
        readWorkerInfoEntries(dataInStream, packageInfo, transformerInfo);

        // Read attributes
        readAttributeInfoEntries(dataInStream, packageInfo, transformerInfo);
    }

    public void readWorkerDataChannelEntries(DataInputStream dataInputStream, PackageInfo packageInfo,
                                             CallableUnitInfo callableUnitInfo) throws IOException {
        int sourceCPIndex = dataInputStream.readInt();
        int targetCPIndex = dataInputStream.readInt();

        UTF8CPEntry sourceCPEntry = (UTF8CPEntry) packageInfo.getCPEntry(sourceCPIndex);
        UTF8CPEntry targetCPEntry = (UTF8CPEntry) packageInfo.getCPEntry(targetCPIndex);

        WorkerDataChannelInfo workerDataChannelInfo = new WorkerDataChannelInfo(sourceCPIndex,
                sourceCPEntry.getValue(), targetCPIndex, targetCPEntry.getValue());

        int dataChannelRefCPIndex = dataInputStream.readInt();
        WorkerDataChannelRefCPEntry refCPEntry = (WorkerDataChannelRefCPEntry) packageInfo
                .getCPEntry(dataChannelRefCPIndex);
        refCPEntry.setWorkerDataChannelInfo(workerDataChannelInfo);
        callableUnitInfo.addWorkerDataChannelInfo(workerDataChannelInfo);
    }

    private void setCallableUnitSignature(CallableUnitInfo callableUnitInfo, String sig, PackageInfo packageInfo) {
        BFunctionType funcType = getFunctionType(sig, packageInfo);
        callableUnitInfo.setParamTypes(funcType.paramTypes);
        callableUnitInfo.setRetParamTypes(funcType.retParamTypes);
    }

    private BFunctionType getFunctionType(String sig, PackageInfo packageInfo) {
        int indexOfSep = sig.indexOf(")(");
        String paramSig = sig.substring(1, indexOfSep);
        String retParamSig = sig.substring(indexOfSep + 2, sig.length() - 1);

        BType[] paramTypes = getParamTypes(paramSig, packageInfo);
        BType[] retParamTypes = getParamTypes(retParamSig, packageInfo);
        return new BFunctionType(paramTypes, retParamTypes);
    }

    private BType[] getParamTypes(String signature, PackageInfo packageInfo) {
        int index = 0;
        Stack<BType> typeStack = new Stack<>();
        char[] chars = signature.toCharArray();
        while (index < chars.length) {
            index = createBTypeFromSig(chars, index, typeStack, packageInfo);
        }

        return typeStack.toArray(new BType[0]);
    }

    private int createBTypeFromSig(char[] chars, int index, Stack<BType> typeStack, PackageInfo packageInfo) {
        int nameIndex;
        char ch = chars[index];
        switch (ch) {
            case 'I':
                typeStack.push(BTypes.typeInt);
                return index + 1;
            case 'F':
                typeStack.push(BTypes.typeFloat);
                return index + 1;
            case 'S':
                typeStack.push(BTypes.typeString);
                return index + 1;
            case 'B':
                typeStack.push(BTypes.typeBoolean);
                return index + 1;
            case 'L':
                typeStack.push(BTypes.typeBlob);
                return index + 1;
            case 'Y':
                typeStack.push(BTypes.typeDesc);
                return index + 1;
            case 'A':
                typeStack.push(BTypes.typeAny);
                return index + 1;
            case 'R':
                // TODO Improve this logic
                index++;
                nameIndex = index;
                while (chars[nameIndex] != ';') {
                    nameIndex++;
                }
                String typeName = new String(Arrays.copyOfRange(chars, index, nameIndex));
                typeStack.push(BTypes.getTypeFromName(typeName));
                return nameIndex + 1;
            case 'C':
            case 'J':
            case 'T':
            case 'E':
            case 'D':
            case 'H':
            case 'M':
                char typeChar = chars[index];
                // TODO Improve this logic
                index++;
                nameIndex = index;
                int colonIndex = -1;
                while (chars[nameIndex] != ';') {
                    if (chars[nameIndex] == ':') {
                        colonIndex = nameIndex;
                    }
                    nameIndex++;
                }

                String pkgPath;
                String name;
                PackageInfo packageInfoOfType;
                if (colonIndex != -1) {
                    pkgPath = new String(Arrays.copyOfRange(chars, index, colonIndex));
                    name = new String(Arrays.copyOfRange(chars, colonIndex + 1, nameIndex));
                    packageInfoOfType = programFile.getPackageInfo(pkgPath);
                } else {
                    name = new String(Arrays.copyOfRange(chars, index, nameIndex));
                    // Setting the current package;
                    packageInfoOfType = packageInfo;
                }

                if (typeChar == 'C') {
                    typeStack.push(packageInfoOfType.getConnectorInfo(name).getType());
                } else if (typeChar == 'J') {
                    if (name.isEmpty()) {
                        typeStack.push(BTypes.typeJSON);
                    } else {
                        typeStack.push(new BJSONType(packageInfoOfType.getStructInfo(name).getType()));
                    }
                } else if (typeChar == 'D') {
                    if (name.isEmpty()) {
                        typeStack.push(BTypes.typeTable);
                    } else {
                        typeStack.push(new BTableType(packageInfoOfType.getStructInfo(name).getType()));
                    }
                } else if (typeChar == 'H') {
                    if (name.isEmpty()) {
                        typeStack.push(BTypes.typeStream);
                    } else {
                        typeStack.push(new BStreamType(packageInfoOfType.getStructInfo(name).getType()));
                    }
                } else if (typeChar == 'E') {
                    typeStack.push(packageInfoOfType.getEnumInfo(name).getType());
                } else {
                    // This is a struct type
                    typeStack.push(packageInfoOfType.getStructInfo(name).getType());
                }

                return nameIndex + 1;
            case '[':
                index = createBTypeFromSig(chars, index + 1, typeStack, packageInfo);
                BType elemType = typeStack.pop();
                BArrayType arrayType = new BArrayType(elemType);
                typeStack.push(arrayType);
                return index;
            case 'N':
                index = createBTypeFromSig(chars, index + 1, typeStack, packageInfo);
                BType constrainedType = typeStack.pop();
                BType mapType;
                if (constrainedType == BTypes.typeAny) {
                    mapType = BTypes.typeMap;
                } else {
                    mapType = new BMapType(constrainedType);
                }
                typeStack.push(mapType);
                return index;
            case 'U':
                // TODO : Fix this for type casting.
                typeStack.push(new BFunctionType());
                return index + 1;
            default:
                throw new ProgramFileFormatException("unsupported base type char: " + ch);
        }
    }

    private BType getBTypeFromDescriptor(String desc) {
        char ch = desc.charAt(0);
        switch (ch) {
            case 'I':
                return BTypes.typeInt;
            case 'F':
                return BTypes.typeFloat;
            case 'S':
                return BTypes.typeString;
            case 'B':
                return BTypes.typeBoolean;
            case 'Y':
                return BTypes.typeDesc;
            case 'L':
                return BTypes.typeBlob;
            case 'A':
                return BTypes.typeAny;
            case 'R':
                return BTypes.getTypeFromName(desc.substring(1, desc.length() - 1));
            case 'N':
                BType constrainedType = getBTypeFromDescriptor(desc.substring(1));
                if (constrainedType == BTypes.typeAny) {
                    return BTypes.typeMap;
                } else {
                    return new BMapType(constrainedType);
                }
            case 'C':
            case 'X':
            case 'J':
            case 'T':
            case 'E':
            case 'H':
            case 'M':
            case 'D':
                String typeName = desc.substring(1, desc.length() - 1);
                String[] parts = typeName.split(":");

                if (parts.length == 1) {
                    if (ch == 'J') {
                        return BTypes.typeJSON;
                    } else if (ch == 'D') {
                        return BTypes.typeTable;
                    } else if (ch == 'H') { //TODO:CHECK
                        return BTypes.typeStream;
                    }
                }

                String pkgPath = parts[0];
                String name = parts[1];
                PackageInfo packageInfoOfType = programFile.getPackageInfo(pkgPath);
                if (ch == 'J') {
                    return new BJSONType(packageInfoOfType.getStructInfo(name).getType());
                } else if (ch == 'C') {
                    return packageInfoOfType.getConnectorInfo(name).getType();
                } else if (ch == 'X') {
                    return packageInfoOfType.getServiceInfo(name).getType();
                } else if (ch == 'D') {
                    return new BTableType(packageInfoOfType.getStructInfo(name).getType());
                } else if (ch == 'H') {
                    return new BStreamType(packageInfoOfType.getStructInfo(name).getType());
                } else if (ch == 'E') {
                    return packageInfoOfType.getEnumInfo(name).getType();
                } else {
                    return packageInfoOfType.getStructInfo(name).getType();
                }
            case '[':
                BType elemType = getBTypeFromDescriptor(desc.substring(1));
                return new BArrayType(elemType);
            case 'U':
                // TODO : Fix this for type casting.
                return new BFunctionType();
            default:
                throw new ProgramFileFormatException("unsupported base type char: " + ch);
        }
    }


    private void readWorkerInfoEntries(DataInputStream dataInStream,
                                       PackageInfo packageInfo,
                                       CallableUnitInfo callableUnitInfo) throws IOException {

        int workerCount = dataInStream.readShort();
        // First worker is always the default worker.
        WorkerInfo defaultWorker = getWorkerInfo(dataInStream, packageInfo);
        callableUnitInfo.setDefaultWorkerInfo(defaultWorker);

        for (int i = 0; i < workerCount - 1; i++) {
            WorkerInfo workerInfo = getWorkerInfo(dataInStream, packageInfo);
            callableUnitInfo.addWorkerInfo(workerInfo.getWorkerName(), workerInfo);
        }
    }

    private WorkerInfo getWorkerInfo(DataInputStream dataInStream,
                                     PackageInfo packageInfo) throws IOException {
        int workerNameCPIndex = dataInStream.readInt();
        UTF8CPEntry workerNameUTF8Entry = (UTF8CPEntry) packageInfo.getCPEntry(workerNameCPIndex);
        WorkerInfo workerInfo = new WorkerInfo(workerNameCPIndex, workerNameUTF8Entry.getValue());

        int wrkrDtChnlRefCPIndex = dataInStream.readInt();
        workerInfo.setWrkrDtChnlRefCPIndex(wrkrDtChnlRefCPIndex);

        if (wrkrDtChnlRefCPIndex >= 0) {
            WorkerDataChannelRefCPEntry refCPEntry = (WorkerDataChannelRefCPEntry) packageInfo
                    .getCPEntry(wrkrDtChnlRefCPIndex);

            workerInfo.setWorkerDataChannelInfoForForkJoin(refCPEntry.getWorkerDataChannelInfo());
        }

        readForkJoinInfo(dataInStream, packageInfo, workerInfo);
        // Read attributes
        readAttributeInfoEntries(dataInStream, packageInfo, workerInfo);
        CodeAttributeInfo codeAttribute = (CodeAttributeInfo) workerInfo.getAttributeInfo(
                AttributeInfo.Kind.CODE_ATTRIBUTE);
        workerInfo.setCodeAttributeInfo(codeAttribute);
        return workerInfo;
    }

    private void readForkJoinInfo(DataInputStream dataInStream,
                                  PackageInfo packageInfo, WorkerInfo workerInfo) throws IOException {
        int forkJoinCount = dataInStream.readShort();
        ForkjoinInfo[] forkjoinInfos = new ForkjoinInfo[forkJoinCount];
        for (int i = 0; i < forkJoinCount; i++) {
            ForkjoinInfo forkjoinInfo = getForkJoinInfo(dataInStream, packageInfo);
            forkjoinInfos[i] = forkjoinInfo;
        }
        workerInfo.setForkjoinInfos(forkjoinInfos);
    }

    private ForkjoinInfo getForkJoinInfo(DataInputStream dataInStream, PackageInfo packageInfo) throws IOException {
        int indexCPIndex = dataInStream.readInt();

        int argRegLength = dataInStream.readShort();
        int[] argRegs = new int[argRegLength];
        for (int i = 0; i < argRegLength; i++) {
            argRegs[i] = dataInStream.readInt();
        }

        ForkJoinCPEntry forkJoinCPEntry = (ForkJoinCPEntry) packageInfo.getCPEntry(indexCPIndex);
        ForkjoinInfo forkjoinInfo = new ForkjoinInfo(argRegs);
        forkjoinInfo.setIndex(forkJoinCPEntry.getForkJoinCPIndex());
        forkjoinInfo.setIndexCPIndex(indexCPIndex);

        int workerCount = dataInStream.readShort();
        for (int i = 0; i < workerCount; i++) {
            WorkerInfo workerInfo = getWorkerInfo(dataInStream, packageInfo);
            forkjoinInfo.addWorkerInfo(workerInfo.getWorkerName(), workerInfo);
        }

        boolean isTimeoutAvailable = dataInStream.readBoolean();
        forkjoinInfo.setTimeoutAvailable(isTimeoutAvailable);

        int joinTypeCPIndex = dataInStream.readInt();
        UTF8CPEntry joinTypeCPEntry = (UTF8CPEntry) packageInfo.getCPEntry(joinTypeCPIndex);

        forkjoinInfo.setJoinType(joinTypeCPEntry.getValue());
        forkjoinInfo.setJoinTypeCPIndex(joinTypeCPIndex);

        int joinWorkerCount = dataInStream.readInt();
        forkjoinInfo.setWorkerCount(joinWorkerCount);

        int joinWrkrCPIndexesLen = dataInStream.readShort();
        int[] joinWrkrCPIndexes = new int[joinWrkrCPIndexesLen];
        String[] joinWrkrNames = new String[joinWrkrCPIndexesLen];
        for (int i = 0; i < joinWrkrCPIndexesLen; i++) {
            int cpIndex = dataInStream.readInt();
            UTF8CPEntry workerNameCPEntry = (UTF8CPEntry) packageInfo.getCPEntry(cpIndex);
            joinWrkrCPIndexes[i] = cpIndex;
            joinWrkrNames[i] = workerNameCPEntry.getValue();
        }
        forkjoinInfo.setJoinWrkrNameIndexes(joinWrkrCPIndexes);
        forkjoinInfo.setJoinWorkerNames(joinWrkrNames);
        forkJoinCPEntry.setForkjoinInfo(forkjoinInfo);
        return forkjoinInfo;
    }


    private void readAttributeInfoEntries(DataInputStream dataInStream,
                                          ConstantPool constantPool,
                                          AttributeInfoPool attributeInfoPool) throws IOException {
        int attributesCount = dataInStream.readShort();
        for (int k = 0; k < attributesCount; k++) {
            AttributeInfo attributeInfo = getAttributeInfo(dataInStream, constantPool);
            attributeInfoPool.addAttributeInfo(attributeInfo.getKind(), attributeInfo);
        }
    }

    private AttributeInfo getAttributeInfo(DataInputStream dataInStream,
                                           ConstantPool constantPool) throws IOException {
        int attribNameCPIndex = dataInStream.readInt();
        UTF8CPEntry attribNameCPEntry = (UTF8CPEntry) constantPool.getCPEntry(attribNameCPIndex);
        AttributeInfo.Kind attribKind = AttributeInfo.Kind.fromString(attribNameCPEntry.getValue());
        if (attribKind == null) {
            throw new ProgramFileFormatException("unknown attribute kind " + attribNameCPEntry.getValue());
        }

        switch (attribKind) {
            case CODE_ATTRIBUTE:
                CodeAttributeInfo codeAttributeInfo = new CodeAttributeInfo();
                codeAttributeInfo.setAttributeNameIndex(attribNameCPIndex);
                codeAttributeInfo.setCodeAddrs(dataInStream.readInt());

                codeAttributeInfo.setMaxLongLocalVars(dataInStream.readUnsignedShort());
                codeAttributeInfo.setMaxDoubleLocalVars(dataInStream.readShort());
                codeAttributeInfo.setMaxStringLocalVars(dataInStream.readShort());
                codeAttributeInfo.setMaxIntLocalVars(dataInStream.readShort());
                codeAttributeInfo.setMaxByteLocalVars(dataInStream.readShort());
                codeAttributeInfo.setMaxRefLocalVars(dataInStream.readShort());

                codeAttributeInfo.setMaxLongRegs(dataInStream.readShort());
                codeAttributeInfo.setMaxDoubleRegs(dataInStream.readShort());
                codeAttributeInfo.setMaxStringRegs(dataInStream.readShort());
                codeAttributeInfo.setMaxIntRegs(dataInStream.readShort());
                codeAttributeInfo.setMaxByteRegs(dataInStream.readShort());
                codeAttributeInfo.setMaxRefRegs(dataInStream.readShort());
                return codeAttributeInfo;

            case VARIABLE_TYPE_COUNT_ATTRIBUTE:
                VarTypeCountAttributeInfo varCountAttributeInfo =
                        new VarTypeCountAttributeInfo(attribNameCPIndex);
                varCountAttributeInfo.setMaxLongVars(dataInStream.readShort());
                varCountAttributeInfo.setMaxDoubleVars(dataInStream.readShort());
                varCountAttributeInfo.setMaxStringVars(dataInStream.readShort());
                varCountAttributeInfo.setMaxIntVars(dataInStream.readShort());
                varCountAttributeInfo.setMaxByteVars(dataInStream.readShort());
                varCountAttributeInfo.setMaxRefVars(dataInStream.readShort());
                return varCountAttributeInfo;

            case ERROR_TABLE:
                ErrorTableAttributeInfo tableAttributeInfo = new ErrorTableAttributeInfo(attribNameCPIndex);
                int tableEntryCount = dataInStream.readShort();
                for (int i = 0; i < tableEntryCount; i++) {
                    int ipFrom = dataInStream.readInt();
                    int ipTo = dataInStream.readInt();
                    int ipTarget = dataInStream.readInt();
                    int priority = dataInStream.readInt();
                    int errorStructCPIndex = dataInStream.readInt();
                    ErrorTableEntry tableEntry = new ErrorTableEntry(ipFrom, ipTo,
                            ipTarget, priority, errorStructCPIndex);

                    if (errorStructCPIndex != -1) {
                        StructureRefCPEntry structureRefCPEntry = (StructureRefCPEntry)
                                constantPool.getCPEntry(errorStructCPIndex);
                        tableEntry.setError((StructInfo) structureRefCPEntry.getStructureTypeInfo());
                    }
                    tableAttributeInfo.addErrorTableEntry(tableEntry);
                }
                return tableAttributeInfo;

            case LOCAL_VARIABLES_ATTRIBUTE:
                LocalVariableAttributeInfo localVarAttrInfo = new LocalVariableAttributeInfo(attribNameCPIndex);
                int localVarInfoCount = dataInStream.readShort();
                for (int i = 0; i < localVarInfoCount; i++) {
                    LocalVariableInfo localVariableInfo = getLocalVariableInfo(dataInStream, constantPool);
                    localVarAttrInfo.addLocalVarInfo(localVariableInfo);
                }
                return localVarAttrInfo;
            case LINE_NUMBER_TABLE_ATTRIBUTE:
                LineNumberTableAttributeInfo lnNoTblAttrInfo = new LineNumberTableAttributeInfo(attribNameCPIndex);
                int lineNoInfoCount = dataInStream.readShort();
                for (int i = 0; i < lineNoInfoCount; i++) {
                    LineNumberInfo lineNumberInfo = getLineNumberInfo(dataInStream, constantPool);
                    lnNoTblAttrInfo.addLineNumberInfo(lineNumberInfo);
                }
                return lnNoTblAttrInfo;
            case DEFAULT_VALUE_ATTRIBUTE:
                DefaultValue defaultValue = getDefaultValue(dataInStream, constantPool);
                DefaultValueAttributeInfo defaultValAttrInfo =
                        new DefaultValueAttributeInfo(attribNameCPIndex, defaultValue);
                return defaultValAttrInfo;
            case PARAMETER_DEFAULTS_ATTRIBUTE:
                ParamDefaultValueAttributeInfo paramDefaultValAttrInfo =
                        new ParamDefaultValueAttributeInfo(attribNameCPIndex);
                int paramDefaultsInfoCount = dataInStream.readShort();
                for (int i = 0; i < paramDefaultsInfoCount; i++) {
                    DefaultValue paramDefaultValue = getDefaultValue(dataInStream, constantPool);
                    paramDefaultValAttrInfo.addParamDefaultValueInfo(paramDefaultValue);
                }
                return paramDefaultValAttrInfo;
            default:
                throw new ProgramFileFormatException("unsupported attribute kind " + attribNameCPEntry.getValue());
        }
    }

    private LocalVariableInfo getLocalVariableInfo(DataInputStream dataInStream,
                                                   ConstantPool constantPool) throws IOException {
        int varNameCPIndex = dataInStream.readInt();
        UTF8CPEntry varNameCPEntry = (UTF8CPEntry) constantPool.getCPEntry(varNameCPIndex);
        int variableIndex = dataInStream.readInt();

        int typeSigCPIndex = dataInStream.readInt();

        UTF8CPEntry typeSigCPEntry = (UTF8CPEntry) constantPool.getCPEntry(typeSigCPIndex);

        BType type = getBTypeFromDescriptor(typeSigCPEntry.getValue());
        LocalVariableInfo localVariableInfo = new LocalVariableInfo(varNameCPEntry.getValue(), varNameCPIndex,
                variableIndex, typeSigCPIndex, type);
        int attchmntIndexesLength = dataInStream.readShort();
        int[] attachmentIndexes = new int[attchmntIndexesLength];
        for (int i = 0; i < attchmntIndexesLength; i++) {
            attachmentIndexes[i] = dataInStream.readInt();
        }
        localVariableInfo.setAttachmentIndexes(attachmentIndexes);

        return localVariableInfo;
    }

    private LineNumberInfo getLineNumberInfo(DataInputStream dataInStream,
                                             ConstantPool constantPool) throws IOException {
        int lineNumber = dataInStream.readInt();
        int fileNameCPIndex = dataInStream.readInt();
        int ip = dataInStream.readInt();

        UTF8CPEntry fileNameCPEntry = (UTF8CPEntry) constantPool.getCPEntry(fileNameCPIndex);

        LineNumberInfo lineNumberInfo = new LineNumberInfo(lineNumber, fileNameCPIndex,
                fileNameCPEntry.getValue(), ip);

        //In here constant pool is always a packageInfo since only package info has lineNumberTableAttribute
        lineNumberInfo.setPackageInfo((PackageInfo) constantPool);

        return lineNumberInfo;
    }

    private boolean readBoolean(DataInputStream codeStream) throws IOException {
        return codeStream.readInt() == 1;
    }

    private void readInstructions(DataInputStream dataInStream,
                                  PackageInfo packageInfo) throws IOException {
        int codeLength = dataInStream.readInt();
        byte[] code = new byte[codeLength];
        // Ignore bytes read should be same as the code length.
        dataInStream.read(code);
        DataInputStream codeStream = new DataInputStream(new ByteArrayInputStream(code));
        while (codeStream.available() > 0) {
            int i, j, k, h;
            int funcRefCPIndex;
            FunctionRefCPEntry funcRefCPEntry;
            boolean async;
            int[] argRegs;
            int[] retRegs;

            int opcode = codeStream.readUnsignedByte();
            switch (opcode) {
                case InstructionCodes.HALT:
                case InstructionCodes.RET:
                    packageInfo.addInstruction(InstructionFactory.get(opcode));
                    break;

                case InstructionCodes.ICONST_0:
                case InstructionCodes.ICONST_1:
                case InstructionCodes.ICONST_2:
                case InstructionCodes.ICONST_3:
                case InstructionCodes.ICONST_4:
                case InstructionCodes.ICONST_5:
                case InstructionCodes.FCONST_0:
                case InstructionCodes.FCONST_1:
                case InstructionCodes.FCONST_2:
                case InstructionCodes.FCONST_3:
                case InstructionCodes.FCONST_4:
                case InstructionCodes.FCONST_5:
                case InstructionCodes.BCONST_0:
                case InstructionCodes.BCONST_1:
                case InstructionCodes.RCONST_NULL:
                case InstructionCodes.GOTO:
                case InstructionCodes.THROW:
                case InstructionCodes.ERRSTORE:
                case InstructionCodes.NEWXMLSEQ:
                    i = codeStream.readInt();
                    packageInfo.addInstruction(InstructionFactory.get(opcode, i));
                    break;

                case InstructionCodes.ICONST:
                case InstructionCodes.FCONST:
                case InstructionCodes.SCONST:
                case InstructionCodes.IMOVE:
                case InstructionCodes.FMOVE:
                case InstructionCodes.SMOVE:
                case InstructionCodes.BMOVE:
                case InstructionCodes.LMOVE:
                case InstructionCodes.RMOVE:
                case InstructionCodes.IGLOAD:
                case InstructionCodes.FGLOAD:
                case InstructionCodes.SGLOAD:
                case InstructionCodes.BGLOAD:
                case InstructionCodes.LGLOAD:
                case InstructionCodes.RGLOAD:
                case InstructionCodes.ISTORE:
                case InstructionCodes.FSTORE:
                case InstructionCodes.SSTORE:
                case InstructionCodes.BSTORE:
                case InstructionCodes.LSTORE:
                case InstructionCodes.RSTORE:
                case InstructionCodes.IGSTORE:
                case InstructionCodes.FGSTORE:
                case InstructionCodes.SGSTORE:
                case InstructionCodes.BGSTORE:
                case InstructionCodes.LGSTORE:
                case InstructionCodes.RGSTORE:
                case InstructionCodes.INEG:
                case InstructionCodes.FNEG:
                case InstructionCodes.BNOT:
                case InstructionCodes.REQ_NULL:
                case InstructionCodes.RNE_NULL:
                case InstructionCodes.BR_TRUE:
                case InstructionCodes.BR_FALSE:
                case InstructionCodes.TR_END:
                case InstructionCodes.FPLOAD:
                case InstructionCodes.ARRAYLEN:
                case InstructionCodes.INEWARRAY:
                case InstructionCodes.FNEWARRAY:
                case InstructionCodes.SNEWARRAY:
                case InstructionCodes.BNEWARRAY:
                case InstructionCodes.LNEWARRAY:
                case InstructionCodes.RNEWARRAY:
                case InstructionCodes.JSONNEWARRAY:
                case InstructionCodes.NEWSTRUCT:
                case InstructionCodes.NEWCONNECTOR:
                case InstructionCodes.ITR_NEW:
                case InstructionCodes.ITR_HAS_NEXT:
                case InstructionCodes.IRET:
                case InstructionCodes.FRET:
                case InstructionCodes.SRET:
                case InstructionCodes.BRET:
                case InstructionCodes.LRET:
                case InstructionCodes.RRET:
                case InstructionCodes.XML2XMLATTRS:
                case InstructionCodes.NEWXMLCOMMENT:
                case InstructionCodes.NEWXMLTEXT:
                case InstructionCodes.XMLSTORE:
                case InstructionCodes.TYPEOF:
                case InstructionCodes.TYPELOAD:
                case InstructionCodes.SEQ_NULL:
                case InstructionCodes.SNE_NULL:
                case InstructionCodes.NEWJSON:
                case InstructionCodes.NEWMAP:
                case InstructionCodes.NEWTABLE:
                case InstructionCodes.I2ANY:
                case InstructionCodes.F2ANY:
                case InstructionCodes.S2ANY:
                case InstructionCodes.B2ANY:
                case InstructionCodes.L2ANY:
                case InstructionCodes.ANY2I:
                case InstructionCodes.ANY2F:
                case InstructionCodes.ANY2S:
                case InstructionCodes.ANY2B:
                case InstructionCodes.ANY2L:
                case InstructionCodes.ANY2JSON:
                case InstructionCodes.ANY2XML:
                case InstructionCodes.ANY2MAP:
                case InstructionCodes.ANY2TYPE:
                case InstructionCodes.ANY2DT:
                case InstructionCodes.NULL2JSON:
                case InstructionCodes.I2F:
                case InstructionCodes.I2S:
                case InstructionCodes.I2B:
                case InstructionCodes.I2JSON:
                case InstructionCodes.F2I:
                case InstructionCodes.F2S:
                case InstructionCodes.F2B:
                case InstructionCodes.F2JSON:
                case InstructionCodes.S2I:
                case InstructionCodes.S2F:
                case InstructionCodes.S2B:
                case InstructionCodes.S2JSON:
                case InstructionCodes.B2I:
                case InstructionCodes.B2F:
                case InstructionCodes.B2S:
                case InstructionCodes.B2JSON:
                case InstructionCodes.JSON2I:
                case InstructionCodes.JSON2F:
                case InstructionCodes.JSON2S:
                case InstructionCodes.JSON2B:
                case InstructionCodes.DT2XML:
                case InstructionCodes.DT2JSON:
                case InstructionCodes.T2MAP:
                case InstructionCodes.T2JSON:
                case InstructionCodes.XML2JSON:
                case InstructionCodes.JSON2XML:
                case InstructionCodes.XMLATTRS2MAP:
                case InstructionCodes.ANY2SCONV:
                case InstructionCodes.S2XML:
                case InstructionCodes.XML2S:
                case InstructionCodes.S2JSONX:
                case InstructionCodes.NULL2S:
                case InstructionCodes.AWAIT:
                    i = codeStream.readInt();
                    j = codeStream.readInt();
                    packageInfo.addInstruction(InstructionFactory.get(opcode, i, j));
                    break;

                case InstructionCodes.IALOAD:
                case InstructionCodes.FALOAD:
                case InstructionCodes.SALOAD:
                case InstructionCodes.BALOAD:
                case InstructionCodes.LALOAD:
                case InstructionCodes.RALOAD:
                case InstructionCodes.JSONALOAD:
                case InstructionCodes.IASTORE:
                case InstructionCodes.FASTORE:
                case InstructionCodes.SASTORE:
                case InstructionCodes.BASTORE:
                case InstructionCodes.LASTORE:
                case InstructionCodes.RASTORE:
                case InstructionCodes.JSONASTORE:
                case InstructionCodes.IFIELDLOAD:
                case InstructionCodes.FFIELDLOAD:
                case InstructionCodes.SFIELDLOAD:
                case InstructionCodes.BFIELDLOAD:
                case InstructionCodes.LFIELDLOAD:
                case InstructionCodes.RFIELDLOAD:
                case InstructionCodes.IFIELDSTORE:
                case InstructionCodes.FFIELDSTORE:
                case InstructionCodes.SFIELDSTORE:
                case InstructionCodes.BFIELDSTORE:
                case InstructionCodes.LFIELDSTORE:
                case InstructionCodes.RFIELDSTORE:
                case InstructionCodes.MAPLOAD:
                case InstructionCodes.MAPSTORE:
                case InstructionCodes.JSONLOAD:
                case InstructionCodes.JSONSTORE:
                case InstructionCodes.ENUMERATORLOAD:
                case InstructionCodes.IADD:
                case InstructionCodes.FADD:
                case InstructionCodes.SADD:
                case InstructionCodes.XMLADD:
                case InstructionCodes.ISUB:
                case InstructionCodes.FSUB:
                case InstructionCodes.IMUL:
                case InstructionCodes.FMUL:
                case InstructionCodes.IDIV:
                case InstructionCodes.FDIV:
                case InstructionCodes.IMOD:
                case InstructionCodes.FMOD:
                case InstructionCodes.IEQ:
                case InstructionCodes.FEQ:
                case InstructionCodes.SEQ:
                case InstructionCodes.BEQ:
                case InstructionCodes.REQ:
                case InstructionCodes.INE:
                case InstructionCodes.FNE:
                case InstructionCodes.SNE:
                case InstructionCodes.BNE:
                case InstructionCodes.RNE:
                case InstructionCodes.IGT:
                case InstructionCodes.FGT:
                case InstructionCodes.IGE:
                case InstructionCodes.FGE:
                case InstructionCodes.ILT:
                case InstructionCodes.FLT:
                case InstructionCodes.ILE:
                case InstructionCodes.FLE:
                case InstructionCodes.XMLATTRLOAD:
                case InstructionCodes.XMLATTRSTORE:
                case InstructionCodes.S2QNAME:
                case InstructionCodes.NEWXMLPI:
                case InstructionCodes.TEQ:
                case InstructionCodes.TNE:
                case InstructionCodes.XMLLOAD:
                case InstructionCodes.NEW_INT_RANGE:
                case InstructionCodes.LENGTHOF:
                case InstructionCodes.NEWSTREAM:
<<<<<<< HEAD
                case InstructionCodes.TR_RETRY:
=======
                case InstructionCodes.CHECKCAST:
                case InstructionCodes.MAP2T:
                case InstructionCodes.JSON2T:
                case InstructionCodes.ANY2T:
                case InstructionCodes.ANY2C:
                case InstructionCodes.ANY2E:
>>>>>>> 3fd7c79e
                    i = codeStream.readInt();
                    j = codeStream.readInt();
                    k = codeStream.readInt();
                    packageInfo.addInstruction(InstructionFactory.get(opcode, i, j, k));
                    break;
                case InstructionCodes.NEWQNAME:
                case InstructionCodes.NEWXMLELEMENT:
                case InstructionCodes.TR_BEGIN:
                    i = codeStream.readInt();
                    j = codeStream.readInt();
                    k = codeStream.readInt();
                    h = codeStream.readInt();
                    packageInfo.addInstruction(InstructionFactory.get(opcode, i, j, k, h));
                    break;

                case InstructionCodes.CALL:
                    funcRefCPIndex = codeStream.readInt();
                    async = this.readBoolean(codeStream);
                    funcRefCPEntry = (FunctionRefCPEntry) packageInfo.getCPEntry(funcRefCPIndex);
                    packageInfo.addInstruction(new InstructionCALL(opcode, funcRefCPIndex,
                            funcRefCPEntry.getFunctionInfo(), async, getArgRegs(codeStream), getArgRegs(codeStream)));
                    break;
                case InstructionCodes.VCALL:
                    int receiverRegIndex = codeStream.readInt();
                    funcRefCPIndex = codeStream.readInt();
                    async = this.readBoolean(codeStream);
                    funcRefCPEntry = (FunctionRefCPEntry) packageInfo.getCPEntry(funcRefCPIndex);
                    packageInfo.addInstruction(new InstructionVCALL(opcode, receiverRegIndex, funcRefCPIndex,
                            funcRefCPEntry.getFunctionInfo(), async, getArgRegs(codeStream), getArgRegs(codeStream)));
                    break;
                case InstructionCodes.ACALL:
                    int actionRefCPIndex = codeStream.readInt();
                    async = this.readBoolean(codeStream);
                    ActionRefCPEntry actionRefCPEntry = (ActionRefCPEntry) packageInfo.getCPEntry(actionRefCPIndex);
                    packageInfo.addInstruction(new InstructionACALL(opcode, actionRefCPIndex,
                            actionRefCPEntry.getActionName(), async, getArgRegs(codeStream), getArgRegs(codeStream)));
                    break;
                case InstructionCodes.FPCALL:
                    funcRefCPIndex = codeStream.readInt();
                    async = this.readBoolean(codeStream);
                    argRegs = getArgRegs(codeStream);
                    retRegs = getArgRegs(codeStream);

                    FunctionCallCPEntry funcCallCPEntry = new FunctionCallCPEntry(async, argRegs, retRegs);
                    int funcCallCPIndex = packageInfo.addCPEntry(funcCallCPEntry);

                    packageInfo.addInstruction(InstructionFactory.get(opcode, funcRefCPIndex, funcCallCPIndex));
                    break;
                case InstructionCodes.TCALL:
                    int transformCPIndex = codeStream.readInt();
                    async = this.readBoolean(codeStream);
                    TransformerRefCPEntry transformerRefCPEntry =
                            (TransformerRefCPEntry) packageInfo.getCPEntry(transformCPIndex);
                    packageInfo.addInstruction(new InstructionTCALL(opcode, transformCPIndex,
                            transformerRefCPEntry.getTransformerInfo(), async,
                            getArgRegs(codeStream), getArgRegs(codeStream)));
                    break;
                case InstructionCodes.WRKSEND:
                case InstructionCodes.WRKRECEIVE:
                    int channelRefCPIndex = codeStream.readInt();
                    WorkerDataChannelRefCPEntry channelRefCPEntry = (WorkerDataChannelRefCPEntry)
                            packageInfo.getCPEntry(channelRefCPIndex);
                    int sigCPIndex = codeStream.readInt();
                    UTF8CPEntry sigCPEntry = (UTF8CPEntry) packageInfo.getCPEntry(sigCPIndex);
                    BType[] bTypes = getParamTypes(sigCPEntry.getValue(), packageInfo);
                    packageInfo.addInstruction(new InstructionWRKSendReceive(opcode, channelRefCPIndex,
                            channelRefCPEntry.getWorkerDataChannelInfo(), sigCPIndex, bTypes, getArgRegs(codeStream)));
                    break;
                case InstructionCodes.FORKJOIN:
                    int forkJoinIndexCPIndex = codeStream.readInt();
                    ForkJoinCPEntry forkJoinIndexCPEntry =
                            (ForkJoinCPEntry) packageInfo.getCPEntry(forkJoinIndexCPIndex);
                    int timeoutRegIndex = codeStream.readInt();
                    int joinVarRegIndex = codeStream.readInt();
                    int joinBlockAddr = codeStream.readInt();
                    int timeoutVarRegIndex = codeStream.readInt();
                    int timeoutBlockAddr = codeStream.readInt();
                    packageInfo.addInstruction(new InstructionFORKJOIN(opcode, forkJoinIndexCPIndex,
                            forkJoinIndexCPEntry, timeoutRegIndex, joinVarRegIndex, joinBlockAddr,
                            timeoutVarRegIndex, timeoutBlockAddr));
                    break;
                case InstructionCodes.ITR_NEXT:
                    int iteratorIndex = codeStream.readInt();
                    int[] typeTags = getArgRegs(codeStream);
                    retRegs = getArgRegs(codeStream);
                    packageInfo.addInstruction(new InstructionIteratorNext(opcode, iteratorIndex, retRegs.length,
                            typeTags, retRegs));
                    break;
                case InstructionCodes.LOCK:
                case InstructionCodes.UNLOCK:
                    int varCount = codeStream.readInt();
                    BType[] varTypes = new BType[varCount];
                    int[] varRegs = new int[varCount];
                    for (int m = 0; m < varCount; m++) {
                        int varSigCPIndex = codeStream.readInt();
                        TypeRefCPEntry typeRefCPEntry = (TypeRefCPEntry) packageInfo.getCPEntry(varSigCPIndex);
                        varTypes[m] = typeRefCPEntry.getType();
                        varRegs[m] = codeStream.readInt();
                    }
                    packageInfo.addInstruction(new InstructionLock(opcode, varTypes, varRegs));
                    break;
                default:
                    throw new ProgramFileFormatException("unknown opcode " + opcode +
                            " in package " + packageInfo.getPkgPath());
            }
        }
    }

    private void resolveCPEntries() {
        for (ConstantPoolEntry cpEntry : unresolvedCPEntries) {
            PackageInfo packageInfo;
            StructureRefCPEntry structureRefCPEntry;
            switch (cpEntry.getEntryType()) {
                case CP_ENTRY_FUNCTION_REF:
                    FunctionRefCPEntry funcRefCPEntry = (FunctionRefCPEntry) cpEntry;
                    packageInfo = programFile.getPackageInfo(funcRefCPEntry.getPackagePath());
                    FunctionInfo functionInfo = packageInfo.getFunctionInfo(funcRefCPEntry.getFunctionName());
                    funcRefCPEntry.setFunctionInfo(functionInfo);
                    break;
                case CP_ENTRY_STRUCTURE_REF:
                    structureRefCPEntry = (StructureRefCPEntry) cpEntry;
                    packageInfo = programFile.getPackageInfo(structureRefCPEntry.getPackagePath());
                    StructureTypeInfo structureTypeInfo = packageInfo.getStructureTypeInfo(
                            structureRefCPEntry.getStructureName());
                    structureRefCPEntry.setStructureTypeInfo(structureTypeInfo);
                    break;
                case CP_ENTRY_TYPE_REF:
                    TypeRefCPEntry typeRefCPEntry = (TypeRefCPEntry) cpEntry;
                    String typeSig = typeRefCPEntry.getTypeSig();
                    BType bType = getBTypeFromDescriptor(typeSig);
                    typeRefCPEntry.setType(bType);
                    break;
                case CP_ENTRY_TRANSFORMER_REF:
                    TransformerRefCPEntry transformerRefCPEntry = (TransformerRefCPEntry) cpEntry;
                    packageInfo = programFile.getPackageInfo(transformerRefCPEntry.getPackagePath());
                    TransformerInfo transformerInfo =
                            packageInfo.getTransformerInfo(transformerRefCPEntry.getTransformerName());
                    transformerRefCPEntry.setTransformerInfo(transformerInfo);
                    break;
                default:
                    break;
            }
        }
    }

    private void resolveUserDefinedTypes(PackageInfo packageInfo) {
        // TODO Improve this. We should be able to this in a single pass.
        StructInfo[] structInfoEntries = packageInfo.getStructInfoEntries();
        for (StructInfo structInfo : structInfoEntries) {
            StructFieldInfo[] fieldInfoEntries = structInfo.getFieldInfoEntries();

            BStructType structType = structInfo.getType();
            BStructType.StructField[] structFields = new BStructType.StructField[fieldInfoEntries.length];
            for (int i = 0; i < fieldInfoEntries.length; i++) {
                // Get the BType from the type descriptor
                StructFieldInfo fieldInfo = fieldInfoEntries[i];
                String typeDesc = fieldInfo.getTypeDescriptor();
                BType fieldType = getBTypeFromDescriptor(typeDesc);
                fieldInfo.setFieldType(fieldType);

                // Create the StructField in the BStructType. This is required for the type equivalence algorithm
                BStructType.StructField structField = new BStructType.StructField(fieldType,
                        fieldInfo.getName(), fieldInfo.flags);
                structFields[i] = structField;
            }

            VarTypeCountAttributeInfo attributeInfo = (VarTypeCountAttributeInfo)
                    structInfo.getAttributeInfo(AttributeInfo.Kind.VARIABLE_TYPE_COUNT_ATTRIBUTE);
            structType.setFieldTypeCount(attributeInfo.getVarTypeCount());
            structType.setStructFields(structFields);

            // Resolve attached function signature
            int attachedFuncCount = structInfo.funcInfoEntries.size();
            BStructType.AttachedFunction[] attachedFunctions = new BStructType.AttachedFunction[attachedFuncCount];
            int count = 0;
            for (AttachedFunctionInfo attachedFuncInfo : structInfo.funcInfoEntries.values()) {
                BFunctionType funcType = getFunctionType(attachedFuncInfo.typeSignature, packageInfo);

                BStructType.AttachedFunction attachedFunction = new BStructType.AttachedFunction(
                        attachedFuncInfo.name, funcType, attachedFuncInfo.flags);
                attachedFunctions[count++] = attachedFunction;
                if (structInfo.initializer == attachedFuncInfo) {
                    structType.initializer = attachedFunction;
                }
            }
            structType.setAttachedFunctions(attachedFunctions);
        }

        for (ConstantPoolEntry cpEntry : unresolvedCPEntries) {
            switch (cpEntry.getEntryType()) {
                case CP_ENTRY_TYPE_REF:
                    TypeRefCPEntry typeRefCPEntry = (TypeRefCPEntry) cpEntry;
                    String typeSig = typeRefCPEntry.getTypeSig();
                    BType bType = getBTypeFromDescriptor(typeSig);
                    typeRefCPEntry.setType(bType);
                    break;
                default:
                    break;
            }
        }
    }

    private void resolveConnectorMethodTables(PackageInfo packageInfo) {
        ConnectorInfo[] connectorInfoEntries = packageInfo.getConnectorInfoEntries();
        for (ConnectorInfo connectorInfo : connectorInfoEntries) {
            BConnectorType connectorType = connectorInfo.getType();

            VarTypeCountAttributeInfo attributeInfo = (VarTypeCountAttributeInfo)
                    connectorInfo.getAttributeInfo(AttributeInfo.Kind.VARIABLE_TYPE_COUNT_ATTRIBUTE);
            connectorType.setFieldTypeCount(attributeInfo.getVarTypeCount());

            Map<Integer, Integer> methodTableInteger = connectorInfo.getMethodTableIndex();
            Map<BConnectorType, ConnectorInfo> methodTableType = new HashMap<>();
            for (Integer key : methodTableInteger.keySet()) {
                int keyType = methodTableInteger.get(key);
                TypeRefCPEntry typeRefCPEntry = (TypeRefCPEntry) packageInfo.getCPEntry(key);
                StructureRefCPEntry structureRefCPEntry = (StructureRefCPEntry) packageInfo.getCPEntry(keyType);
                ConnectorInfo connectorInfoType = (ConnectorInfo) structureRefCPEntry.getStructureTypeInfo();
                methodTableType.put((BConnectorType) typeRefCPEntry.getType(), connectorInfoType);
            }

            connectorInfo.setMethodTableType(methodTableType);

            for (ActionInfo actionInfo : connectorInfo.getActionInfoEntries()) {
                setCallableUnitSignature(actionInfo, actionInfo.getSignature(), packageInfo);
            }
        }
    }

    private DefaultValue getDefaultValue(DataInputStream dataInStream, ConstantPool constantPool)
            throws IOException {
        DefaultValue defaultValue;
        int typeDescCPIndex = dataInStream.readInt();
        UTF8CPEntry typeDescCPEntry = (UTF8CPEntry) constantPool.getCPEntry(typeDescCPIndex);
        String typeDesc = typeDescCPEntry.getValue();

        int valueCPIndex;
        switch (typeDesc) {
            case TypeSignature.SIG_BOOLEAN:
                boolean boolValue = dataInStream.readBoolean();
                defaultValue = new DefaultValue(typeDescCPIndex, typeDesc);
                defaultValue.setBooleanValue(boolValue);
                break;
            case TypeSignature.SIG_INT:
                valueCPIndex = dataInStream.readInt();
                IntegerCPEntry integerCPEntry = (IntegerCPEntry) constantPool.getCPEntry(valueCPIndex);
                defaultValue = new DefaultValue(typeDescCPIndex, typeDesc);
                defaultValue.setIntValue(integerCPEntry.getValue());
                break;
            case TypeSignature.SIG_FLOAT:
                valueCPIndex = dataInStream.readInt();
                FloatCPEntry floatCPEntry = (FloatCPEntry) constantPool.getCPEntry(valueCPIndex);
                defaultValue = new DefaultValue(typeDescCPIndex, typeDesc);
                defaultValue.setFloatValue(floatCPEntry.getValue());
                break;
            case TypeSignature.SIG_STRING:
                valueCPIndex = dataInStream.readInt();
                UTF8CPEntry stringCPEntry = (UTF8CPEntry) constantPool.getCPEntry(valueCPIndex);
                defaultValue = new DefaultValue(typeDescCPIndex, typeDesc);
                defaultValue.setStringValue(stringCPEntry.getValue());
                break;
            default:
                throw new ProgramFileFormatException("unknown default value type " + typeDesc);
        }
        return defaultValue;
    }

    private int[] getArgRegs(DataInputStream codeStream) throws IOException {
        int nArgRegs = codeStream.readInt();
        int[] argRegs = new int[nArgRegs];
        for (int index = 0; index < nArgRegs; index++) {
            argRegs[index] = codeStream.readInt();
        }
        return argRegs;
    }
}<|MERGE_RESOLUTION|>--- conflicted
+++ resolved
@@ -1521,16 +1521,13 @@
                 case InstructionCodes.NEW_INT_RANGE:
                 case InstructionCodes.LENGTHOF:
                 case InstructionCodes.NEWSTREAM:
-<<<<<<< HEAD
-                case InstructionCodes.TR_RETRY:
-=======
                 case InstructionCodes.CHECKCAST:
                 case InstructionCodes.MAP2T:
                 case InstructionCodes.JSON2T:
                 case InstructionCodes.ANY2T:
                 case InstructionCodes.ANY2C:
                 case InstructionCodes.ANY2E:
->>>>>>> 3fd7c79e
+                case InstructionCodes.TR_RETRY:
                     i = codeStream.readInt();
                     j = codeStream.readInt();
                     k = codeStream.readInt();
