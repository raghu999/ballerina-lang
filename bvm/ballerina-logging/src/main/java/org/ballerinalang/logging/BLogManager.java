/*
 *  Copyright (c) 2017, WSO2 Inc. (http://www.wso2.org) All Rights Reserved.
 *
 *  WSO2 Inc. licenses this file to you under the Apache License,
 *  Version 2.0 (the "License"); you may not use this file except
 *  in compliance with the License.
 *  You may obtain a copy of the License at
 *
 *    http://www.apache.org/licenses/LICENSE-2.0
 *
 *  Unless required by applicable law or agreed to in writing,
 *  software distributed under the License is distributed on an
 *  "AS IS" BASIS, WITHOUT WARRANTIES OR CONDITIONS OF ANY
 *  KIND, either express or implied.  See the License for the
 *  specific language governing permissions and limitations
 *  under the License.
 */
package org.ballerinalang.logging;

import org.ballerinalang.config.ConfigRegistry;
import org.ballerinalang.logging.formatters.HTTPTraceLogFormatter;
import org.ballerinalang.logging.formatters.HttpAccessLogFormatter;
import org.ballerinalang.logging.util.BLogLevel;

import java.io.ByteArrayInputStream;
import java.io.ByteArrayOutputStream;
import java.io.IOException;
import java.io.InputStream;
import java.util.HashMap;
import java.util.Map;
import java.util.Properties;
import java.util.logging.ConsoleHandler;
import java.util.logging.FileHandler;
import java.util.logging.Handler;
import java.util.logging.Level;
import java.util.logging.LogManager;
import java.util.logging.Logger;
import java.util.regex.Matcher;
import java.util.regex.Pattern;

import static org.ballerinalang.logging.util.Constants.BALLERINA_LOG_INSTANCES;
import static org.ballerinalang.logging.util.Constants.BALLERINA_USER_LOG;
import static org.ballerinalang.logging.util.Constants.HTTP_ACCESS_LOG;
import static org.ballerinalang.logging.util.Constants.HTTP_TRACE_LOG;
import static org.ballerinalang.logging.util.Constants.LOG_LEVEL;

/**
 * Java util logging manager for ballerina which overrides the readConfiguration method to replace placeholders
 * having system or environment variables.
 *
 * @since 0.8.0
 */
public class BLogManager extends LogManager {

    public static final String BALLERINA_ROOT_LOGGER_NAME = "ballerina";
    public static final int LOGGER_PREFIX_LENGTH = BALLERINA_ROOT_LOGGER_NAME.length() + 1; // +1 to account for the .

    private static final Pattern varPattern = Pattern.compile("\\$\\{([^}]*)}");
    private static final String LOG_CONFIG_FILE = "logging.properties";
    private static final String SP_LOG_CONFIG_FILE = "java.util.logging.config.file";

    private Map<String, BLogLevel> loggerLevels = new HashMap<>();
<<<<<<< HEAD
    private BLogLevel ballerinaUserLogLevel = BLogLevel.INFO;
=======
    private BLogLevel ballerinaUserLogLevel = BLogLevel.INFO; // default to INFO
>>>>>>> 859bd4a8
    private Logger httpTraceLogger;
    private Logger httpAccessLogger;

    @Override
    public void readConfiguration(InputStream ins) throws IOException, SecurityException {
        Properties properties = getDefaultLogConfiguration();

        // override the default configs if the user has provided a config file
        if (System.getProperty(SP_LOG_CONFIG_FILE) != null) {
            properties.load(ins);
        }

        properties.forEach((k, v) -> {
            String val = substituteVariables((String) v);
            properties.setProperty((String) k, val);
        });

        super.readConfiguration(propertiesToInputStream(properties));
    }

    public void loadUserProvidedLogConfiguration() {
        ConfigRegistry configRegistry = ConfigRegistry.getInstance();

        String instancesVal = configRegistry.getGlobalConfigValue(BALLERINA_LOG_INSTANCES);
        if (instancesVal != null) {
            String[] loggerInstances = instancesVal.split(",");

            for (String instanceId : loggerInstances) {
                loggerLevels.put(instanceId,
                                 BLogLevel.toBLogLevel(configRegistry.getInstanceConfigValue(instanceId, LOG_LEVEL)));
            }
        }

        // setup Ballerina user-level log level configuration
        String userLogLevel = configRegistry.getInstanceConfigValue(BALLERINA_USER_LOG, LOG_LEVEL);
        if (userLogLevel != null) {
            ballerinaUserLogLevel = BLogLevel.toBLogLevel(userLogLevel);
        }

        // setup HTTP trace log level configuration
        String traceLogLevel = configRegistry.getInstanceConfigValue(HTTP_TRACE_LOG, LOG_LEVEL);
        if (traceLogLevel != null) {
            loggerLevels.put(HTTP_TRACE_LOG, BLogLevel.toBLogLevel(traceLogLevel));
        }

        loggerLevels.put(BALLERINA_USER_LOG, ballerinaUserLogLevel);
    }

    public BLogLevel getPackageLogLevel(String pkg) {
        return loggerLevels.containsKey(pkg) ? loggerLevels.get(pkg) : ballerinaUserLogLevel;
    }

    public void setHttpTraceLogHandler() {
        Handler handler = new ConsoleHandler();
        handler.setFormatter(new HTTPTraceLogFormatter());
        handler.setLevel(Level.FINEST);

        if (httpTraceLogger == null) {
            // keep a reference to prevent this logger from being garbage collected
            httpTraceLogger = Logger.getLogger(HTTP_TRACE_LOG);
        }

        removeHandlers(httpTraceLogger);
        httpTraceLogger.addHandler(handler);
        httpTraceLogger.setLevel(Level.FINEST);
    }

    /**
     * Sets the Http access log
     * @param arg the argument for access logging
     * @throws IOException if there are IO problems opening the files.
     */
    public void setHttpAccessLogHandler(String arg) throws IOException {
        Handler handler;
        if (arg.equalsIgnoreCase("console")) {
            handler = new ConsoleHandler();
        } else {
            handler = new FileHandler(arg, true);
        }
        handler.setFormatter(new HttpAccessLogFormatter());
        handler.setLevel(Level.INFO);

        if (httpAccessLogger == null) {
            // keep a reference to prevent this logger from being garbage collected
            httpAccessLogger = Logger.getLogger(HTTP_ACCESS_LOG);
        }

        removeHandlers(httpAccessLogger);
        httpAccessLogger.addHandler(handler);
        httpAccessLogger.setLevel(Level.INFO);
    }

    private static void removeHandlers(Logger logger) {
        Handler[] handlers = logger.getHandlers();
        for (Handler handler : handlers) {
            logger.removeHandler(handler);
        }
    }

    private String substituteVariables(String value) {
        Matcher matcher = varPattern.matcher(value);
        boolean found = matcher.find();
        if (!found) {
            return value;
        }
        StringBuffer buffer = new StringBuffer();
        do {
            String sysPropertyKey = matcher.group(1);
            String sysPropertyValue = getSystemVariableValue(sysPropertyKey);
            if (sysPropertyValue != null && !sysPropertyValue.isEmpty()) {
                sysPropertyValue = sysPropertyValue.replace("\\", "\\\\");
                matcher.appendReplacement(buffer, sysPropertyValue);
            }
        } while (matcher.find());
        matcher.appendTail(buffer);
        return buffer.toString();
    }

    private String getSystemVariableValue(String variableName) {
        String value;
        if (System.getProperty(variableName) != null) {
            value = System.getProperty(variableName);
        } else if (System.getenv(variableName) != null) {
            value = System.getenv(variableName);
        } else {
            value = variableName;
        }
        return value;
    }

    private InputStream propertiesToInputStream(Properties properties) throws IOException {
        ByteArrayOutputStream outputStream = null;
        try {
            outputStream = new ByteArrayOutputStream();
            properties.store(outputStream, "Java util logging configuration properties");
            return new ByteArrayInputStream(outputStream.toByteArray());
        } finally {
            if (outputStream != null) {
                outputStream.close();
            }
        }
    }

    private Properties getDefaultLogConfiguration() throws IOException {
        Properties properties = new Properties();
        InputStream in = getClass().getClassLoader().getResourceAsStream(LOG_CONFIG_FILE);
        properties.load(in);
        return properties;
    }
}<|MERGE_RESOLUTION|>--- conflicted
+++ resolved
@@ -60,11 +60,7 @@
     private static final String SP_LOG_CONFIG_FILE = "java.util.logging.config.file";
 
     private Map<String, BLogLevel> loggerLevels = new HashMap<>();
-<<<<<<< HEAD
-    private BLogLevel ballerinaUserLogLevel = BLogLevel.INFO;
-=======
     private BLogLevel ballerinaUserLogLevel = BLogLevel.INFO; // default to INFO
->>>>>>> 859bd4a8
     private Logger httpTraceLogger;
     private Logger httpAccessLogger;
 
