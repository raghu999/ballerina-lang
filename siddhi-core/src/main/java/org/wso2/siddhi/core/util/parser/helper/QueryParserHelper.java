/*
 * Copyright (c) 2016, WSO2 Inc. (http://www.wso2.org) All Rights Reserved.
 *
 * WSO2 Inc. licenses this file to you under the Apache License,
 * Version 2.0 (the "License"); you may not use this file except
 * in compliance with the License.
 * You may obtain a copy of the License at
 *
 *     http://www.apache.org/licenses/LICENSE-2.0
 *
 * Unless required by applicable law or agreed to in writing,
 * software distributed under the License is distributed on an
 * "AS IS" BASIS, WITHOUT WARRANTIES OR CONDITIONS OF ANY
 * KIND, either express or implied. See the License for the
 * specific language governing permissions and limitations
 * under the License.
 */

package org.wso2.siddhi.core.util.parser.helper;

import org.wso2.siddhi.core.event.MetaComplexEvent;
import org.wso2.siddhi.core.event.state.MetaStateEvent;
import org.wso2.siddhi.core.event.state.MetaStateEventAttribute;
import org.wso2.siddhi.core.event.state.StateEventCloner;
import org.wso2.siddhi.core.event.state.StateEventPool;
import org.wso2.siddhi.core.event.stream.MetaStreamEvent;
import org.wso2.siddhi.core.event.stream.StreamEventCloner;
import org.wso2.siddhi.core.event.stream.StreamEventPool;
import org.wso2.siddhi.core.executor.VariableExpressionExecutor;
import org.wso2.siddhi.core.query.input.ProcessStreamReceiver;
import org.wso2.siddhi.core.query.input.stream.StreamRuntime;
import org.wso2.siddhi.core.query.input.stream.join.JoinProcessor;
import org.wso2.siddhi.core.query.input.stream.single.SingleStreamRuntime;
import org.wso2.siddhi.core.query.input.stream.state.StreamPreStateProcessor;
import org.wso2.siddhi.core.query.processor.Processor;
import org.wso2.siddhi.core.query.processor.SchedulingProcessor;
import org.wso2.siddhi.core.query.processor.stream.AbstractStreamProcessor;
import org.wso2.siddhi.core.util.lock.LockWrapper;
import org.wso2.siddhi.query.api.definition.Attribute;

import java.util.HashSet;
import java.util.Iterator;
import java.util.List;
import java.util.Set;
<<<<<<< HEAD
import java.util.concurrent.locks.ReentrantLock;
=======
>>>>>>> 996aae75

import static org.wso2.siddhi.core.util.SiddhiConstants.*;

/**
 * Utility class for queryParser to help with QueryRuntime
 * generation.
 */
public class QueryParserHelper {

    public static void reduceMetaComplexEvent(MetaComplexEvent metaComplexEvent) {
        if (metaComplexEvent instanceof MetaStateEvent) {
            MetaStateEvent metaStateEvent = (MetaStateEvent) metaComplexEvent;
            for (MetaStateEventAttribute attribute : metaStateEvent.getOutputDataAttributes()) {
                if (attribute != null) {
                    metaStateEvent.getMetaStreamEvent(attribute.getPosition()[STREAM_EVENT_CHAIN_INDEX]).
                            addOutputData(attribute.getAttribute());
                }
            }
            for (MetaStreamEvent metaStreamEvent : metaStateEvent.getMetaStreamEvents()) {
                reduceStreamAttributes(metaStreamEvent);
            }
        } else {
            reduceStreamAttributes((MetaStreamEvent) metaComplexEvent);
        }
    }

    /**
     * Helper method to clean/refactor MetaStreamEvent
     *
     * @param metaStreamEvent MetaStreamEvent
     */
    private static synchronized void reduceStreamAttributes(MetaStreamEvent metaStreamEvent) {
        Set<Attribute> duplicateFinder = new HashSet<Attribute>();
        for (Iterator<Attribute> iterator = metaStreamEvent.getOutputData().iterator(); iterator.hasNext(); ) {
            Attribute attribute = iterator.next();
            if (attribute != null) {
                if (duplicateFinder.add(attribute)) {
                    if (metaStreamEvent.getBeforeWindowData().contains(attribute)) {
                        metaStreamEvent.getBeforeWindowData().remove(attribute);
                    }
                    if (metaStreamEvent.getOnAfterWindowData().contains(attribute)) {
                        metaStreamEvent.getOnAfterWindowData().remove(attribute);
                    }
                } else {
                    iterator.remove();
                }
            }
        }
        duplicateFinder = new HashSet<Attribute>();
        for (Iterator<Attribute> iterator = metaStreamEvent.getOnAfterWindowData().iterator(); iterator.hasNext(); ) {
            Attribute attribute = iterator.next();
            if (attribute != null) {
                if (duplicateFinder.add(attribute)) {
                    if (metaStreamEvent.getBeforeWindowData().contains(attribute)) {
                        metaStreamEvent.getBeforeWindowData().remove(attribute);
                    }
                } else {
                    iterator.remove();
                }
            }
        }
<<<<<<< HEAD

        for (Iterator<Attribute> iterator = metaStreamEvent.getBeforeWindowData().iterator(); iterator.hasNext(); ) {
            Attribute attribute = iterator.next();
            if (attribute != null) {
                if (!duplicateFinder.add(attribute)) {
=======
        Set<Attribute> duplicateFinder = new HashSet<Attribute>();
        for (Iterator<Attribute> iterator = metaStreamEvent.getOnAfterWindowData().iterator(); iterator.hasNext(); ) {
            Attribute attribute = iterator.next();
            if (attribute != null) {
                if (duplicateFinder.add(attribute)) {
                    if (metaStreamEvent.getBeforeWindowData().contains(attribute)) {
                        metaStreamEvent.getBeforeWindowData().remove(attribute);
                    }
                } else {
>>>>>>> 996aae75
                    iterator.remove();
                }
            }
        }

<<<<<<< HEAD
=======
        for (Iterator<Attribute> iterator = metaStreamEvent.getBeforeWindowData().iterator(); iterator.hasNext(); ) {
            Attribute attribute = iterator.next();
            if (attribute != null) {
                if (!duplicateFinder.add(attribute)) {
                    iterator.remove();
                }
            }
        }

>>>>>>> 996aae75
    }

    public static void updateVariablePosition(MetaComplexEvent metaComplexEvent, List<VariableExpressionExecutor> variableExpressionExecutorList) {

        for (VariableExpressionExecutor variableExpressionExecutor : variableExpressionExecutorList) {
            int streamEventChainIndex = variableExpressionExecutor.getPosition()[STREAM_EVENT_CHAIN_INDEX];
            if (streamEventChainIndex == HAVING_STATE) {
                if (metaComplexEvent instanceof MetaStreamEvent) {
                    variableExpressionExecutor.getPosition()[STREAM_ATTRIBUTE_TYPE_INDEX] = OUTPUT_DATA_INDEX;
                } else {
                    variableExpressionExecutor.getPosition()[STREAM_ATTRIBUTE_TYPE_INDEX] = STATE_OUTPUT_DATA_INDEX;
                }
                variableExpressionExecutor.getPosition()[STREAM_EVENT_CHAIN_INDEX] = UNKNOWN_STATE;
                variableExpressionExecutor.getPosition()[STREAM_ATTRIBUTE_INDEX] = metaComplexEvent.
                        getOutputStreamDefinition().getAttributeList().indexOf(variableExpressionExecutor.getAttribute());
                continue;
            } else if (metaComplexEvent instanceof MetaStreamEvent && streamEventChainIndex >= 1) { //for VariableExpressionExecutor on Event table
                continue;
            } else if (metaComplexEvent instanceof MetaStateEvent && streamEventChainIndex >= ((MetaStateEvent) metaComplexEvent).getMetaStreamEvents().length) { //for VariableExpressionExecutor on Event table
                continue;
            }

            MetaStreamEvent metaStreamEvent;
            if (metaComplexEvent instanceof MetaStreamEvent) {
                metaStreamEvent = (MetaStreamEvent) metaComplexEvent;
            } else {
                metaStreamEvent = ((MetaStateEvent) metaComplexEvent).getMetaStreamEvent(streamEventChainIndex);
            }

            if (metaStreamEvent.getOutputData().contains(variableExpressionExecutor.getAttribute())) {
                variableExpressionExecutor.getPosition()[STREAM_ATTRIBUTE_TYPE_INDEX] =
                        OUTPUT_DATA_INDEX;
                variableExpressionExecutor.getPosition()[STREAM_ATTRIBUTE_INDEX] =
                        metaStreamEvent.getOutputData().indexOf(variableExpressionExecutor.getAttribute());
            } else if (metaStreamEvent.getOnAfterWindowData().contains(variableExpressionExecutor.getAttribute())) {
                variableExpressionExecutor.getPosition()[STREAM_ATTRIBUTE_TYPE_INDEX] =
                        ON_AFTER_WINDOW_DATA_INDEX;
                variableExpressionExecutor.getPosition()[STREAM_ATTRIBUTE_INDEX] =
                        metaStreamEvent.getOnAfterWindowData().indexOf(variableExpressionExecutor.getAttribute());
            } else if (metaStreamEvent.getBeforeWindowData().contains(variableExpressionExecutor.getAttribute())) {
                variableExpressionExecutor.getPosition()[STREAM_ATTRIBUTE_TYPE_INDEX] =
                        BEFORE_WINDOW_DATA_INDEX;
                variableExpressionExecutor.getPosition()[STREAM_ATTRIBUTE_INDEX] =
                        metaStreamEvent.getBeforeWindowData().indexOf(variableExpressionExecutor.getAttribute());
            }
        }
    }

    public static void initStreamRuntime(StreamRuntime runtime, MetaComplexEvent metaComplexEvent, LockWrapper lockWrapper, String queryName) {

        if (runtime instanceof SingleStreamRuntime) {
            initSingleStreamRuntime((SingleStreamRuntime) runtime, 0, metaComplexEvent, null, lockWrapper, queryName);
        } else {
            MetaStateEvent metaStateEvent = (MetaStateEvent) metaComplexEvent;
            StateEventPool stateEventPool = new StateEventPool(metaStateEvent, 5);
            MetaStreamEvent[] metaStreamEvents = metaStateEvent.getMetaStreamEvents();
            for (int i = 0, metaStreamEventsLength = metaStreamEvents.length; i < metaStreamEventsLength; i++) {
                initSingleStreamRuntime(runtime.getSingleStreamRuntimes().get(i),
                        i, metaStateEvent, stateEventPool, lockWrapper, queryName);
            }
        }
    }

    private static void initSingleStreamRuntime(SingleStreamRuntime singleStreamRuntime, int streamEventChainIndex,
                                                MetaComplexEvent metaComplexEvent, StateEventPool stateEventPool, LockWrapper lockWrapper, String queryName) {
        MetaStreamEvent metaStreamEvent;

        if (metaComplexEvent instanceof MetaStateEvent) {
            metaStreamEvent = ((MetaStateEvent) metaComplexEvent).getMetaStreamEvent(streamEventChainIndex);
        } else {
            metaStreamEvent = (MetaStreamEvent) metaComplexEvent;
        }
        StreamEventPool streamEventPool = new StreamEventPool(metaStreamEvent, 5);
        ProcessStreamReceiver processStreamReceiver = singleStreamRuntime.getProcessStreamReceiver();
        processStreamReceiver.setMetaStreamEvent(metaStreamEvent);
        processStreamReceiver.setStreamEventPool(streamEventPool);
        processStreamReceiver.setLockWrapper(lockWrapper);
        processStreamReceiver.init();
        Processor processor = singleStreamRuntime.getProcessorChain();
        while (processor != null) {
            if (processor instanceof SchedulingProcessor) {
                ((SchedulingProcessor) processor).getScheduler().setStreamEventPool(streamEventPool);
                ((SchedulingProcessor) processor).getScheduler().init(lockWrapper, queryName);
            }
            if (processor instanceof AbstractStreamProcessor) {
                ((AbstractStreamProcessor) processor).setStreamEventCloner(new StreamEventCloner(metaStreamEvent,
                        streamEventPool));
                ((AbstractStreamProcessor) processor).constructStreamEventPopulater(metaStreamEvent, streamEventChainIndex);
            }
            if (stateEventPool != null && processor instanceof JoinProcessor) {
                ((JoinProcessor) processor).setStateEventPool(stateEventPool);
                ((JoinProcessor) processor).setJoinLock(lockWrapper);
            }
            if (stateEventPool != null && processor instanceof StreamPreStateProcessor) {
                ((StreamPreStateProcessor) processor).setStateEventPool(stateEventPool);
                ((StreamPreStateProcessor) processor).setStreamEventPool(streamEventPool);
                ((StreamPreStateProcessor) processor).setStreamEventCloner(new StreamEventCloner(metaStreamEvent, streamEventPool));
                if (metaComplexEvent instanceof MetaStateEvent) {
                    ((StreamPreStateProcessor) processor).setStateEventCloner(new StateEventCloner(((MetaStateEvent) metaComplexEvent), stateEventPool));
                }
            }

            processor = processor.getNextProcessor();
        }
    }

}<|MERGE_RESOLUTION|>--- conflicted
+++ resolved
@@ -42,10 +42,7 @@
 import java.util.Iterator;
 import java.util.List;
 import java.util.Set;
-<<<<<<< HEAD
 import java.util.concurrent.locks.ReentrantLock;
-=======
->>>>>>> 996aae75
 
 import static org.wso2.siddhi.core.util.SiddhiConstants.*;
 
@@ -94,7 +91,7 @@
                 }
             }
         }
-        duplicateFinder = new HashSet<Attribute>();
+        Set<Attribute> duplicateFinder = new HashSet<Attribute>();
         for (Iterator<Attribute> iterator = metaStreamEvent.getOnAfterWindowData().iterator(); iterator.hasNext(); ) {
             Attribute attribute = iterator.next();
             if (attribute != null) {
@@ -107,30 +104,7 @@
                 }
             }
         }
-<<<<<<< HEAD
-
-        for (Iterator<Attribute> iterator = metaStreamEvent.getBeforeWindowData().iterator(); iterator.hasNext(); ) {
-            Attribute attribute = iterator.next();
-            if (attribute != null) {
-                if (!duplicateFinder.add(attribute)) {
-=======
-        Set<Attribute> duplicateFinder = new HashSet<Attribute>();
-        for (Iterator<Attribute> iterator = metaStreamEvent.getOnAfterWindowData().iterator(); iterator.hasNext(); ) {
-            Attribute attribute = iterator.next();
-            if (attribute != null) {
-                if (duplicateFinder.add(attribute)) {
-                    if (metaStreamEvent.getBeforeWindowData().contains(attribute)) {
-                        metaStreamEvent.getBeforeWindowData().remove(attribute);
-                    }
-                } else {
->>>>>>> 996aae75
-                    iterator.remove();
-                }
-            }
-        }
-
-<<<<<<< HEAD
-=======
+
         for (Iterator<Attribute> iterator = metaStreamEvent.getBeforeWindowData().iterator(); iterator.hasNext(); ) {
             Attribute attribute = iterator.next();
             if (attribute != null) {
@@ -140,7 +114,6 @@
             }
         }
 
->>>>>>> 996aae75
     }
 
     public static void updateVariablePosition(MetaComplexEvent metaComplexEvent, List<VariableExpressionExecutor> variableExpressionExecutorList) {
