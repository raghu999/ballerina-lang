--- conflicted
+++ resolved
@@ -55,11 +55,7 @@
             } else {
                 finderStateEvent.setEvent(matchingStreamIndex, (StreamEvent) event);
             }
-<<<<<<< HEAD
-            return table.contains(finderStateEvent, compiledExpression);
-=======
-            return table.containsEvent(finderStateEvent, compiledCondition);
->>>>>>> 73b9e81b
+            return table.containsEvent(finderStateEvent, compiledExpression);
         } finally {
             if (isMatchingEventAStateEvent) {
                 finderStateEvent.setEvent(null);
