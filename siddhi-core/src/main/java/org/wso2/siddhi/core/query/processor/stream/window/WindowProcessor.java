--- conflicted
+++ resolved
@@ -36,16 +36,10 @@
 
     @Override
     protected List<Attribute> init(AbstractDefinition inputDefinition, ExpressionExecutor[]
-<<<<<<< HEAD
-            attributeExpressionExecutors, ExecutionPlanContext executionPlanContext, boolean
+            attributeExpressionExecutors, ConfigReader configReader, ExecutionPlanContext executionPlanContext,
+                                   boolean
                                            outputExpectsExpiredEvents) {
-        this.outputExpectsExpiredEvents = outputExpectsExpiredEvents;
-        init(attributeExpressionExecutors, executionPlanContext);
-=======
-            attributeExpressionExecutors, ConfigReader configReader, ExecutionPlanContext executionPlanContext,
-                                   boolean outputExpectsExpiredEvents) {
         init(attributeExpressionExecutors, configReader, outputExpectsExpiredEvents, executionPlanContext);
->>>>>>> a9a78978
         return new ArrayList<Attribute>(0);
     }
 
@@ -57,13 +51,9 @@
      * @param outputExpectsExpiredEvents
      * @param executionPlanContext         the context of the execution plan
      */
-<<<<<<< HEAD
-    protected abstract void init(ExpressionExecutor[] attributeExpressionExecutors, ExecutionPlanContext
+    protected abstract void init(ExpressionExecutor[] attributeExpressionExecutors, ConfigReader configReader,
+                                 boolean outputExpectsExpiredEvents, ExecutionPlanContext
             executionPlanContext);
-=======
-    protected abstract void init(ExpressionExecutor[] attributeExpressionExecutors, ConfigReader configReader,
-                                 boolean outputExpectsExpiredEvents, ExecutionPlanContext executionPlanContext);
->>>>>>> a9a78978
 
     @Override
     protected void processEventChunk(ComplexEventChunk<StreamEvent> streamEventChunk, Processor nextProcessor,
