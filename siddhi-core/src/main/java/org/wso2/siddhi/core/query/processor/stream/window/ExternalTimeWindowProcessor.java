/*
 * Copyright (c) 2016, WSO2 Inc. (http://www.wso2.org) All Rights Reserved.
 *
 * WSO2 Inc. licenses this file to you under the Apache License,
 * Version 2.0 (the "License"); you may not use this file except
 * in compliance with the License.
 * You may obtain a copy of the License at
 *
 *     http://www.apache.org/licenses/LICENSE-2.0
 *
 * Unless required by applicable law or agreed to in writing,
 * software distributed under the License is distributed on an
 * "AS IS" BASIS, WITHOUT WARRANTIES OR CONDITIONS OF ANY
 * KIND, either express or implied. See the License for the
 * specific language governing permissions and limitations
 * under the License.
 */

package org.wso2.siddhi.core.query.processor.stream.window;

import org.apache.log4j.Logger;
import org.wso2.siddhi.annotation.Example;
import org.wso2.siddhi.annotation.Extension;
import org.wso2.siddhi.annotation.Parameter;
import org.wso2.siddhi.annotation.util.DataType;
import org.wso2.siddhi.core.config.ExecutionPlanContext;
import org.wso2.siddhi.core.event.ComplexEventChunk;
import org.wso2.siddhi.core.event.state.StateEvent;
import org.wso2.siddhi.core.event.stream.StreamEvent;
import org.wso2.siddhi.core.event.stream.StreamEventCloner;
import org.wso2.siddhi.core.executor.ConstantExpressionExecutor;
import org.wso2.siddhi.core.executor.ExpressionExecutor;
import org.wso2.siddhi.core.executor.VariableExpressionExecutor;
import org.wso2.siddhi.core.query.processor.Processor;
import org.wso2.siddhi.core.table.Table;
import org.wso2.siddhi.core.util.collection.operator.CompiledCondition;
import org.wso2.siddhi.core.util.collection.operator.MatchingMetaInfoHolder;
import org.wso2.siddhi.core.util.collection.operator.Operator;
import org.wso2.siddhi.core.util.config.ConfigReader;
import org.wso2.siddhi.core.util.parser.OperatorParser;
import org.wso2.siddhi.query.api.definition.Attribute;
import org.wso2.siddhi.query.api.exception.ExecutionPlanValidationException;
import org.wso2.siddhi.query.api.expression.Expression;

import java.util.HashMap;
import java.util.List;
import java.util.Map;

/**
 * Implementation of {@link WindowProcessor} which represent a Window operating based on external time.
 */
@Extension(
        name = "externalTime",
        namespace = "",
        description = "A sliding time window based on external time. It holds events that arrived during the last " +
                "windowTime period from the external timestamp, and gets updated on every monotonically " +
                "increasing timestamp.",
        parameters = {
                @Parameter(name = "window.time",
                        description = "The sliding time period for which the window should hold events.",
                        type = {DataType.INT, DataType.LONG, DataType.TIME}),
        },
        examples = @Example(
                syntax = "define window cseEventWindow (symbol string, price float, volume int) " +
                        "externalTime(eventTime, 20 sec) output expired events;\n" +
                        "@info(name = 'query0')\n" +
                        "from cseEventStream\n" +
                        "insert into cseEventWindow;\n" +
                        "@info(name = 'query1')\n" +
                        "from cseEventWindow\n" +
                        "select symbol, sum(price) as price\n" +
                        "insert expired events into outputStream ;",
                description = "processing events arrived within the last 20 seconds " +
                        "from the eventTime and output expired events."
        )
)
public class ExternalTimeWindowProcessor extends WindowProcessor implements FindableProcessor {
    private static final Logger log = Logger.getLogger(ExternalTimeWindowProcessor.class);
    private long timeToKeep;
    private ComplexEventChunk<StreamEvent> expiredEventChunk;
    private VariableExpressionExecutor timestampVariableExpressionExecutor;

    @Override
    protected void init(ExpressionExecutor[] attributeExpressionExecutors, ConfigReader configReader, boolean
            outputExpectsExpiredEvents, ExecutionPlanContext executionPlanContext) {
        this.expiredEventChunk = new ComplexEventChunk<StreamEvent>(false);
        if (attributeExpressionExecutors.length == 2) {
            if (attributeExpressionExecutors[1].getReturnType() == Attribute.Type.INT) {
                timeToKeep = Integer.parseInt(String.valueOf(((ConstantExpressionExecutor)
                        attributeExpressionExecutors[1]).getValue()));
            } else {
                timeToKeep = Long.parseLong(String.valueOf(((ConstantExpressionExecutor)
                        attributeExpressionExecutors[1]).getValue()));
            }
            if (!(attributeExpressionExecutors[0] instanceof VariableExpressionExecutor)) {
<<<<<<< HEAD
                throw new ExecutionPlanValidationException("ExternalTime window's 1st parameter timestamp should be a type long stream attribute but found " + attributeExpressionExecutors[0].getClass());
            }
            timestampVariableExpressionExecutor = ((VariableExpressionExecutor) attributeExpressionExecutors[0]);
            if (timestampVariableExpressionExecutor.getReturnType() != Attribute.Type.LONG) {
                throw new ExecutionPlanValidationException("ExternalTime window's 1st parameter timestamp should be type long, but found " + timestampVariableExpressionExecutor.getReturnType());
            }
        } else {
            throw new ExecutionPlanValidationException("ExternalTime window should only have two parameter (<long> timestamp, <int|long|time> windowTime), but found " + attributeExpressionExecutors.length + " input attributes");
=======
                throw new ExecutionPlanValidationException("ExternalTime window's 1st parameter timeStamp should be a" +
                        " type long stream attribute but found " + attributeExpressionExecutors[0].getClass());
            }
            timeStampVariableExpressionExecutor = ((VariableExpressionExecutor) attributeExpressionExecutors[0]);
            if (timeStampVariableExpressionExecutor.getReturnType() != Attribute.Type.LONG) {
                throw new ExecutionPlanValidationException("ExternalTime window's 1st parameter timeStamp should be " +
                        "type long, but found " + timeStampVariableExpressionExecutor.getReturnType());
            }
        } else {
            throw new ExecutionPlanValidationException("ExternalTime window should only have two parameter (<long> " +
                    "timeStamp, <int|long|time> windowTime), but found " + attributeExpressionExecutors.length + " " +
                    "input attributes");
>>>>>>> ced5fafd
        }
    }

    @Override
    protected synchronized void process(ComplexEventChunk<StreamEvent> streamEventChunk, Processor nextProcessor,
                                        StreamEventCloner streamEventCloner) {
        synchronized (this) {
            while (streamEventChunk.hasNext()) {

                StreamEvent streamEvent = streamEventChunk.next();
                long currentTime = (Long) timestampVariableExpressionExecutor.execute(streamEvent);

                StreamEvent clonedEvent = streamEventCloner.copyStreamEvent(streamEvent);
                clonedEvent.setType(StreamEvent.Type.EXPIRED);

                // reset expiredEventChunk to make sure all of the expired events get removed,
                // otherwise lastReturned.next will always return null and here while check is always false
                expiredEventChunk.reset();
                while (expiredEventChunk.hasNext()) {
                    StreamEvent expiredEvent = expiredEventChunk.next();
                    long expiredEventTime = (Long) timestampVariableExpressionExecutor.execute(expiredEvent);
                    long timeDiff = expiredEventTime - currentTime + timeToKeep;
                    if (timeDiff <= 0) {
                        expiredEventChunk.remove();
                        expiredEvent.setTimestamp(currentTime);
                        streamEventChunk.insertBeforeCurrent(expiredEvent);
                    } else {
                        expiredEventChunk.reset();
                        break;
                    }
                }

                if (streamEvent.getType() == StreamEvent.Type.CURRENT) {
                    this.expiredEventChunk.add(clonedEvent);
                }
                expiredEventChunk.reset();
            }
        }
        nextProcessor.process(streamEventChunk);
    }

    @Override
    public void start() {
        //Do nothing
    }

    @Override
    public void stop() {
        //Do nothing
    }

    @Override
    public Map<String, Object> currentState() {
        Map<String, Object> state = new HashMap<>();
        state.put("ExpiredEventChunk", expiredEventChunk.getFirst());
        return state;
    }

    @Override
    public void restoreState(Map<String, Object> state) {
        expiredEventChunk.clear();
        expiredEventChunk.add((StreamEvent) state.get("ExpiredEventChunk"));
    }

    @Override
    public synchronized StreamEvent find(StateEvent matchingEvent, CompiledCondition compiledCondition) {
        return ((Operator) compiledCondition).find(matchingEvent, expiredEventChunk, streamEventCloner);
    }

    @Override
    public CompiledCondition compileCondition(Expression expression, MatchingMetaInfoHolder matchingMetaInfoHolder,
                                              ExecutionPlanContext executionPlanContext,
                                              List<VariableExpressionExecutor> variableExpressionExecutors,
                                              Map<String, Table> tableMap, String queryName) {
        return OperatorParser.constructOperator(expiredEventChunk, expression, matchingMetaInfoHolder,
                executionPlanContext, variableExpressionExecutors, tableMap, this.queryName);
    }
}<|MERGE_RESOLUTION|>--- conflicted
+++ resolved
@@ -78,7 +78,7 @@
     private static final Logger log = Logger.getLogger(ExternalTimeWindowProcessor.class);
     private long timeToKeep;
     private ComplexEventChunk<StreamEvent> expiredEventChunk;
-    private VariableExpressionExecutor timestampVariableExpressionExecutor;
+    private VariableExpressionExecutor timeStampVariableExpressionExecutor;
 
     @Override
     protected void init(ExpressionExecutor[] attributeExpressionExecutors, ConfigReader configReader, boolean
@@ -93,16 +93,6 @@
                         attributeExpressionExecutors[1]).getValue()));
             }
             if (!(attributeExpressionExecutors[0] instanceof VariableExpressionExecutor)) {
-<<<<<<< HEAD
-                throw new ExecutionPlanValidationException("ExternalTime window's 1st parameter timestamp should be a type long stream attribute but found " + attributeExpressionExecutors[0].getClass());
-            }
-            timestampVariableExpressionExecutor = ((VariableExpressionExecutor) attributeExpressionExecutors[0]);
-            if (timestampVariableExpressionExecutor.getReturnType() != Attribute.Type.LONG) {
-                throw new ExecutionPlanValidationException("ExternalTime window's 1st parameter timestamp should be type long, but found " + timestampVariableExpressionExecutor.getReturnType());
-            }
-        } else {
-            throw new ExecutionPlanValidationException("ExternalTime window should only have two parameter (<long> timestamp, <int|long|time> windowTime), but found " + attributeExpressionExecutors.length + " input attributes");
-=======
                 throw new ExecutionPlanValidationException("ExternalTime window's 1st parameter timeStamp should be a" +
                         " type long stream attribute but found " + attributeExpressionExecutors[0].getClass());
             }
@@ -115,7 +105,6 @@
             throw new ExecutionPlanValidationException("ExternalTime window should only have two parameter (<long> " +
                     "timeStamp, <int|long|time> windowTime), but found " + attributeExpressionExecutors.length + " " +
                     "input attributes");
->>>>>>> ced5fafd
         }
     }
 
@@ -126,7 +115,7 @@
             while (streamEventChunk.hasNext()) {
 
                 StreamEvent streamEvent = streamEventChunk.next();
-                long currentTime = (Long) timestampVariableExpressionExecutor.execute(streamEvent);
+                long currentTime = (Long) timeStampVariableExpressionExecutor.execute(streamEvent);
 
                 StreamEvent clonedEvent = streamEventCloner.copyStreamEvent(streamEvent);
                 clonedEvent.setType(StreamEvent.Type.EXPIRED);
@@ -136,7 +125,7 @@
                 expiredEventChunk.reset();
                 while (expiredEventChunk.hasNext()) {
                     StreamEvent expiredEvent = expiredEventChunk.next();
-                    long expiredEventTime = (Long) timestampVariableExpressionExecutor.execute(expiredEvent);
+                    long expiredEventTime = (Long) timeStampVariableExpressionExecutor.execute(expiredEvent);
                     long timeDiff = expiredEventTime - currentTime + timeToKeep;
                     if (timeDiff <= 0) {
                         expiredEventChunk.remove();
