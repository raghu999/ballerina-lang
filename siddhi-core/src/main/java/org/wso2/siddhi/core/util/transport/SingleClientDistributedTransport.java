--- conflicted
+++ resolved
@@ -53,11 +53,7 @@
             throws ConnectionUnavailableException {
         try {
             transportOptions.setVariableOptionIndex(destinationId);
-<<<<<<< HEAD
-            transport.publish(payload, transportOptions);
-=======
             sink.publish(payload, transportOptions);
->>>>>>> a9a78978
         } catch (ConnectionUnavailableException e) {
             strategy.destinationFailed(destinationId);
             throw e;
@@ -70,15 +66,9 @@
                               ExecutionPlanContext executionPlanContext) {
         final String transportType = sinkOptionHolder.validateAndGetStaticValue(SiddhiConstants
                 .ANNOTATION_ELEMENT_TYPE);
-<<<<<<< HEAD
-        org.wso2.siddhi.query.api.extension.Extension sink = DefinitionParserHelper.constructExtension
-                (streamDefinition, SiddhiConstants.ANNOTATION_SINK, transportType, sinkAnnotation, SiddhiConstants
-                        .NAMESPACE_OUTPUT_TRANSPORT);
-=======
         Extension sinkExtension = DefinitionParserHelper.constructExtension
                 (streamDefinition, SiddhiConstants.ANNOTATION_SINK, transportType, sinkAnnotation, SiddhiConstants
                         .NAMESPACE_SINK);
->>>>>>> a9a78978
 
         Set<String> allDynamicOptionKeys = findAllDynamicOptions(destinationOptionHolders);
         destinationOptionHolders.forEach(optionHolder -> {
@@ -96,16 +86,9 @@
             });
         });
 
-<<<<<<< HEAD
-        OutputTransport outputTransport = (OutputTransport) SiddhiClassLoader.loadExtensionImplementation(
-                sink, OutputTransportExecutorExtensionHolder.getInstance(executionPlanContext));
-        transport = outputTransport;
-        transport.initOnlyTransport(streamDefinition, sinkOptionHolder, executionPlanContext);
-=======
         this.sink = (Sink) SiddhiClassLoader.loadExtensionImplementation(
                 sinkExtension, SinkExecutorExtensionHolder.getInstance(executionPlanContext));
         this.sink.initOnlyTransport(streamDefinition, sinkOptionHolder,sinkConfigReader, executionPlanContext);
->>>>>>> a9a78978
     }
 
     /**
@@ -115,11 +98,7 @@
      */
     @Override
     public void connect() throws ConnectionUnavailableException {
-<<<<<<< HEAD
-        transport.connect();
-=======
         sink.connect();
->>>>>>> a9a78978
         for (int i = 0; i < destinationCount; i++) {
             strategy.destinationAvailable(i);
         }
