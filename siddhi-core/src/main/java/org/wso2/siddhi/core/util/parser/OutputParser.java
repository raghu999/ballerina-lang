--- conflicted
+++ resolved
@@ -44,46 +44,19 @@
 
     public static OutputCallback constructOutputCallback(OutputStream outStream, ConcurrentMap<String, StreamJunction> streamJunctionMap,
                                                          ConcurrentMap<String, EventTable> eventTableMap,
-                                                         StreamDefinition outputStreamDefinition, ExecutionPlanContext executionPlanContext) {
+                                                         StreamDefinition outputStreamDefinition,
+                                                         ExecutionPlanContext executionPlanContext) {
         String id = outStream.getId();
-        return constructOutputCallback(id,outStream,streamJunctionMap,outputStreamDefinition,executionPlanContext);
-    }
-
-    public static OutputCallback constructLocalOutputCallback(OutputStream outStream, ConcurrentMap<String, StreamJunction> streamJunctionMap,
-                                                              StreamDefinition outputStreamDefinition,
-                                                              ExecutionPlanContext executionPlanContext) {
-        String id = "#" + outStream.getId();
-        return constructOutputCallback(id,outStream,streamJunctionMap,outputStreamDefinition,executionPlanContext);
-    }
-
-    private static OutputCallback constructOutputCallback(String streamId,OutputStream outStream,ConcurrentMap<String, StreamJunction> streamJunctionMap,
-                                                               StreamDefinition outputStreamDefinition,
-                                                               ExecutionPlanContext executionPlanContext) {
         //Construct CallBack
         if (outStream instanceof InsertIntoStream) {
-<<<<<<< HEAD
-            StreamJunction outputStreamJunction = streamJunctionMap.get(streamId);
+            StreamJunction outputStreamJunction = streamJunctionMap.get(id);
             if (outputStreamJunction == null) {
                 outputStreamJunction = new StreamJunction(outputStreamDefinition,
                         executionPlanContext.getExecutorService(),
-                        executionPlanContext.getSiddhiContext().getEventBufferSize(), executionPlanContext);
-                streamJunctionMap.putIfAbsent(streamId, outputStreamJunction);
-=======
-            StreamJunction outputStreamJunction = streamJunctionMap.get(id);
-            if (outputStreamJunction != null) {
-                DefinitionParserHelper.validateOutputStream(outputStreamDefinition, outputStreamJunction.getStreamDefinition());
-                return new InsertIntoStreamCallback(outputStreamJunction, outputStreamDefinition);
-            } else {
-                EventTable eventTable = eventTableMap.get(id);
-                if (eventTable != null) {
-                    DefinitionParserHelper.validateOutputStream(outputStreamDefinition, eventTable.getTableDefinition());
-                    return new InsertIntoTableCallback(eventTable, outputStreamDefinition);
-                } else {
-                    DefinitionParserHelper.addStreamJunction(outputStreamDefinition, streamJunctionMap, executionPlanContext);
-                    return new InsertIntoStreamCallback(streamJunctionMap.get(id), outputStreamDefinition);
-                }
->>>>>>> 4e7c0d27
+                        executionPlanContext.getSiddhiContext().getEventBufferSize(),executionPlanContext);
+                streamJunctionMap.putIfAbsent(id, outputStreamJunction);
             }
+            return new InsertIntoStreamCallback(outputStreamJunction, outputStreamDefinition);
         } else if (outStream instanceof DeleteStream) {
             EventTable eventTable = eventTableMap.get(id);
             if (eventTable != null) {
