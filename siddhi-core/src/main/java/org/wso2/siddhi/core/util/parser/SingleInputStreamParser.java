/*
 * Copyright (c) 2005 - 2014, WSO2 Inc. (http://www.wso2.org)
 * All Rights Reserved.
 *
 * WSO2 Inc. licenses this file to you under the Apache License,
 * Version 2.0 (the "License"); you may not use this file except
 * in compliance with the License.
 * You may obtain a copy of the License at
 *
 *     http://www.apache.org/licenses/LICENSE-2.0
 *
 * Unless required by applicable law or agreed to in writing,
 * software distributed under the License is distributed on an
 * "AS IS" BASIS, WITHOUT WARRANTIES OR CONDITIONS OF ANY
 * KIND, either express or implied.  See the License for the
 * specific language governing permissions and limitations
 * under the License.
 */
package org.wso2.siddhi.core.util.parser;

import org.wso2.siddhi.core.config.SiddhiContext;
import org.wso2.siddhi.core.event.stream.MetaStreamEvent;
import org.wso2.siddhi.core.exception.OperationNotSupportedException;
import org.wso2.siddhi.core.executor.VariableExpressionExecutor;
import org.wso2.siddhi.core.query.processor.Processor;
import org.wso2.siddhi.core.query.processor.filter.FilterProcessor;
import org.wso2.siddhi.core.stream.QueryStreamReceiver;
import org.wso2.siddhi.core.stream.runtime.SingleStreamRuntime;
import org.wso2.siddhi.query.api.definition.StreamDefinition;
import org.wso2.siddhi.query.api.execution.query.input.handler.Filter;
import org.wso2.siddhi.query.api.execution.query.input.handler.StreamHandler;
import org.wso2.siddhi.query.api.execution.query.input.stream.SingleInputStream;
import org.wso2.siddhi.query.api.expression.Expression;

import java.util.List;

public class SingleInputStreamParser {

<<<<<<< HEAD
    /**
     * Parse single InputStream and return SingleStreamRuntime
     *
     * @param inputStream     single input stream to be parsed
     * @param context         query to be parsed
     * @param metaStreamEvent Meta event used to collect execution info of stream associated with query
     * @param executors       List to hold VariableExpressionExecutors to update after query parsing
     * @return
     */
    public static SingleStreamRuntime parseInputStream(SingleInputStream inputStream, SiddhiContext context, MetaStreamEvent metaStreamEvent, List<VariableExpressionExecutor> executors) {
=======

    public static SingleStreamRuntime parseInputStream(SingleInputStream inputStream, SiddhiContext context,
                                                       MetaStreamEvent metaStreamEvent, List<VariableExpressionExecutor> executors) {
>>>>>>> 6ddc9fb2
        Processor processor = null;
        int i = 0;
        if (!inputStream.getStreamHandlers().isEmpty()) {
            for (StreamHandler handler : inputStream.getStreamHandlers()) {
                if (i == 0) {
                    processor = generateProcessor(handler, context, metaStreamEvent, executors);
                    i++;
                } else {
                    processor.setToLast(generateProcessor(handler, context, metaStreamEvent, executors));
                }
            }
        }
        metaStreamEvent.intializeAfterWindowData();
        QueryStreamReceiver queryStreamReceiver = new QueryStreamReceiver((StreamDefinition) metaStreamEvent.getDefinition());
        SingleStreamRuntime singleStreamRuntime = new SingleStreamRuntime(queryStreamReceiver, processor);
        return singleStreamRuntime;
    }

    private static Processor generateProcessor(StreamHandler handler, SiddhiContext context, MetaStreamEvent metaStreamEvent,
                                               List<VariableExpressionExecutor> executors) {
        if (handler instanceof Filter) {
            Expression condition = ((Filter) handler).getFilterExpression();
<<<<<<< HEAD
            return new FilterProcessor(ExpressionParser.parseExpression(condition, context, metaStreamEvent, executors));  //metaStreamEvent has stream definition info
=======
            try {
                return new FilterProcessor(ExpressionParser.parseExpression(condition, null, context, null, metaStreamEvent, executors,false));  //metaStreamEvent has stream definition info
            } catch (ValidatorException e) {
                //This will never occur
                return null;
            }
>>>>>>> 6ddc9fb2
        } else {
            //TODO else if (window function etc)
            throw new OperationNotSupportedException("Only filter operation is supported at the moment");
        }
    }
}<|MERGE_RESOLUTION|>--- conflicted
+++ resolved
@@ -36,7 +36,6 @@
 
 public class SingleInputStreamParser {
 
-<<<<<<< HEAD
     /**
      * Parse single InputStream and return SingleStreamRuntime
      *
@@ -47,11 +46,9 @@
      * @return
      */
     public static SingleStreamRuntime parseInputStream(SingleInputStream inputStream, SiddhiContext context, MetaStreamEvent metaStreamEvent, List<VariableExpressionExecutor> executors) {
-=======
 
     public static SingleStreamRuntime parseInputStream(SingleInputStream inputStream, SiddhiContext context,
                                                        MetaStreamEvent metaStreamEvent, List<VariableExpressionExecutor> executors) {
->>>>>>> 6ddc9fb2
         Processor processor = null;
         int i = 0;
         if (!inputStream.getStreamHandlers().isEmpty()) {
@@ -74,16 +71,7 @@
                                                List<VariableExpressionExecutor> executors) {
         if (handler instanceof Filter) {
             Expression condition = ((Filter) handler).getFilterExpression();
-<<<<<<< HEAD
-            return new FilterProcessor(ExpressionParser.parseExpression(condition, context, metaStreamEvent, executors));  //metaStreamEvent has stream definition info
-=======
-            try {
-                return new FilterProcessor(ExpressionParser.parseExpression(condition, null, context, null, metaStreamEvent, executors,false));  //metaStreamEvent has stream definition info
-            } catch (ValidatorException e) {
-                //This will never occur
-                return null;
-            }
->>>>>>> 6ddc9fb2
+            return new FilterProcessor(ExpressionParser.parseExpression(condition, context, metaStreamEvent, executors,false));  //metaStreamEvent has stream definition info
         } else {
             //TODO else if (window function etc)
             throw new OperationNotSupportedException("Only filter operation is supported at the moment");
