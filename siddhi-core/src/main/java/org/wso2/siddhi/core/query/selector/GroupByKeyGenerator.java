/*
 * Copyright (c) 2016, WSO2 Inc. (http://www.wso2.org) All Rights Reserved.
 *
 * WSO2 Inc. licenses this file to you under the Apache License,
 * Version 2.0 (the "License"); you may not use this file except
 * in compliance with the License.
 * You may obtain a copy of the License at
 *
 *     http://www.apache.org/licenses/LICENSE-2.0
 *
 * Unless required by applicable law or agreed to in writing,
 * software distributed under the License is distributed on an
 * "AS IS" BASIS, WITHOUT WARRANTIES OR CONDITIONS OF ANY
 * KIND, either express or implied. See the License for the
 * specific language governing permissions and limitations
 * under the License.
 */
package org.wso2.siddhi.core.query.selector;

import org.wso2.siddhi.core.config.ExecutionPlanContext;
import org.wso2.siddhi.core.event.ComplexEvent;
import org.wso2.siddhi.core.event.MetaComplexEvent;
import org.wso2.siddhi.core.executor.ExpressionExecutor;
import org.wso2.siddhi.core.executor.VariableExpressionExecutor;
import org.wso2.siddhi.core.table.Table;
import org.wso2.siddhi.core.util.SiddhiConstants;
import org.wso2.siddhi.core.util.parser.ExpressionParser;
import org.wso2.siddhi.query.api.expression.Variable;

import java.util.List;
import java.util.Map;

public class GroupByKeyGenerator {

    private VariableExpressionExecutor[] groupByExecutors = null;

    public GroupByKeyGenerator(List<Variable> groupByList,
                               MetaComplexEvent metaComplexEvent,
                               Map<String, Table> tableMap,
                               List<VariableExpressionExecutor> executors,
                               ExecutionPlanContext siddhiContext, String queryName) {
        if (!groupByList.isEmpty()) {
            groupByExecutors = new VariableExpressionExecutor[groupByList.size()];
            for (int i = 0, expressionsSize = groupByList.size(); i < expressionsSize; i++) {
                groupByExecutors[i] = (VariableExpressionExecutor) ExpressionParser.parseExpression(groupByList.get(i),
<<<<<<< HEAD
                        metaComplexEvent, SiddhiConstants.UNKNOWN_STATE, eventTableMap, executors, siddhiContext,
                        false, 0, queryName);
=======
                        metaComplexEvent, SiddhiConstants.UNKNOWN_STATE, tableMap, executors, siddhiContext, false, 0, queryName);
>>>>>>> a9a78978
            }
        }
    }

    /**
     * generate groupBy key of a streamEvent
     *
     * @param event complexEvent
     * @return GroupByKey
     */
    protected String constructEventKey(ComplexEvent event) {
        if (groupByExecutors != null) {
            StringBuilder sb = new StringBuilder();
            for (ExpressionExecutor executor : groupByExecutors) {
                sb.append(executor.execute(event)).append("::");
            }
            return sb.toString();
        } else {
            return null;
        }
    }
}<|MERGE_RESOLUTION|>--- conflicted
+++ resolved
@@ -43,12 +43,8 @@
             groupByExecutors = new VariableExpressionExecutor[groupByList.size()];
             for (int i = 0, expressionsSize = groupByList.size(); i < expressionsSize; i++) {
                 groupByExecutors[i] = (VariableExpressionExecutor) ExpressionParser.parseExpression(groupByList.get(i),
-<<<<<<< HEAD
-                        metaComplexEvent, SiddhiConstants.UNKNOWN_STATE, eventTableMap, executors, siddhiContext,
+                        metaComplexEvent, SiddhiConstants.UNKNOWN_STATE, tableMap, executors, siddhiContext,
                         false, 0, queryName);
-=======
-                        metaComplexEvent, SiddhiConstants.UNKNOWN_STATE, tableMap, executors, siddhiContext, false, 0, queryName);
->>>>>>> a9a78978
             }
         }
     }
