--- conflicted
+++ resolved
@@ -223,25 +223,12 @@
                 leftMatchingMetaInfoHolder, siddhiAppContext, executors, tableMap, queryName);
 
         if (joinInputStream.getTrigger() != JoinInputStream.EventTrigger.LEFT) {
-<<<<<<< HEAD
-            rightPreJoinProcessor.setTrigger(false);    // Pre JoinProcessor does not process the events
-            rightPreJoinProcessor.setCompiledExpression(rightCompiledExpression);
-            rightPostJoinProcessor.setTrigger(true);
-            rightPostJoinProcessor.setCompiledExpression(rightCompiledExpression);
-        }
-        if (joinInputStream.getTrigger() != JoinInputStream.EventTrigger.RIGHT) {
-            leftPreJoinProcessor.setTrigger(false);    // Pre JoinProcessor does not process the events
-            leftPreJoinProcessor.setCompiledExpression(leftCompiledExpression);
-            leftPostJoinProcessor.setTrigger(true);
-            leftPostJoinProcessor.setCompiledExpression(leftCompiledExpression);
-=======
             populateJoinProcessors(rightMetaStreamEvent, rightInputStreamId, rightPreJoinProcessor,
-                    rightPostJoinProcessor, rightCompiledCondition);
+                    rightPostJoinProcessor, rightCompiledExpression);
         }
         if (joinInputStream.getTrigger() != JoinInputStream.EventTrigger.RIGHT) {
             populateJoinProcessors(leftMetaStreamEvent, leftInputStreamId, leftPreJoinProcessor,
-                    leftPostJoinProcessor, leftCompiledCondition);
->>>>>>> 73b9e81b
+                    leftPostJoinProcessor, leftCompiledExpression);
         }
         JoinStreamRuntime joinStreamRuntime = new JoinStreamRuntime(siddhiAppContext, metaStateEvent);
         joinStreamRuntime.addRuntime(leftStreamRuntime);
