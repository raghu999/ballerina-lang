/*
 * Copyright (c) 2016, WSO2 Inc. (http://www.wso2.org) All Rights Reserved.
 *
 * WSO2 Inc. licenses this file to you under the Apache License,
 * Version 2.0 (the "License"); you may not use this file except
 * in compliance with the License.
 * You may obtain a copy of the License at
 *
 *     http://www.apache.org/licenses/LICENSE-2.0
 *
 * Unless required by applicable law or agreed to in writing,
 * software distributed under the License is distributed on an
 * "AS IS" BASIS, WITHOUT WARRANTIES OR CONDITIONS OF ANY
 * KIND, either express or implied. See the License for the
 * specific language governing permissions and limitations
 * under the License.
 */
package org.wso2.siddhi.core.util.parser;

import org.wso2.siddhi.core.config.ExecutionPlanContext;
import org.wso2.siddhi.core.event.state.MetaStateEvent;
import org.wso2.siddhi.core.exception.OperationNotSupportedException;
import org.wso2.siddhi.core.executor.VariableExpressionExecutor;
import org.wso2.siddhi.core.query.input.ProcessStreamReceiver;
import org.wso2.siddhi.core.query.input.stream.single.SingleStreamRuntime;
import org.wso2.siddhi.core.query.input.stream.state.CountPostStateProcessor;
import org.wso2.siddhi.core.query.input.stream.state.CountPreStateProcessor;
import org.wso2.siddhi.core.query.input.stream.state.LogicalPostStateProcessor;
import org.wso2.siddhi.core.query.input.stream.state.LogicalPreStateProcessor;
import org.wso2.siddhi.core.query.input.stream.state.StateStreamRuntime;
import org.wso2.siddhi.core.query.input.stream.state.StreamPostStateProcessor;
import org.wso2.siddhi.core.query.input.stream.state.StreamPreStateProcessor;
import org.wso2.siddhi.core.query.input.stream.state.receiver.PatternMultiProcessStreamReceiver;
import org.wso2.siddhi.core.query.input.stream.state.receiver.PatternSingleProcessStreamReceiver;
import org.wso2.siddhi.core.query.input.stream.state.receiver.SequenceMultiProcessStreamReceiver;
import org.wso2.siddhi.core.query.input.stream.state.receiver.SequenceSingleProcessStreamReceiver;
<<<<<<< HEAD
import org.wso2.siddhi.core.query.input.stream.state.runtime.CountInnerStateRuntime;
import org.wso2.siddhi.core.query.input.stream.state.runtime.EveryInnerStateRuntime;
import org.wso2.siddhi.core.query.input.stream.state.runtime.InnerStateRuntime;
import org.wso2.siddhi.core.query.input.stream.state.runtime.LogicalInnerStateRuntime;
import org.wso2.siddhi.core.query.input.stream.state.runtime.NextInnerStateRuntime;
import org.wso2.siddhi.core.query.input.stream.state.runtime.StreamInnerStateRuntime;
import org.wso2.siddhi.core.table.EventTable;
=======
import org.wso2.siddhi.core.query.input.stream.state.runtime.*;
import org.wso2.siddhi.core.table.Table;
>>>>>>> a9a78978
import org.wso2.siddhi.core.util.SiddhiConstants;
import org.wso2.siddhi.core.util.statistics.LatencyTracker;
import org.wso2.siddhi.query.api.definition.AbstractDefinition;
import org.wso2.siddhi.query.api.execution.query.input.state.CountStateElement;
import org.wso2.siddhi.query.api.execution.query.input.state.EveryStateElement;
import org.wso2.siddhi.query.api.execution.query.input.state.LogicalStateElement;
import org.wso2.siddhi.query.api.execution.query.input.state.NextStateElement;
import org.wso2.siddhi.query.api.execution.query.input.state.StateElement;
import org.wso2.siddhi.query.api.execution.query.input.state.StreamStateElement;
import org.wso2.siddhi.query.api.execution.query.input.stream.BasicSingleInputStream;
import org.wso2.siddhi.query.api.execution.query.input.stream.StateInputStream;

import java.util.AbstractMap;
import java.util.ArrayList;
import java.util.HashMap;
import java.util.HashSet;
import java.util.List;
import java.util.Map;
import java.util.Set;

public class StateInputStreamParser {


    public static StateStreamRuntime parseInputStream(StateInputStream stateInputStream,
                                                      ExecutionPlanContext executionPlanContext,
                                                      MetaStateEvent metaStateEvent,
                                                      Map<String, AbstractDefinition> streamDefinitionMap,
                                                      Map<String, AbstractDefinition> tableDefinitionMap,
                                                      Map<String, AbstractDefinition> windowDefinitionMap,
<<<<<<< HEAD
                                                      Map<String, EventTable> eventTableMap,
                                                      List<VariableExpressionExecutor> variableExpressionExecutors,
=======
                                                      Map<String, Table> tableMap, List<VariableExpressionExecutor> variableExpressionExecutors,
>>>>>>> a9a78978
                                                      LatencyTracker latencyTracker, String queryName) {

        Map<String, ProcessStreamReceiver> processStreamReceiverMap = new HashMap<String, ProcessStreamReceiver>();

        StateStreamRuntime stateStreamRuntime = new StateStreamRuntime(executionPlanContext, metaStateEvent);

        String defaultLockKey = "";

        for (String streamId : stateInputStream.getAllStreamIds()) {
            int streamCount = stateInputStream.getStreamCount(streamId);
            if (streamCount == 1) {
                if (stateInputStream.getStateType() == StateInputStream.Type.SEQUENCE) {
                    processStreamReceiverMap.put(streamId, new SequenceSingleProcessStreamReceiver(streamId,
                            stateStreamRuntime, defaultLockKey, latencyTracker, queryName));
                } else {
                    processStreamReceiverMap.put(streamId, new PatternSingleProcessStreamReceiver(streamId,
                            defaultLockKey, latencyTracker, queryName));
                }
            } else {
                if (stateInputStream.getStateType() == StateInputStream.Type.SEQUENCE) {
                    processStreamReceiverMap.put(streamId, new SequenceMultiProcessStreamReceiver(streamId,
                            streamCount, stateStreamRuntime, latencyTracker, queryName));
                } else {
                    processStreamReceiverMap.put(streamId, new PatternMultiProcessStreamReceiver(streamId,
                            streamCount, latencyTracker, queryName));
                }
            }
        }

        StateElement stateElement = stateInputStream.getStateElement();

<<<<<<< HEAD
        InnerStateRuntime innerStateRuntime = parse(stateElement, streamDefinitionMap, tableDefinitionMap,
                windowDefinitionMap, eventTableMap, metaStateEvent,
                executionPlanContext, variableExpressionExecutors, processStreamReceiverMap, null, null,
                stateInputStream.getStateType(),
=======
        InnerStateRuntime innerStateRuntime = parse(stateElement, streamDefinitionMap, tableDefinitionMap, windowDefinitionMap, tableMap, metaStateEvent,
                executionPlanContext, variableExpressionExecutors, processStreamReceiverMap, null, null, stateInputStream.getStateType(),
>>>>>>> a9a78978
                new ArrayList<Map.Entry<Long, Set<Integer>>>(), latencyTracker, queryName);

        stateStreamRuntime.setInnerStateRuntime(innerStateRuntime);

        ((StreamPreStateProcessor) innerStateRuntime.getFirstProcessor()).setThisLastProcessor(
                (StreamPostStateProcessor) innerStateRuntime.getLastProcessor());

        return stateStreamRuntime;
    }

    private static InnerStateRuntime parse(StateElement stateElement, Map<String, AbstractDefinition>
            streamDefinitionMap,
                                           Map<String, AbstractDefinition> tableDefinitionMap,
<<<<<<< HEAD
                                           Map<String, AbstractDefinition> windowDefinitionMap, Map<String,
            EventTable> eventTableMap,
=======
                                           Map<String, AbstractDefinition> windowDefinitionMap, Map<String, Table> tableMap,
>>>>>>> a9a78978
                                           MetaStateEvent metaStateEvent, ExecutionPlanContext executionPlanContext,
                                           List<VariableExpressionExecutor> variableExpressionExecutors,
                                           Map<String, ProcessStreamReceiver> processStreamReceiverMap,
                                           StreamPreStateProcessor streamPreStateProcessor,
                                           StreamPostStateProcessor streamPostStateProcessor,
                                           StateInputStream.Type stateType,
                                           ArrayList<Map.Entry<Long, Set<Integer>>> withinStates,
                                           LatencyTracker latencyTracker, String queryName) {


        if (stateElement instanceof StreamStateElement) {

            BasicSingleInputStream basicSingleInputStream = ((StreamStateElement) stateElement)
                    .getBasicSingleInputStream();
            SingleStreamRuntime singleStreamRuntime = SingleInputStreamParser.parseInputStream(basicSingleInputStream,
<<<<<<< HEAD
                    executionPlanContext, variableExpressionExecutors, streamDefinitionMap, tableDefinitionMap,
                    windowDefinitionMap, eventTableMap, metaStateEvent,
                    processStreamReceiverMap.get(basicSingleInputStream.getUniqueStreamIds().get(0)), false, false,
                    queryName);
=======
                    executionPlanContext, variableExpressionExecutors, streamDefinitionMap, tableDefinitionMap, windowDefinitionMap, tableMap, metaStateEvent,
                    processStreamReceiverMap.get(basicSingleInputStream.getUniqueStreamIds().get(0)), false, false, queryName);
>>>>>>> a9a78978

            int stateIndex = metaStateEvent.getStreamEventCount() - 1;
            if (streamPreStateProcessor == null) {

                if (stateElement.getWithin() != null) {
                    Set<Integer> withinStateset = new HashSet<Integer>();
                    withinStateset.add(SiddhiConstants.ANY);
                    withinStates.add(0, new AbstractMap.SimpleEntry<Long, Set<Integer>>(stateElement.getWithin()
                            .getValue(), withinStateset));
                }

                streamPreStateProcessor = new StreamPreStateProcessor(stateType, clonewithinStates(withinStates));
                streamPreStateProcessor.init(executionPlanContext, queryName);

                if (stateElement.getWithin() != null) {
                    withinStates.remove(0);
                }
            }
            streamPreStateProcessor.setStateId(stateIndex);
            streamPreStateProcessor.setNextProcessor(singleStreamRuntime.getProcessorChain());
            singleStreamRuntime.setProcessorChain(streamPreStateProcessor);
            if (streamPostStateProcessor == null) {
                streamPostStateProcessor = new StreamPostStateProcessor();
            }
            streamPostStateProcessor.setStateId(stateIndex);
            singleStreamRuntime.getProcessorChain().setToLast(streamPostStateProcessor);
            streamPostStateProcessor.setThisStatePreProcessor(streamPreStateProcessor);
            streamPreStateProcessor.setThisStatePostProcessor(streamPostStateProcessor);
            streamPreStateProcessor.setThisLastProcessor(streamPostStateProcessor);

            StreamInnerStateRuntime innerStateRuntime = new StreamInnerStateRuntime(stateType);

            innerStateRuntime.setFirstProcessor(streamPreStateProcessor);
            innerStateRuntime.setLastProcessor(streamPostStateProcessor);
            innerStateRuntime.addStreamRuntime(singleStreamRuntime);

            return innerStateRuntime;

        } else if (stateElement instanceof NextStateElement) {

            StateElement currentElement = ((NextStateElement) stateElement).getStateElement();
<<<<<<< HEAD
            InnerStateRuntime currentInnerStateRuntime = parse(currentElement, streamDefinitionMap,
                    tableDefinitionMap, windowDefinitionMap, eventTableMap, metaStateEvent,
                    executionPlanContext, variableExpressionExecutors, processStreamReceiverMap,
                    streamPreStateProcessor, streamPostStateProcessor,
=======
            InnerStateRuntime currentInnerStateRuntime = parse(currentElement, streamDefinitionMap, tableDefinitionMap, windowDefinitionMap, tableMap, metaStateEvent,
                    executionPlanContext, variableExpressionExecutors, processStreamReceiverMap, streamPreStateProcessor, streamPostStateProcessor,
>>>>>>> a9a78978
                    stateType, withinStates, latencyTracker, queryName);

            if (stateElement.getWithin() != null) {
                Set<Integer> withinStateSet = new HashSet<Integer>();
                withinStateSet.add(currentInnerStateRuntime.getFirstProcessor().getStateId());
                withinStateSet.add(currentInnerStateRuntime.getLastProcessor().getStateId());
                withinStates.add(0, new AbstractMap.SimpleEntry<Long, Set<Integer>>(stateElement.getWithin().getValue
                        (), withinStateSet));
            }

            StateElement nextElement = ((NextStateElement) stateElement).getNextStateElement();
<<<<<<< HEAD
            InnerStateRuntime nextInnerStateRuntime = parse(nextElement, streamDefinitionMap, tableDefinitionMap,
                    windowDefinitionMap, eventTableMap, metaStateEvent,
                    executionPlanContext, variableExpressionExecutors, processStreamReceiverMap,
                    streamPreStateProcessor,
=======
            InnerStateRuntime nextInnerStateRuntime = parse(nextElement, streamDefinitionMap, tableDefinitionMap, windowDefinitionMap, tableMap, metaStateEvent,
                    executionPlanContext, variableExpressionExecutors, processStreamReceiverMap, streamPreStateProcessor,
>>>>>>> a9a78978
                    streamPostStateProcessor, stateType, withinStates, latencyTracker, queryName);

            if (stateElement.getWithin() != null) {
                withinStates.remove(0);
            }
//            currentInnerStateRuntime.getFirstProcessor().getStateId()
            currentInnerStateRuntime.getLastProcessor().setNextStatePreProcessor(nextInnerStateRuntime
                    .getFirstProcessor());

            NextInnerStateRuntime nextStateRuntime = new NextInnerStateRuntime(currentInnerStateRuntime,
                    nextInnerStateRuntime, stateType);
            nextStateRuntime.setFirstProcessor(currentInnerStateRuntime.getFirstProcessor());
            nextStateRuntime.setLastProcessor(nextInnerStateRuntime.getLastProcessor());

            for (SingleStreamRuntime singleStreamRuntime : currentInnerStateRuntime.getSingleStreamRuntimeList()) {
                nextStateRuntime.addStreamRuntime(singleStreamRuntime);
            }
            for (SingleStreamRuntime singleStreamRuntime : nextInnerStateRuntime.getSingleStreamRuntimeList()) {
                nextStateRuntime.addStreamRuntime(singleStreamRuntime);
            }

            return nextStateRuntime;

        } else if (stateElement instanceof EveryStateElement) {

            StateElement currentElement = ((EveryStateElement) stateElement).getStateElement();
<<<<<<< HEAD
            InnerStateRuntime innerStateRuntime = parse(currentElement, streamDefinitionMap, tableDefinitionMap,
                    windowDefinitionMap, eventTableMap, metaStateEvent,
                    executionPlanContext, variableExpressionExecutors, processStreamReceiverMap,
                    streamPreStateProcessor,
=======
            InnerStateRuntime innerStateRuntime = parse(currentElement, streamDefinitionMap, tableDefinitionMap, windowDefinitionMap, tableMap, metaStateEvent,
                    executionPlanContext, variableExpressionExecutors, processStreamReceiverMap, streamPreStateProcessor,
>>>>>>> a9a78978
                    streamPostStateProcessor, stateType, withinStates, latencyTracker, queryName);

            EveryInnerStateRuntime everyInnerStateRuntime = new EveryInnerStateRuntime(innerStateRuntime, stateType);

            everyInnerStateRuntime.setFirstProcessor(innerStateRuntime.getFirstProcessor());
            everyInnerStateRuntime.setLastProcessor(innerStateRuntime.getLastProcessor());

            for (SingleStreamRuntime singleStreamRuntime : innerStateRuntime.getSingleStreamRuntimeList()) {
                everyInnerStateRuntime.addStreamRuntime(singleStreamRuntime);
            }
            if (stateType == StateInputStream.Type.PATTERN) {
                everyInnerStateRuntime.getLastProcessor().setNextEveryStatePerProcessor(everyInnerStateRuntime
                        .getFirstProcessor());
            }
            return everyInnerStateRuntime;

        } else if (stateElement instanceof LogicalStateElement) {

            LogicalStateElement.Type type = ((LogicalStateElement) stateElement).getType();

            if (stateElement.getWithin() != null) {
                Set<Integer> withinStateset = new HashSet<Integer>();
                withinStateset.add(SiddhiConstants.ANY);
                withinStates.add(0, new AbstractMap.SimpleEntry<Long, Set<Integer>>(stateElement.getWithin().getValue
                        (), withinStateset));
            }

            LogicalPreStateProcessor logicalPreStateProcessor1 = new LogicalPreStateProcessor(type, stateType,
                    withinStates);
            logicalPreStateProcessor1.init(executionPlanContext, queryName);
            LogicalPostStateProcessor logicalPostStateProcessor1 = new LogicalPostStateProcessor(type);

            LogicalPreStateProcessor logicalPreStateProcessor2 = new LogicalPreStateProcessor(type, stateType,
                    withinStates);
            logicalPreStateProcessor2.init(executionPlanContext, queryName);
            LogicalPostStateProcessor logicalPostStateProcessor2 = new LogicalPostStateProcessor(type);

            if (stateElement.getWithin() != null) {
                withinStates.remove(0);
            }

            logicalPostStateProcessor1.setPartnerPreStateProcessor(logicalPreStateProcessor2);
            logicalPostStateProcessor2.setPartnerPreStateProcessor(logicalPreStateProcessor1);

            logicalPostStateProcessor1.setPartnerPostStateProcessor(logicalPostStateProcessor2);
            logicalPostStateProcessor2.setPartnerPostStateProcessor(logicalPostStateProcessor1);

            logicalPreStateProcessor1.setPartnerStatePreProcessor(logicalPreStateProcessor2);
            logicalPreStateProcessor2.setPartnerStatePreProcessor(logicalPreStateProcessor1);

            StateElement stateElement2 = ((LogicalStateElement) stateElement).getStreamStateElement2();
<<<<<<< HEAD
            InnerStateRuntime innerStateRuntime2 = parse(stateElement2, streamDefinitionMap, tableDefinitionMap,
                    windowDefinitionMap, eventTableMap, metaStateEvent,
=======
            InnerStateRuntime innerStateRuntime2 = parse(stateElement2, streamDefinitionMap, tableDefinitionMap, windowDefinitionMap, tableMap, metaStateEvent,
>>>>>>> a9a78978
                    executionPlanContext, variableExpressionExecutors, processStreamReceiverMap,
                    logicalPreStateProcessor2, logicalPostStateProcessor2, stateType, withinStates, latencyTracker,
                    queryName);

            StateElement stateElement1 = ((LogicalStateElement) stateElement).getStreamStateElement1();
<<<<<<< HEAD
            InnerStateRuntime innerStateRuntime1 = parse(stateElement1, streamDefinitionMap, tableDefinitionMap,
                    windowDefinitionMap, eventTableMap, metaStateEvent,
=======
            InnerStateRuntime innerStateRuntime1 = parse(stateElement1, streamDefinitionMap, tableDefinitionMap, windowDefinitionMap, tableMap, metaStateEvent,
>>>>>>> a9a78978
                    executionPlanContext, variableExpressionExecutors, processStreamReceiverMap,
                    logicalPreStateProcessor1, logicalPostStateProcessor1, stateType, withinStates, latencyTracker,
                    queryName);


            LogicalInnerStateRuntime logicalInnerStateRuntime = new LogicalInnerStateRuntime(
                    innerStateRuntime1, innerStateRuntime2, stateType);

            logicalInnerStateRuntime.setFirstProcessor(innerStateRuntime1.getFirstProcessor());
            logicalInnerStateRuntime.setLastProcessor(innerStateRuntime2.getLastProcessor());

            for (SingleStreamRuntime singleStreamRuntime : innerStateRuntime2.getSingleStreamRuntimeList()) {
                logicalInnerStateRuntime.addStreamRuntime(singleStreamRuntime);
            }

            for (SingleStreamRuntime singleStreamRuntime : innerStateRuntime1.getSingleStreamRuntimeList()) {
                logicalInnerStateRuntime.addStreamRuntime(singleStreamRuntime);
            }

            return logicalInnerStateRuntime;

        } else if (stateElement instanceof CountStateElement) {

            int minCount = ((CountStateElement) stateElement).getMinCount();
            int maxCount = ((CountStateElement) stateElement).getMaxCount();
            if (minCount == SiddhiConstants.ANY) {
                minCount = 0;
            }
            if (maxCount == SiddhiConstants.ANY) {
                maxCount = Integer.MAX_VALUE;
            }

            if (stateElement.getWithin() != null) {
                Set<Integer> withinStateset = new HashSet<Integer>();
                withinStateset.add(SiddhiConstants.ANY);
                withinStates.add(0, new AbstractMap.SimpleEntry<Long, Set<Integer>>(stateElement.getWithin().getValue
                        (), withinStateset));
            }

            CountPreStateProcessor countPreStateProcessor = new CountPreStateProcessor(minCount, maxCount, stateType,
                    withinStates);
            countPreStateProcessor.init(executionPlanContext, queryName);
            CountPostStateProcessor countPostStateProcessor = new CountPostStateProcessor(minCount, maxCount);

            if (stateElement.getWithin() != null) {
                withinStates.remove(0);
            }

            countPreStateProcessor.setCountPostStateProcessor(countPostStateProcessor);
            StateElement currentElement = ((CountStateElement) stateElement).getStreamStateElement();
<<<<<<< HEAD
            InnerStateRuntime innerStateRuntime = parse(currentElement, streamDefinitionMap, tableDefinitionMap,
                    windowDefinitionMap, eventTableMap, metaStateEvent,
=======
            InnerStateRuntime innerStateRuntime = parse(currentElement, streamDefinitionMap, tableDefinitionMap, windowDefinitionMap, tableMap, metaStateEvent,
>>>>>>> a9a78978
                    executionPlanContext, variableExpressionExecutors, processStreamReceiverMap,
                    countPreStateProcessor, countPostStateProcessor, stateType, withinStates, latencyTracker,
                    queryName);

            return new CountInnerStateRuntime((StreamInnerStateRuntime) innerStateRuntime);

        } else {
            throw new OperationNotSupportedException();
            //todo support not
        }

    }

    private static List<Map.Entry<Long, Set<Integer>>> clonewithinStates(List<Map.Entry<Long, Set<Integer>>>
                                                                                 withinStates) {
        List<Map.Entry<Long, Set<Integer>>> clonedwithinStates = new ArrayList<Map.Entry<Long, Set<Integer>>>
                (withinStates.size());
        for (Map.Entry<Long, Set<Integer>> entry : withinStates) {
            clonedwithinStates.add(new AbstractMap.SimpleEntry<Long, Set<Integer>>(entry.getKey(), new
                    HashSet<Integer>(entry.getValue())));
        }
        return clonedwithinStates;
    }

}<|MERGE_RESOLUTION|>--- conflicted
+++ resolved
@@ -34,18 +34,13 @@
 import org.wso2.siddhi.core.query.input.stream.state.receiver.PatternSingleProcessStreamReceiver;
 import org.wso2.siddhi.core.query.input.stream.state.receiver.SequenceMultiProcessStreamReceiver;
 import org.wso2.siddhi.core.query.input.stream.state.receiver.SequenceSingleProcessStreamReceiver;
-<<<<<<< HEAD
 import org.wso2.siddhi.core.query.input.stream.state.runtime.CountInnerStateRuntime;
 import org.wso2.siddhi.core.query.input.stream.state.runtime.EveryInnerStateRuntime;
 import org.wso2.siddhi.core.query.input.stream.state.runtime.InnerStateRuntime;
 import org.wso2.siddhi.core.query.input.stream.state.runtime.LogicalInnerStateRuntime;
 import org.wso2.siddhi.core.query.input.stream.state.runtime.NextInnerStateRuntime;
 import org.wso2.siddhi.core.query.input.stream.state.runtime.StreamInnerStateRuntime;
-import org.wso2.siddhi.core.table.EventTable;
-=======
-import org.wso2.siddhi.core.query.input.stream.state.runtime.*;
 import org.wso2.siddhi.core.table.Table;
->>>>>>> a9a78978
 import org.wso2.siddhi.core.util.SiddhiConstants;
 import org.wso2.siddhi.core.util.statistics.LatencyTracker;
 import org.wso2.siddhi.query.api.definition.AbstractDefinition;
@@ -75,12 +70,8 @@
                                                       Map<String, AbstractDefinition> streamDefinitionMap,
                                                       Map<String, AbstractDefinition> tableDefinitionMap,
                                                       Map<String, AbstractDefinition> windowDefinitionMap,
-<<<<<<< HEAD
-                                                      Map<String, EventTable> eventTableMap,
+                                                      Map<String, Table> tableMap,
                                                       List<VariableExpressionExecutor> variableExpressionExecutors,
-=======
-                                                      Map<String, Table> tableMap, List<VariableExpressionExecutor> variableExpressionExecutors,
->>>>>>> a9a78978
                                                       LatencyTracker latencyTracker, String queryName) {
 
         Map<String, ProcessStreamReceiver> processStreamReceiverMap = new HashMap<String, ProcessStreamReceiver>();
@@ -112,15 +103,10 @@
 
         StateElement stateElement = stateInputStream.getStateElement();
 
-<<<<<<< HEAD
         InnerStateRuntime innerStateRuntime = parse(stateElement, streamDefinitionMap, tableDefinitionMap,
-                windowDefinitionMap, eventTableMap, metaStateEvent,
+                windowDefinitionMap, tableMap, metaStateEvent,
                 executionPlanContext, variableExpressionExecutors, processStreamReceiverMap, null, null,
                 stateInputStream.getStateType(),
-=======
-        InnerStateRuntime innerStateRuntime = parse(stateElement, streamDefinitionMap, tableDefinitionMap, windowDefinitionMap, tableMap, metaStateEvent,
-                executionPlanContext, variableExpressionExecutors, processStreamReceiverMap, null, null, stateInputStream.getStateType(),
->>>>>>> a9a78978
                 new ArrayList<Map.Entry<Long, Set<Integer>>>(), latencyTracker, queryName);
 
         stateStreamRuntime.setInnerStateRuntime(innerStateRuntime);
@@ -134,12 +120,7 @@
     private static InnerStateRuntime parse(StateElement stateElement, Map<String, AbstractDefinition>
             streamDefinitionMap,
                                            Map<String, AbstractDefinition> tableDefinitionMap,
-<<<<<<< HEAD
-                                           Map<String, AbstractDefinition> windowDefinitionMap, Map<String,
-            EventTable> eventTableMap,
-=======
                                            Map<String, AbstractDefinition> windowDefinitionMap, Map<String, Table> tableMap,
->>>>>>> a9a78978
                                            MetaStateEvent metaStateEvent, ExecutionPlanContext executionPlanContext,
                                            List<VariableExpressionExecutor> variableExpressionExecutors,
                                            Map<String, ProcessStreamReceiver> processStreamReceiverMap,
@@ -155,15 +136,10 @@
             BasicSingleInputStream basicSingleInputStream = ((StreamStateElement) stateElement)
                     .getBasicSingleInputStream();
             SingleStreamRuntime singleStreamRuntime = SingleInputStreamParser.parseInputStream(basicSingleInputStream,
-<<<<<<< HEAD
                     executionPlanContext, variableExpressionExecutors, streamDefinitionMap, tableDefinitionMap,
-                    windowDefinitionMap, eventTableMap, metaStateEvent,
+                    windowDefinitionMap, tableMap, metaStateEvent,
                     processStreamReceiverMap.get(basicSingleInputStream.getUniqueStreamIds().get(0)), false, false,
                     queryName);
-=======
-                    executionPlanContext, variableExpressionExecutors, streamDefinitionMap, tableDefinitionMap, windowDefinitionMap, tableMap, metaStateEvent,
-                    processStreamReceiverMap.get(basicSingleInputStream.getUniqueStreamIds().get(0)), false, false, queryName);
->>>>>>> a9a78978
 
             int stateIndex = metaStateEvent.getStreamEventCount() - 1;
             if (streamPreStateProcessor == null) {
@@ -205,15 +181,10 @@
         } else if (stateElement instanceof NextStateElement) {
 
             StateElement currentElement = ((NextStateElement) stateElement).getStateElement();
-<<<<<<< HEAD
             InnerStateRuntime currentInnerStateRuntime = parse(currentElement, streamDefinitionMap,
-                    tableDefinitionMap, windowDefinitionMap, eventTableMap, metaStateEvent,
+                    tableDefinitionMap, windowDefinitionMap, tableMap, metaStateEvent,
                     executionPlanContext, variableExpressionExecutors, processStreamReceiverMap,
                     streamPreStateProcessor, streamPostStateProcessor,
-=======
-            InnerStateRuntime currentInnerStateRuntime = parse(currentElement, streamDefinitionMap, tableDefinitionMap, windowDefinitionMap, tableMap, metaStateEvent,
-                    executionPlanContext, variableExpressionExecutors, processStreamReceiverMap, streamPreStateProcessor, streamPostStateProcessor,
->>>>>>> a9a78978
                     stateType, withinStates, latencyTracker, queryName);
 
             if (stateElement.getWithin() != null) {
@@ -225,15 +196,10 @@
             }
 
             StateElement nextElement = ((NextStateElement) stateElement).getNextStateElement();
-<<<<<<< HEAD
             InnerStateRuntime nextInnerStateRuntime = parse(nextElement, streamDefinitionMap, tableDefinitionMap,
-                    windowDefinitionMap, eventTableMap, metaStateEvent,
+                    windowDefinitionMap, tableMap, metaStateEvent,
                     executionPlanContext, variableExpressionExecutors, processStreamReceiverMap,
                     streamPreStateProcessor,
-=======
-            InnerStateRuntime nextInnerStateRuntime = parse(nextElement, streamDefinitionMap, tableDefinitionMap, windowDefinitionMap, tableMap, metaStateEvent,
-                    executionPlanContext, variableExpressionExecutors, processStreamReceiverMap, streamPreStateProcessor,
->>>>>>> a9a78978
                     streamPostStateProcessor, stateType, withinStates, latencyTracker, queryName);
 
             if (stateElement.getWithin() != null) {
@@ -260,15 +226,10 @@
         } else if (stateElement instanceof EveryStateElement) {
 
             StateElement currentElement = ((EveryStateElement) stateElement).getStateElement();
-<<<<<<< HEAD
             InnerStateRuntime innerStateRuntime = parse(currentElement, streamDefinitionMap, tableDefinitionMap,
-                    windowDefinitionMap, eventTableMap, metaStateEvent,
+                    windowDefinitionMap, tableMap, metaStateEvent,
                     executionPlanContext, variableExpressionExecutors, processStreamReceiverMap,
                     streamPreStateProcessor,
-=======
-            InnerStateRuntime innerStateRuntime = parse(currentElement, streamDefinitionMap, tableDefinitionMap, windowDefinitionMap, tableMap, metaStateEvent,
-                    executionPlanContext, variableExpressionExecutors, processStreamReceiverMap, streamPreStateProcessor,
->>>>>>> a9a78978
                     streamPostStateProcessor, stateType, withinStates, latencyTracker, queryName);
 
             EveryInnerStateRuntime everyInnerStateRuntime = new EveryInnerStateRuntime(innerStateRuntime, stateType);
@@ -320,23 +281,15 @@
             logicalPreStateProcessor2.setPartnerStatePreProcessor(logicalPreStateProcessor1);
 
             StateElement stateElement2 = ((LogicalStateElement) stateElement).getStreamStateElement2();
-<<<<<<< HEAD
             InnerStateRuntime innerStateRuntime2 = parse(stateElement2, streamDefinitionMap, tableDefinitionMap,
-                    windowDefinitionMap, eventTableMap, metaStateEvent,
-=======
-            InnerStateRuntime innerStateRuntime2 = parse(stateElement2, streamDefinitionMap, tableDefinitionMap, windowDefinitionMap, tableMap, metaStateEvent,
->>>>>>> a9a78978
+                    windowDefinitionMap, tableMap, metaStateEvent,
                     executionPlanContext, variableExpressionExecutors, processStreamReceiverMap,
                     logicalPreStateProcessor2, logicalPostStateProcessor2, stateType, withinStates, latencyTracker,
                     queryName);
 
             StateElement stateElement1 = ((LogicalStateElement) stateElement).getStreamStateElement1();
-<<<<<<< HEAD
             InnerStateRuntime innerStateRuntime1 = parse(stateElement1, streamDefinitionMap, tableDefinitionMap,
-                    windowDefinitionMap, eventTableMap, metaStateEvent,
-=======
-            InnerStateRuntime innerStateRuntime1 = parse(stateElement1, streamDefinitionMap, tableDefinitionMap, windowDefinitionMap, tableMap, metaStateEvent,
->>>>>>> a9a78978
+                    windowDefinitionMap, tableMap, metaStateEvent,
                     executionPlanContext, variableExpressionExecutors, processStreamReceiverMap,
                     logicalPreStateProcessor1, logicalPostStateProcessor1, stateType, withinStates, latencyTracker,
                     queryName);
@@ -387,12 +340,8 @@
 
             countPreStateProcessor.setCountPostStateProcessor(countPostStateProcessor);
             StateElement currentElement = ((CountStateElement) stateElement).getStreamStateElement();
-<<<<<<< HEAD
             InnerStateRuntime innerStateRuntime = parse(currentElement, streamDefinitionMap, tableDefinitionMap,
-                    windowDefinitionMap, eventTableMap, metaStateEvent,
-=======
-            InnerStateRuntime innerStateRuntime = parse(currentElement, streamDefinitionMap, tableDefinitionMap, windowDefinitionMap, tableMap, metaStateEvent,
->>>>>>> a9a78978
+                    windowDefinitionMap, tableMap, metaStateEvent,
                     executionPlanContext, variableExpressionExecutors, processStreamReceiverMap,
                     countPreStateProcessor, countPostStateProcessor, stateType, withinStates, latencyTracker,
                     queryName);
