--- conflicted
+++ resolved
@@ -37,16 +37,10 @@
     protected Map<String, AttributeAggregator> aggregatorMap = new HashMap<String, AttributeAggregator>();
 
     public GroupByAggregationAttributeExecutor(AttributeAggregator attributeAggregator,
-<<<<<<< HEAD
                                                ExpressionExecutor[] attributeExpressionExecutors,
                                                ConfigReader configReader, SiddhiAppContext siddhiAppContext,
                                                String queryName) {
         super(attributeAggregator, attributeExpressionExecutors, siddhiAppContext, queryName);
-=======
-            ExpressionExecutor[] attributeExpressionExecutors, ConfigReader configReader,
-            ExecutionPlanContext executionPlanContext, String queryName) {
-        super(attributeAggregator, attributeExpressionExecutors, executionPlanContext, queryName);
->>>>>>> d093eb46
         this.configReader = configReader;
     }
 
@@ -67,12 +61,7 @@
         AttributeAggregator currentAttributeAggregator = aggregatorMap.get(key);
         if (currentAttributeAggregator == null) {
             currentAttributeAggregator = attributeAggregator.cloneAggregator(key);
-<<<<<<< HEAD
             currentAttributeAggregator.initAggregator(attributeExpressionExecutors, siddhiAppContext, configReader);
-=======
-            currentAttributeAggregator.initAggregator(attributeExpressionExecutors,
-                    executionPlanContext, configReader);
->>>>>>> d093eb46
             currentAttributeAggregator.start();
             aggregatorMap.put(key, currentAttributeAggregator);
         }
@@ -81,12 +70,7 @@
 
     public ExpressionExecutor cloneExecutor(String key) {
         return new GroupByAggregationAttributeExecutor(attributeAggregator.cloneAggregator(key),
-<<<<<<< HEAD
-                                                       attributeExpressionExecutors, configReader, siddhiAppContext,
-                                                       queryName);
-=======
-                attributeExpressionExecutors, configReader, executionPlanContext, queryName);
->>>>>>> d093eb46
+                attributeExpressionExecutors, configReader, siddhiAppContext, queryName);
     }
 
     @Override
