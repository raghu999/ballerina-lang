--- conflicted
+++ resolved
@@ -40,12 +40,6 @@
             <groupId>org.slf4j</groupId>
             <artifactId>slf4j-api</artifactId>
         </dependency>
-<<<<<<< HEAD
-=======
-        <dependency>
-            <groupId>org.slf4j</groupId>
-            <artifactId>slf4j-log4j12</artifactId>
-        </dependency>
         <dependency>
             <groupId>io.netty</groupId>
             <artifactId>netty-transport</artifactId>
@@ -76,7 +70,6 @@
             <artifactId>ftpserver-core</artifactId>
             <scope>test</scope>
         </dependency>
->>>>>>> 89cc6534
     </dependencies>
 
     <build>
