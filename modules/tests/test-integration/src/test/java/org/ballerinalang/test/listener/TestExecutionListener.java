/*
*  Copyright (c) 2017, WSO2 Inc. (http://www.wso2.org) All Rights Reserved.
*
*  WSO2 Inc. licenses this file to you under the Apache License,
*  Version 2.0 (the "License"); you may not use this file except
*  in compliance with the License.
*  You may obtain a copy of the License at
*
*  http://www.apache.org/licenses/LICENSE-2.0
*
*  Unless required by applicable law or agreed to in writing,
*  software distributed under the License is distributed on an
*  "AS IS" BASIS, WITHOUT WARRANTIES OR CONDITIONS OF ANY
*  KIND, either express or implied.  See the License for the
*  specific language governing permissions and limitations
*  under the License.
*/
package org.ballerinalang.test.listener;

import org.ballerinalang.test.context.BallerinaTestException;
import org.ballerinalang.test.context.Constant;
import org.ballerinalang.test.context.Server;
import org.ballerinalang.test.context.ServerInstance;
import org.slf4j.Logger;
import org.slf4j.LoggerFactory;
import org.testng.IExecutionListener;

import java.io.File;
import java.util.List;

/**
 * TestNg listener to start and stop a server before all test classes are executed for integration test.
 * This class should be registered in testng.xml under listener section.
 */
public class TestExecutionListener implements IExecutionListener {
    private static final Logger log = LoggerFactory.getLogger(TestExecutionListener.class);

    private static Server newServer;

    /**
     * This method will execute before all the test classes are executed and this will start a server
     * with sample service files deployed.
     *
     */
    @Override
    public void onExecutionStart() {
        //path of the zip file distribution
        String serverZipPath = System.getProperty(Constant.SYSTEM_PROP_SERVER_ZIP);

        try {

        newServer = new ServerInstance(serverZipPath) {
            //config the service files need to be deployed
            @Override
            protected void configServer() {
                //path of the sample bal file directory
                String serviceSampleDir = this.getServerHome() + File.separator + Constant.SERVICE_SAMPLE_DIR;
                //list of sample bal files to be deploy
                String[] serviceFilesArr = listSamples(serviceSampleDir);
                setArguments(serviceFilesArr);
            }
        };

            newServer.startServer();
        } catch (BallerinaTestException e) {
            log.error("Server failed to start. " + e.getMessage(), e);
            throw new RuntimeException("Server failed to start. " + e.getMessage(), e);
        }
    }

    /**
     * This method will execute after all the test classes are executed and this will stop the server
     * started by start method.
     *
     */
    @Override
    public void onExecutionFinish() {
        if (newServer != null && newServer.isRunning()) {
            try {
                newServer.stopServer();
            } catch (Exception e) {
                log.error("Server failed to stop. " + e.getMessage(), e);
                throw new RuntimeException("Server failed to stop. " + e.getMessage(), e);
            }
        }
    }

    /**
     * To het the server instance started by listener.
     * @return up and running server instance.
     */
    public static Server getServerInstance() {
        if (newServer == null || !newServer.isRunning()) {
            throw new RuntimeException("Server in not started Properly");
        }
        return newServer;
    }

    /**
     * List the file in a given directory.
     *
     * @param path of the directory
     * @param list   collection of files found
     * @return String arrays of file absolute paths
     */
    private static String[] listFiles(String path, List<String> list) {
        File folder = new File(path);
        File[] listOfFiles = folder.listFiles();
        if (list.size() > 100) {
            //returning the search when it comes to 100 files
            log.warn("Sample file deployment restricted to 100 files");
            return list.toArray(new String[]{});
        }
        if (listOfFiles != null) {
            for (File file : listOfFiles) {
                if (file.isDirectory()) {
                    log.info("Searching service ballerina files in " + file.getPath());
                    listFiles(file.getAbsolutePath(), list);
                } else {
                    if (file.getPath().endsWith(Constant.SERVICE_FILE_EXTENSION)) {
                        log.info("Adding file " + file.getPath());
                        list.add(file.getAbsolutePath());
                    }
                }
            }
        }
        return list.toArray(new String[]{});
    }

    /**
     * List given samples ballerina services.
     *
     * @param sampleDir sample directory
     * @return String arrays of file absolute paths
     */
    private static String[] listSamples(String sampleDir) {
        String[] sampleFiles = {
<<<<<<< HEAD
                sampleDir + File.separator + "echoService" + File.separator + "echoService.bal",
                sampleDir + File.separator + "helloWorldService" + File.separator + "helloWorldService.bal",
                sampleDir + File.separator + "passthroughService" + File.separator + "passthroughService.bsz",
                sampleDir + File.separator + "restfulService" + File.separator + "ecommerceService.bsz",
                sampleDir + File.separator + "routingServices" + File.separator + "routingServices.bsz",
                sampleDir + File.separator + "serviceChaining" + File.separator + "ATMLocatorService.bsz",
                sampleDir + File.separator + "websocket" + File.separator + "echoServer" + File.separator + "server" +
                        File.separator + "websocketEchoServer.bal",
                sampleDir + File.separator + "websocket" + File.separator + "connectionGroupSample" + File.separator +
                        "oddEvenHttpService.bal",
                sampleDir + File.separator + "websocket" + File.separator + "connectionGroupSample" + File.separator +
                        "oddEvenWebSocketService.bal",
                sampleDir + File.separator + "websocket" + File.separator + "connectionStoreSample" + File.separator +
                                        "websocketEndpoint.bal",
                sampleDir + File.separator + "websocket" + File.separator + "connectionStoreSample" + File.separator +
                                        "httpService.bal",
                new File("src" + File.separator + "test" + File.separator + "resources" + File.separator
                        + "httpService" + File.separator + "httpMethodTest.bal").getAbsolutePath(),
                new File("src" + File.separator + "test" + File.separator + "resources" + File.separator
                        + "httpService" + File.separator + "quoteService.bal").getAbsolutePath(),
                new File("src" + File.separator + "test" + File.separator + "resources" + File.separator
                        + "httpService" + File.separator + "httpEchoService.bal").getAbsolutePath(),
                new File("src" + File.separator + "test" + File.separator + "resources" + File.separator
                        + "httpService" + File.separator + "httpsEchoService.bal").getAbsolutePath()
=======
                sampleDir + File.separator + "echoService" + File.separator + "echoService.bal"
//                sampleDir + File.separator + "helloWorldService" + File.separator + "helloWorldService.bal",
//                sampleDir + File.separator + "passthroughService" + File.separator + "passthroughService.bsz",
//                sampleDir + File.separator + "restfulService" + File.separator + "ecommerceService.bsz",
//                sampleDir + File.separator + "routingServices" + File.separator + "routingServices.bsz",
//                sampleDir + File.separator + "serviceChaining" + File.separator + "ATMLocatorService.bsz",
//                sampleDir + File.separator + "websocket" + File.separator + "echoServer" + File.separator + "server" +
//                        File.separator + "websocketEchoServer.bal",
//                sampleDir + File.separator + "websocket" + File.separator + "connectionGroupSample" + File.separator +
//                        "oddEvenHttpService.bal",
//                sampleDir + File.separator + "websocket" + File.separator + "connectionGroupSample" + File.separator +
//                        "oddEvenWebSocketService.bal",
//                sampleDir + File.separator + "websocket" + File.separator + "connectionStoreSample" + File.separator +
//                                        "websocketEndpoint.bal",
//                sampleDir + File.separator + "websocket" + File.separator + "connectionStoreSample" + File.separator +
//                                        "httpService.bal",
//                new File("src" + File.separator + "test" + File.separator + "resources" + File.separator
//                        + "httpService" + File.separator + "httpEchoService.bal").getAbsolutePath(),
//                new File("src" + File.separator + "test" + File.separator + "resources" + File.separator
//                        + "httpService" + File.separator + "httpsEchoService.bal").getAbsolutePath()


>>>>>>> 7d2d666a
        };
        return sampleFiles;
    }
}<|MERGE_RESOLUTION|>--- conflicted
+++ resolved
@@ -135,7 +135,28 @@
      */
     private static String[] listSamples(String sampleDir) {
         String[] sampleFiles = {
-<<<<<<< HEAD
+                sampleDir + File.separator + "echoService" + File.separator + "echoService.bal"
+//                sampleDir + File.separator + "helloWorldService" + File.separator + "helloWorldService.bal",
+//                sampleDir + File.separator + "passthroughService" + File.separator + "passthroughService.bsz",
+//                sampleDir + File.separator + "restfulService" + File.separator + "ecommerceService.bsz",
+//                sampleDir + File.separator + "routingServices" + File.separator + "routingServices.bsz",
+//                sampleDir + File.separator + "serviceChaining" + File.separator + "ATMLocatorService.bsz",
+//                sampleDir + File.separator + "websocket" + File.separator + "echoServer" + File.separator + "server" +
+//                        File.separator + "websocketEchoServer.bal",
+//                sampleDir + File.separator + "websocket" + File.separator + "connectionGroupSample" + File.separator +
+//                        "oddEvenHttpService.bal",
+//                sampleDir + File.separator + "websocket" + File.separator + "connectionGroupSample" + File.separator +
+//                        "oddEvenWebSocketService.bal",
+//                sampleDir + File.separator + "websocket" + File.separator + "connectionStoreSample" + File.separator +
+//                                        "websocketEndpoint.bal",
+//                sampleDir + File.separator + "websocket" + File.separator + "connectionStoreSample" + File.separator +
+//                                        "httpService.bal",
+//                new File("src" + File.separator + "test" + File.separator + "resources" + File.separator
+//                        + "httpService" + File.separator + "httpEchoService.bal").getAbsolutePath(),
+//                new File("src" + File.separator + "test" + File.separator + "resources" + File.separator
+//                        + "httpService" + File.separator + "httpsEchoService.bal").getAbsolutePath()
+
+
                 sampleDir + File.separator + "echoService" + File.separator + "echoService.bal",
                 sampleDir + File.separator + "helloWorldService" + File.separator + "helloWorldService.bal",
                 sampleDir + File.separator + "passthroughService" + File.separator + "passthroughService.bsz",
@@ -160,30 +181,6 @@
                         + "httpService" + File.separator + "httpEchoService.bal").getAbsolutePath(),
                 new File("src" + File.separator + "test" + File.separator + "resources" + File.separator
                         + "httpService" + File.separator + "httpsEchoService.bal").getAbsolutePath()
-=======
-                sampleDir + File.separator + "echoService" + File.separator + "echoService.bal"
-//                sampleDir + File.separator + "helloWorldService" + File.separator + "helloWorldService.bal",
-//                sampleDir + File.separator + "passthroughService" + File.separator + "passthroughService.bsz",
-//                sampleDir + File.separator + "restfulService" + File.separator + "ecommerceService.bsz",
-//                sampleDir + File.separator + "routingServices" + File.separator + "routingServices.bsz",
-//                sampleDir + File.separator + "serviceChaining" + File.separator + "ATMLocatorService.bsz",
-//                sampleDir + File.separator + "websocket" + File.separator + "echoServer" + File.separator + "server" +
-//                        File.separator + "websocketEchoServer.bal",
-//                sampleDir + File.separator + "websocket" + File.separator + "connectionGroupSample" + File.separator +
-//                        "oddEvenHttpService.bal",
-//                sampleDir + File.separator + "websocket" + File.separator + "connectionGroupSample" + File.separator +
-//                        "oddEvenWebSocketService.bal",
-//                sampleDir + File.separator + "websocket" + File.separator + "connectionStoreSample" + File.separator +
-//                                        "websocketEndpoint.bal",
-//                sampleDir + File.separator + "websocket" + File.separator + "connectionStoreSample" + File.separator +
-//                                        "httpService.bal",
-//                new File("src" + File.separator + "test" + File.separator + "resources" + File.separator
-//                        + "httpService" + File.separator + "httpEchoService.bal").getAbsolutePath(),
-//                new File("src" + File.separator + "test" + File.separator + "resources" + File.separator
-//                        + "httpService" + File.separator + "httpsEchoService.bal").getAbsolutePath()
-
-
->>>>>>> 7d2d666a
         };
         return sampleFiles;
     }
