/*
*  Copyright (c) 2017, WSO2 Inc. (http://www.wso2.org) All Rights Reserved.
*
*  WSO2 Inc. licenses this file to you under the Apache License,
*  Version 2.0 (the "License"); you may not use this file except
*  in compliance with the License.
*  You may obtain a copy of the License at
*
*  http://www.apache.org/licenses/LICENSE-2.0
*
*  Unless required by applicable law or agreed to in writing,
*  software distributed under the License is distributed on an
*  "AS IS" BASIS, WITHOUT WARRANTIES OR CONDITIONS OF ANY
*  KIND, either express or implied.  See the License for the
*  specific language governing permissions and limitations
*  under the License.
*/
package org.wso2.ballerina.test.context;

/**
 * Constant used for server startup.
 */
public class Constant {
    //Name of the system property define the location of the service distribution
    public static final String SYSTEM_PROP_SERVER_ZIP = "server.zip";
    //Name of the system property define the current dir of maven execution
    public static final String SYSTEM_PROP_BASE_DIR = "basedir";
    //Name of the script file which start the server
    public static final String BALLERINA_SERVER_SCRIPT_NAME = "ballerina";
    //Name of the file where ballerina server process id is stored
    public static final String SERVER_PID_FILE_NAME = "ballerina.pid";
    //File extension the the ballerina service file
    public static final String SERVICE_FILE_EXTENSION = ".bal";
    //Default HTTP port of the server
    public static final int DEFAULT_HTTP_PORT = 9090;
    //Service samples file location
    public static final String SERVICE_SAMPLE_DIR = "samples";
<<<<<<< HEAD
    // Common nets jar needed for ftp support
    public static final String COMMON_NETS_JAR = "commons-net-3.6.jar";
    // Vfs location in the local directory
    public static final String VFS_LOCATION = "FTPLocation";
=======
    //ActiveMq broker URL
    public static final String ACTIVEMQ_PROVIDER_URL = "vm://localhost:6161";
    public static final String ACTIVEMQ_ALL_JAR = "activemq-all-5.14.3.jar";
>>>>>>> f953f7fd
}<|MERGE_RESOLUTION|>--- conflicted
+++ resolved
@@ -35,14 +35,11 @@
     public static final int DEFAULT_HTTP_PORT = 9090;
     //Service samples file location
     public static final String SERVICE_SAMPLE_DIR = "samples";
-<<<<<<< HEAD
+    //ActiveMq broker URL
+    public static final String ACTIVEMQ_PROVIDER_URL = "vm://localhost:6161";
+    public static final String ACTIVEMQ_ALL_JAR = "activemq-all-5.14.3.jar";
     // Common nets jar needed for ftp support
     public static final String COMMON_NETS_JAR = "commons-net-3.6.jar";
     // Vfs location in the local directory
     public static final String VFS_LOCATION = "FTPLocation";
-=======
-    //ActiveMq broker URL
-    public static final String ACTIVEMQ_PROVIDER_URL = "vm://localhost:6161";
-    public static final String ACTIVEMQ_ALL_JAR = "activemq-all-5.14.3.jar";
->>>>>>> f953f7fd
 }