--- conflicted
+++ resolved
@@ -19,11 +19,8 @@
 
 import org.slf4j.Logger;
 import org.slf4j.LoggerFactory;
-<<<<<<< HEAD
+import org.wso2.ballerina.test.util.JMSBroker;
 import org.wso2.ballerina.test.util.FTPTestServer;
-=======
-import org.wso2.ballerina.test.util.JMSBroker;
->>>>>>> f953f7fd
 
 import java.io.BufferedReader;
 import java.io.File;
@@ -71,12 +68,9 @@
     @Override
     public void start() throws Exception {
         Utils.checkPortAvailability(httpServerPort);
-<<<<<<< HEAD
-        FTPTestServer.getInstance().start();
-=======
         // Start the activemq embedded broker.
         JMSBroker.startBroker();
->>>>>>> f953f7fd
+        FTPTestServer.getInstance().start();
         if (serverHome == null) {
             serverHome = setUpServerHome(serverDistribution);
             log.info("Server Home " + serverHome);
@@ -223,7 +217,15 @@
         String serverExtractedPath = new File(baseDir).getAbsolutePath() + File.separator
                                      + extractDir + File.separator +
                                      extractedCarbonDir;
-<<<<<<< HEAD
+
+        /*
+         * Copying the activemq-all jar to the bre/lib, in order to test the activemq based sample jms service.
+         */
+        Path source = Paths.get(baseDir + File.separator + Constant.ACTIVEMQ_ALL_JAR);
+        Path destination = Paths
+                .get(serverExtractedPath + File.separator + "bre" + File.separator + "lib" + File.separator
+                        + Constant.ACTIVEMQ_ALL_JAR);
+        Files.copy(source, destination, StandardCopyOption.REPLACE_EXISTING);
         /*
          * Copying the common-nets jar to the bre/lib, in order to test the ftp based sample file service.
          */
@@ -231,16 +233,6 @@
         Path destination = Paths
                 .get(serverExtractedPath + File.separator + "bre" + File.separator + "lib" + File.separator
                         + Constant.COMMON_NETS_JAR);
-=======
-
-        /*
-         * Copying the activemq-all jar to the bre/lib, in order to test the activemq based sample jms service.
-         */
-        Path source = Paths.get(baseDir + File.separator + Constant.ACTIVEMQ_ALL_JAR);
-        Path destination = Paths
-                .get(serverExtractedPath + File.separator + "bre" + File.separator + "lib" + File.separator
-                        + Constant.ACTIVEMQ_ALL_JAR);
->>>>>>> f953f7fd
         Files.copy(source, destination, StandardCopyOption.REPLACE_EXISTING);
         return serverExtractedPath;
     }
