import ballerina.net.http;

@http:configuration {
    basePath:"/echo",
    port:9094
}
service<http> echo {

    @http:resourceConfig {
        methods:["POST"],
        path:"/"
    }
    resource echo (http:Request req, http:Response res) {
        res.setStringPayload("hello world");
        res.send();
    
    }
    
}

@http:configuration {
    basePath:"/echoOne",
    port:9094
}
service<http> echoOne {

    @http:resourceConfig {
        methods:["POST"],
        path:"/abc"
    }
    resource echoAbc (http:Request req, http:Response res) {
        res.setStringPayload("hello world");
        res.send();

    }
}

@http:configuration {
    basePath:"/echoDummy"
}
service<http> echoDummy {

    @http:resourceConfig {
        methods:["POST"],
        path:"/"
    }
<<<<<<< HEAD
    resource echoDummy (message m) {
        message resp = {};
        messages:setStringPayload(resp, "hello world");
        reply resp;
    }
=======
    resource echoDummy (http:Request req, http:Response res) {
        res.setStringPayload("hello world");
        res.send();
>>>>>>> 160e5965

    @http:resourceConfig {
        methods:["OPTIONS"],
        path:"/getOptions"
    }
    resource echoOptions (message m) {
        message response = {};
        messages:setStringPayload(response, "hello Options");
        reply response;
    }


}<|MERGE_RESOLUTION|>--- conflicted
+++ resolved
@@ -44,17 +44,9 @@
         methods:["POST"],
         path:"/"
     }
-<<<<<<< HEAD
-    resource echoDummy (message m) {
-        message resp = {};
-        messages:setStringPayload(resp, "hello world");
-        reply resp;
-    }
-=======
     resource echoDummy (http:Request req, http:Response res) {
         res.setStringPayload("hello world");
         res.send();
->>>>>>> 160e5965
 
     @http:resourceConfig {
         methods:["OPTIONS"],
