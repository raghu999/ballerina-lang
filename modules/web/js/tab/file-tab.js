/**
 * Copyright (c) 2016, WSO2 Inc. (http://www.wso2.org) All Rights Reserved.
 *
 * WSO2 Inc. licenses this file to you under the Apache License,
 * Version 2.0 (the "License"); you may not use this file except
 * in compliance with the License.
 * You may obtain a copy of the License at
 *
 *     http://www.apache.org/licenses/LICENSE-2.0
 *
 * Unless required by applicable law or agreed to in writing,
 * software distributed under the License is distributed on an
 * "AS IS" BASIS, WITHOUT WARRANTIES OR CONDITIONS OF ANY
 * KIND, either express or implied. See the License for the
 * specific language governing permissions and limitations
 * under the License.
 */
import log from 'log';
import $ from 'jquery';
import _ from 'lodash';
import Tab from './tab';
import Ballerina from 'ballerina';
import File from '../workspace/file';
import DiagramRenderContext from 'ballerina/diagram-render/diagram-render-context';
import Backend from 'ballerina/views/backend';
import BallerinaASTDeserializer from 'ballerina/ast/ballerina-ast-deserializer';
import DebugManager from '../debugger/debug-manager';
import alerts from 'alerts';
    var FileTab;

    FileTab = Tab.extend({
        initialize: function (options) {
            Tab.prototype.initialize.call(this, options);
            if (!_.has(options, 'file')) {
                this._file = new File({isTemp: true, isDirty: false}, {storage: this.getParent().getBrowserStorage()});
            } else {
                this._file = _.get(options, 'file');
            }
            if (_.has(options, 'astRoot')) {
                this._astRoot = _.get(options, 'astRoot');
            }
            //TODO convert Backend to a singleton
            this.app = options.application;
            this.parseBackend = new Backend({"url" : this.app.config.services.parser.endpoint});
            this.validateBackend = new Backend({"url" : this.app.config.services.validator.endpoint});
            this.deserializer = BallerinaASTDeserializer;
            Ballerina.env.Environment.initialize({app: this.app});
        },

        getTitle: function(){
            return _.isNil(this._file) ? "untitled" :  this._file.getName();
        },

        getFile: function () {
            return this._file;
        },

        render: function () {
            Tab.prototype.render.call(this);
            // if file already has content
            if(!_.isNil(this._file.getContent()) && !_.isEmpty(this._file.getContent().trim())){
                if(!_.isEmpty(this._file.getContent().trim())){
                    var validateResponse = this.validateBackend.parse(this._file.getContent());
                    if (validateResponse.errors != undefined && !_.isEmpty(validateResponse.errors)) {
                        this.renderBallerinaEditor(this._astRoot, true);
                        return;
                    }
                }
                var parseResponse = this.parseBackend.parse(this._file.getContent());
                //if no errors display the design.
                var root = this.deserializer.getASTModel(parseResponse);
                this.renderBallerinaEditor(root);
            } else if(!_.isNil(this._astRoot)) {
                this.renderBallerinaEditor(this._astRoot, false);
                var updatedContent = this.getBallerinaFileEditor().generateSource();
                this._file.setContent(updatedContent);
                this._file.setDirty(true);
                this._file.save();
            } else {
                this.renderBallerinaEditor(this.createEmptyBallerinaRoot(), false);
                var updatedContent = this.getBallerinaFileEditor().generateSource();
                this._file.setContent(updatedContent);
                this._file.save();
            }
            $(this.app.config.tab_controller.tabs.tab.ballerina_editor.design_view.container).scrollTop(0);
        },

        renderBallerinaEditor: function(astRoot, parseFailed){
            var self = this;
            var ballerinaEditorOptions = _.get(this.options, 'ballerina_editor');
            var backendEndpointsOptions = _.get(this.options, 'application.config.services');
            var diagramRenderingContext = new DiagramRenderContext();

            var fileEditor = new Ballerina.views.BallerinaFileEditor({
                model: astRoot,
                parseFailed: parseFailed,
                file: self._file,
                container: this.$el.get(0),
                viewOptions: ballerinaEditorOptions,
                backendEndpointsOptions: backendEndpointsOptions,
                debugger: DebugManager
            });

            // change tab header class to match look and feel of source view
            fileEditor.on('source-view-activated swagger-view-activated', function(){
                this.getHeader().addClass('inverse');
                this.app.workspaceManager.updateMenuItems();
            }, this);
            fileEditor.on('design-view-activated', function(){
                this.getHeader().removeClass('inverse');
                this.app.workspaceManager.updateMenuItems();
            }, this);

            fileEditor.on('design-view-activated', () => {
<<<<<<< HEAD
                // const breakpoints = DebugManager.getDebugPoints(this._file.getName()) || [];
=======
>>>>>>> fa0111c5
                const breakpoints = fileEditor._sourceView.getBreakpoints() || [];
                fileEditor._showDesignViewBreakpoints(breakpoints);
            }, this);

            fileEditor.on('source-view-activated', () => {
                fileEditor._showSourceViewBreakPoints();
            });

            fileEditor.on('add-breakpoint', function(row){
                DebugManager.addBreakPoint(row, this._file.getName());
            }, this);

            fileEditor.on('remove-breakpoint', function(row){
                DebugManager.removeBreakPoint(row, this._file.getName());
            }, this);

            this.on('tab-removed', function() {
                this.removeAllBreakpoints();
            });

            DebugManager.on('debug-hit', function(message){
                var position = message.location;
                if(position.fileName == this._file.getName()){
                    fileEditor.debugHit(DebugManager.createDebugPoint(position.lineNumber, position.fileName));
                }
            }, this);

            this._fileEditor = fileEditor;
            fileEditor.render(diagramRenderingContext);

            fileEditor.on("content-modified", function(){
                var updatedContent = fileEditor.getContent();
                this._file.setContent(updatedContent);
                this._file.setDirty(true);
                this._file.save();
                this.app.workspaceManager.updateMenuItems();
                this.trigger("tab-content-modified");
            }, this);

            this._file.on("dirty-state-change", function () {
                this.app.workspaceManager.updateSaveMenuItem();
                this.updateHeader();
            }, this);

            fileEditor.on("dispatch-command", function (id) {
                this.app.commandManager.dispatch(id);
            }, this);

            // bind app commands to source editor commands
            this.app.commandManager.getCommands().forEach(function(command){
                fileEditor.getSourceView().bindCommand(command);
            });
        },

        updateHeader: function(){
            if (this._file.isDirty()) {
                this.getHeader().setText('* ' + this.getTitle());
            } else {
                this.getHeader().setText(this.getTitle());
            }
        },

        /**
         * Re-render current ballerina file.
         */
        reRender: function(){
            if(this._fileEditor){
                this._fileEditor.reRender();
            }
        },

        createEmptyBallerinaRoot: function() {

            var BallerinaASTFactory = Ballerina.ast.BallerinaASTFactory;
            var ballerinaAstRoot = BallerinaASTFactory.createBallerinaAstRoot();

            //package definition
            var packageDefinition = BallerinaASTFactory.createPackageDefinition();
            packageDefinition.setPackageName("");
            //packageDefinition.setPackageName("samples.echo");
            ballerinaAstRoot.addChild(packageDefinition);
            ballerinaAstRoot.setPackageDefinition(packageDefinition);

            return ballerinaAstRoot;
        },

        getBallerinaFileEditor: function () {
            return this._fileEditor;
        },

        removeAllBreakpoints: function() {
            DebugManager.removeAllBreakpoints(this._file.getName());
        },

        getBreakPoints: function() {
            return DebugManager.getDebugPoints(this._file.getName());
        }

    });

    export default FileTab;<|MERGE_RESOLUTION|>--- conflicted
+++ resolved
@@ -112,10 +112,6 @@
             }, this);
 
             fileEditor.on('design-view-activated', () => {
-<<<<<<< HEAD
-                // const breakpoints = DebugManager.getDebugPoints(this._file.getName()) || [];
-=======
->>>>>>> fa0111c5
                 const breakpoints = fileEditor._sourceView.getBreakpoints() || [];
                 fileEditor._showDesignViewBreakpoints(breakpoints);
             }, this);
