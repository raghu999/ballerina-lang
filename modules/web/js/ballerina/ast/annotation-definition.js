--- conflicted
+++ resolved
@@ -27,14 +27,7 @@
     constructor(args) {
         super('Annotation');
         this._annotationName = _.get(args, 'annotationName');
-<<<<<<< HEAD
-        this._annotationAttachments = _.get(args, 'annotationAttachment', ['service']);
-        this._annotationAttributes = _.get(args, 'annotationAttributes', []);
-
-        this.BallerinaASTFactory = this.getFactory();
-=======
         this._attachmentPoints = _.get(args, 'attachmentPoints', []);
->>>>>>> 2387a1dd
     }
 
     setAnnotationName(annotationName, options) {
@@ -48,17 +41,13 @@
     }
 
     addAttachDefinition(definition) {
-        this._annotationAttributes.push(definition);
+        this._attachedDefinitions.push(definition);
     }
 
     getAnnotationName() {
         return this._annotationName;
     }
 
-<<<<<<< HEAD
-    getAttachedDefinitions() {
-        return this._annotationAttachments;
-=======
     getAttachmentPoints() {
         return this._attachmentPoints;
     }
@@ -68,8 +57,6 @@
     }
 
     getAnnotationDefinitions(){
-
->>>>>>> 2387a1dd
     }
 
     /**
