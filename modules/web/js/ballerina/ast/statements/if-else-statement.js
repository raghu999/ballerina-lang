/**
 * Copyright (c) 2016, WSO2 Inc. (http://www.wso2.org) All Rights Reserved.
 *
 * WSO2 Inc. licenses this file to you under the Apache License,
 * Version 2.0 (the "License"); you may not use this file except
 * in compliance with the License.
 * You may obtain a copy of the License at
 *
 *     http://www.apache.org/licenses/LICENSE-2.0
 *
 * Unless required by applicable law or agreed to in writing,
 * software distributed under the License is distributed on an
 * "AS IS" BASIS, WITHOUT WARRANTIES OR CONDITIONS OF ANY
 * KIND, either express or implied. See the License for the
 * specific language governing permissions and limitations
 * under the License.
 */
import _ from 'lodash';
import Statement from './statement';
import ElseStatement from './else-statement';
import ElseIfStatement from './else-if-statement';
import IfStatement from './if-statement';
import BallerinaASTFactory from './../ballerina-ast-factory';

/**
 * Class for if conditions in ballerina.
 * @constructor
 */

class IfElseStatement extends Statement {
    constructor(args) {
<<<<<<< HEAD
        super();

        let ifStatement = new IfStatement(args);
        this.addChild(ifStatement);
        this._ifStatement = ifStatement;

=======
        super('IfElseStatement');
>>>>>>> 4a951170
        this._elseIfStatements = [];
        this.createIfStatement(args);
    }

    getIfStatement() {
        return this._ifStatement;
    }

    getElseStatement() {
<<<<<<< HEAD
        return this.children.find(c => (BallerinaASTFactory.isElseStatement(c)));
=======
        return this._elseStatement;
>>>>>>> 4a951170
    }

    getElseIfStatements() {
        return this._elseIfStatements;
    }

    setIfStatement(ifStatement, options) {
        if (!_.isNil(this._ifStatement)) {
            this._ifStatement.remove();
        }
        this.setAttribute('_ifStatement', ifStatement, options);
    }

    /**
     * creates Else Statement
     * @param args
     */
    createIfStatement(args) {
        var newIfStmt = new IfStatement(args);
        this._ifStatement = newIfStmt;
        this.addChild(newIfStmt);
        return newIfStmt;
    }

    /**
     * creates Else Statement
     * @param args
     */
    createElseStatement(args) {
        let newElseStatement = new ElseStatement(args);
        this._elseStatement = newElseStatement;
        this.addChild(newElseStatement);
        return newElseStatement;
    }

    /**
     * creates Else If Statement
     * @param args
     */
    createElseIfStatement(args) {
<<<<<<< HEAD
        let newElseIfStatement = new ElseIfStatement(args);
=======
        let condition = this.getFactory().createBasicLiteralExpression({
            basicLiteralType: 'boolean',
            basicLiteralValue: true
        })
        _.set(args, 'condition', condition);
        var newElseIfStatement = new ElseIfStatement(args);
>>>>>>> 4a951170
        this._elseIfStatements.push(newElseIfStatement);
        this.addChild(newElseIfStatement);
        return newElseIfStatement;
    }

    addElseStatement(elseStatement) {
        this._elseStatement = elseStatement;
        Object.getPrototypeOf(this.constructor.prototype).addChild.call(this, elseStatement);
    }

    addElseIfStatement(elseIfStatement, index) {
        const elseStatementIndex = _.findIndex(this.getChildren(), function (node) {
            return BallerinaASTFactory.isElseStatement(node);
        });

        this._elseIfStatements.push(elseIfStatement);

        Object.getPrototypeOf(this.constructor.prototype).addChild.call(
            this, elseIfStatement, index || elseStatementIndex);
    }

    /**
     * Override the addChild method for ordering the child elements
     * @param {ASTNode} child
     * @param {number|undefined} index
     */
    addChild(child, index, ignoreTreeModifiedEvent, ignoreChildAddedEvent, generateId)  {
        const lastElseIfIndex = _.findLastIndex(this.getChildren(), function (node) {
            return BallerinaASTFactory.isElseIfStatement(node);
        });

        const elseStatementIndex = _.findIndex(this.getChildren(), function (node) {
            return BallerinaASTFactory.isElseStatement(node);
        });

        if (BallerinaASTFactory.isElseIfStatement(child) && elseStatementIndex > -1) {
            index = elseStatementIndex;
        }
        Object.getPrototypeOf(this.constructor.prototype)
          .addChild.call(this, child, index, ignoreTreeModifiedEvent, ignoreChildAddedEvent, generateId) ;
    }

    /**
     * initialize IfElseStatement from json object
     * @param {Object} jsonNode to initialize from
     * @param {Object} [jsonNode.if_statement] - If statement
     * @param {Object} [jsonNode.else_statement] - Else statement
     * @param {Object} [jsonNode.else_if_statements] - Else If statements
     */
    initFromJson(jsonNode) {
        // create if statement
        let ifStmtNode = jsonNode.if_statement;
        if (!_.isNil(ifStmtNode)) {
            let ifStatement = this.getFactory().createFromJson(ifStmtNode);
            this.addChild(ifStatement);
            ifStatement.initFromJson(ifStmtNode);
            this.setIfStatement(ifStatement);
        }
        // create else statement
        let elseStmtNode = jsonNode.else_statement;
        if (!_.isNil(elseStmtNode)) {
            let elseStatement = this.getFactory().createFromJson(elseStmtNode);
            this.addChild(elseStatement);
            elseStatement.initFromJson(elseStmtNode);
            this._elseStatement = elseStatement;
        }
        // create else if statements
        if (!_.isNil(jsonNode.else_if_statements) && _.isArray(jsonNode.else_if_statements)) {
            _.each(jsonNode.else_if_statements, (elseIfStmtNode) => {
                if (!_.isNil(elseIfStmtNode)) {
                    let elseIfStatement = this.getFactory().createFromJson(elseIfStmtNode);
                    this.addChild(elseIfStatement);
                    elseIfStatement.initFromJson(elseIfStmtNode);
                    this._elseIfStatements.push(elseIfStatement);
                }
            });
        }
    }
}

export default IfElseStatement;<|MERGE_RESOLUTION|>--- conflicted
+++ resolved
@@ -29,16 +29,8 @@
 
 class IfElseStatement extends Statement {
     constructor(args) {
-<<<<<<< HEAD
-        super();
+        super('IfElseStatement');
 
-        let ifStatement = new IfStatement(args);
-        this.addChild(ifStatement);
-        this._ifStatement = ifStatement;
-
-=======
-        super('IfElseStatement');
->>>>>>> 4a951170
         this._elseIfStatements = [];
         this.createIfStatement(args);
     }
@@ -48,11 +40,7 @@
     }
 
     getElseStatement() {
-<<<<<<< HEAD
-        return this.children.find(c => (BallerinaASTFactory.isElseStatement(c)));
-=======
         return this._elseStatement;
->>>>>>> 4a951170
     }
 
     getElseIfStatements() {
@@ -93,16 +81,12 @@
      * @param args
      */
     createElseIfStatement(args) {
-<<<<<<< HEAD
-        let newElseIfStatement = new ElseIfStatement(args);
-=======
         let condition = this.getFactory().createBasicLiteralExpression({
             basicLiteralType: 'boolean',
             basicLiteralValue: true
         })
         _.set(args, 'condition', condition);
         var newElseIfStatement = new ElseIfStatement(args);
->>>>>>> 4a951170
         this._elseIfStatements.push(newElseIfStatement);
         this.addChild(newElseIfStatement);
         return newElseIfStatement;
@@ -130,6 +114,7 @@
      * @param {number|undefined} index
      */
     addChild(child, index, ignoreTreeModifiedEvent, ignoreChildAddedEvent, generateId)  {
+
         const lastElseIfIndex = _.findLastIndex(this.getChildren(), function (node) {
             return BallerinaASTFactory.isElseIfStatement(node);
         });
@@ -141,6 +126,7 @@
         if (BallerinaASTFactory.isElseIfStatement(child) && elseStatementIndex > -1) {
             index = elseStatementIndex;
         }
+
         Object.getPrototypeOf(this.constructor.prototype)
           .addChild.call(this, child, index, ignoreTreeModifiedEvent, ignoreChildAddedEvent, generateId) ;
     }
@@ -153,6 +139,7 @@
      * @param {Object} [jsonNode.else_if_statements] - Else If statements
      */
     initFromJson(jsonNode) {
+
         // create if statement
         let ifStmtNode = jsonNode.if_statement;
         if (!_.isNil(ifStmtNode)) {
@@ -160,7 +147,7 @@
             this.addChild(ifStatement);
             ifStatement.initFromJson(ifStmtNode);
             this.setIfStatement(ifStatement);
-        }
+                    }
         // create else statement
         let elseStmtNode = jsonNode.else_statement;
         if (!_.isNil(elseStmtNode)) {
@@ -169,6 +156,7 @@
             elseStatement.initFromJson(elseStmtNode);
             this._elseStatement = elseStatement;
         }
+
         // create else if statements
         if (!_.isNil(jsonNode.else_if_statements) && _.isArray(jsonNode.else_if_statements)) {
             _.each(jsonNode.else_if_statements, (elseIfStmtNode) => {
@@ -177,8 +165,8 @@
                     this.addChild(elseIfStatement);
                     elseIfStatement.initFromJson(elseIfStmtNode);
                     this._elseIfStatements.push(elseIfStatement);
-                }
-            });
+            	}
+        	});
         }
     }
 }
