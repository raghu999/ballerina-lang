--- conflicted
+++ resolved
@@ -27,9 +27,9 @@
 class CatchStatement extends ConditionalStatement {
     constructor(args) {
         super();
-<<<<<<< HEAD
-        this._parameter = _.get(args, "parameter", "exception e");
+        this._parameter = _.get(args, "parameter");
         this.type = "CatchStatement";
+        this._parameterDefString = _.get(args, 'parameterDefString', 'exception e');
         this.whiteSpace.defaultDescriptor.regions =  {
             0: ' ',
             1: ' ',
@@ -40,11 +40,6 @@
             6: '\n',
             7: '\n'
         }
-=======
-        this._parameter = _.get(args, "parameter");
-        this.type = "CatchStatement";
-        this._parameterDefString = _.get(args, 'parameterDefString', 'exception e');
->>>>>>> 9cb46d39
     }
 
     setParameter(parameter, options) {
