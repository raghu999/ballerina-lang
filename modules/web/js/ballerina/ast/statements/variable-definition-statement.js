--- conflicted
+++ resolved
@@ -47,13 +47,10 @@
      * @return {string} - Variable definition expression string
      */
     getStatementString() {
-<<<<<<< HEAD
         const isIdentifierLiteral = this.getChildren()[0].isIdentifierLiteral;
-=======
         if (this.viewState.source) {
             return this.viewState.source.replace(/;\s*$/, '');
         }
->>>>>>> bc71d491
         let variableDefinitionStatementString = !_.isNil(((this.getChildren()[0]).getChildren()[0]).getPkgName()) ?
             (((this.getChildren()[0]).getChildren()[0]).getPkgName() + ':') : '';
         variableDefinitionStatementString += this.getBType();
