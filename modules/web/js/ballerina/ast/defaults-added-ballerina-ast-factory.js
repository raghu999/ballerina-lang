/**
 * Copyright (c) 2017, WSO2 Inc. (http://www.wso2.org) All Rights Reserved.
 *
 * WSO2 Inc. licenses this file to you under the Apache License,
 * Version 2.0 (the "License"); you may not use this file except
 * in compliance with the License.
 * You may obtain a copy of the License at
 *
 *     http://www.apache.org/licenses/LICENSE-2.0
 *
 * Unless required by applicable law or agreed to in writing,
 * software distributed under the License is distributed on an
 * "AS IS" BASIS, WITHOUT WARRANTIES OR CONDITIONS OF ANY
 * KIND, either express or implied. See the License for the
 * specific language governing permissions and limitations
 * under the License.
 */

define(['lodash', './ballerina-ast-factory'], function (_, BallerinaASTFactory) {

    /**
     * @class DefaultsAddedBallerinaASTFactory
     * @lends DefaultsAddedBallerinaASTFactory
     */
    var DefaultsAddedBallerinaASTFactory = {};

    /**
     * creates ServiceDefinition
     * @param args
     */
    DefaultsAddedBallerinaASTFactory.createServiceDefinition = function (args) {
        var serviceDef = BallerinaASTFactory.createServiceDefinition(args);
        var resourceDef = DefaultsAddedBallerinaASTFactory.createResourceDefinition(args);
        serviceDef.addChild(resourceDef);
        return serviceDef;
    };

    /**
     * creates ResourceDefinition
     * @param args
     */
    DefaultsAddedBallerinaASTFactory.createResourceDefinition = function (args) {
        var resourceDef = BallerinaASTFactory.createResourceDefinition(args);
        var resourceArg = BallerinaASTFactory.createResourceParameter();
        resourceArg.setType("message");
        resourceArg.setIdentifier("m");
        resourceDef.addChild(resourceArg);
        return resourceDef;
    };

    /**
     * creates ConnectorDefinition
     * @param args
     */
    DefaultsAddedBallerinaASTFactory.createConnectorDefinition = function (args) {
        var connectorDef = BallerinaASTFactory.createConnectorDefinition(args);
        var connectorArg = BallerinaASTFactory.createResourceParameter();
        connectorArg.setType("message");
        connectorArg.setIdentifier("m");
        connectorDef.addChild(connectorArg);
        return connectorDef;
    };

    /**
     * creates ConnectorAction
     * @param args
     */
    DefaultsAddedBallerinaASTFactory.createConnectorAction = function (args) {
        var actionDef = BallerinaASTFactory.createConnectorAction(args);
        var actionArg = BallerinaASTFactory.createResourceParameter();
        actionArg.setType("message");
        actionArg.setIdentifier("m");
        actionDef.addChild(actionArg);
        return actionDef;
    };

    /**
     * Creates a variable definition statement with default values.
     * @param {Object} [args] - Args for creating a variable definition statement.
     * @return {VariableDefinitionStatement} - New variable definition statement.
     *
     * @see {@link VariableDefinitionStatement}
     */
    DefaultsAddedBallerinaASTFactory.createVariableDefinitionStatement = function (args) {
        var variableDefinitionStatement = BallerinaASTFactory.createVariableDefinitionStatement(args);
        variableDefinitionStatement.setLeftExpression("int i");
        variableDefinitionStatement.setRightExpression("0");
        return variableDefinitionStatement;
    };

    /**
<<<<<<< HEAD
     * Create the action invocation statement for action invocation
     * @param args
     * @returns {ActionInvocationStatement}
     */
    DefaultsAddedBallerinaASTFactory.createAggregatedActionInvocationStatement = function(args) {
        var actionInStmt = BallerinaASTFactory.createActionInvocationStatement(args);
        var actionInExp = BallerinaASTFactory.createActionInvocationExpression(args);
        actionInStmt.addChild(actionInExp);
        return actionInStmt;
    };

=======
     * creates typeMapperDefinition with default statement
     * @param {Object} args - object for typeMapperDefinition creation
     * @returns {TypeMapperDefinition}
     */
    DefaultsAddedBallerinaASTFactory.createTypeMapperDefinition = function (args) {
        var typeMapperDefinition = BallerinaASTFactory.createTypeMapperDefinition(args);
        var blockStatement = BallerinaASTFactory.createBlockStatement(args);
        var returnStatement = BallerinaASTFactory.createReturnStatement(args);
        var variableDefinitionStatement = BallerinaASTFactory.createVariableDefinitionStatement(args);
        var leftOperandExpression = BallerinaASTFactory.createLeftOperandExpression(args);
        var rightOperandExpression = BallerinaASTFactory.createRightOperandExpression(args);
        var referenceTypeInitiExpression = BallerinaASTFactory.createReferenceTypeInitExpression(args);

        var variableReferenceExpression = BallerinaASTFactory.createVariableReferenceExpression(args);
        var variableDefinition = BallerinaASTFactory.createVariableDefinition(args);
        variableReferenceExpression.addChild(variableDefinition);
        leftOperandExpression.addChild(variableReferenceExpression);

        rightOperandExpression.addChild(referenceTypeInitiExpression);

        var returnStatementVariableReferenceExpression = BallerinaASTFactory.createVariableReferenceExpression(args);
        returnStatement.addChild(returnStatementVariableReferenceExpression);

        variableDefinitionStatement.addChild(leftOperandExpression);
        variableDefinitionStatement.addChild(rightOperandExpression);

        blockStatement.addChild(variableDefinitionStatement);
        blockStatement.addChild(returnStatement);
        typeMapperDefinition.addChild(blockStatement);
        return typeMapperDefinition;
    };


>>>>>>> 55b9c8af
    return DefaultsAddedBallerinaASTFactory;
});<|MERGE_RESOLUTION|>--- conflicted
+++ resolved
@@ -89,19 +89,6 @@
     };
 
     /**
-<<<<<<< HEAD
-     * Create the action invocation statement for action invocation
-     * @param args
-     * @returns {ActionInvocationStatement}
-     */
-    DefaultsAddedBallerinaASTFactory.createAggregatedActionInvocationStatement = function(args) {
-        var actionInStmt = BallerinaASTFactory.createActionInvocationStatement(args);
-        var actionInExp = BallerinaASTFactory.createActionInvocationExpression(args);
-        actionInStmt.addChild(actionInExp);
-        return actionInStmt;
-    };
-
-=======
      * creates typeMapperDefinition with default statement
      * @param {Object} args - object for typeMapperDefinition creation
      * @returns {TypeMapperDefinition}
@@ -135,6 +122,17 @@
     };
 
 
->>>>>>> 55b9c8af
+    /**
+     * Create the action invocation statement for action invocation
+     * @param args
+     * @returns {ActionInvocationStatement}
+     */
+    DefaultsAddedBallerinaASTFactory.createAggregatedActionInvocationStatement = function(args) {
+        var actionInStmt = BallerinaASTFactory.createActionInvocationStatement(args);
+        var actionInExp = BallerinaASTFactory.createActionInvocationExpression(args);
+        actionInStmt.addChild(actionInExp);
+        return actionInStmt;
+    };
+
     return DefaultsAddedBallerinaASTFactory;
 });