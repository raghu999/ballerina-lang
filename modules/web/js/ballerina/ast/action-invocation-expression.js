/**
 * Copyright (c) 2016, WSO2 Inc. (http://www.wso2.org) All Rights Reserved.
 *
 * WSO2 Inc. licenses this file to you under the Apache License,
 * Version 2.0 (the "License"); you may not use this file except
 * in compliance with the License.
 * You may obtain a copy of the License at
 *
 *     http://www.apache.org/licenses/LICENSE-2.0
 *
 * Unless required by applicable law or agreed to in writing,
 * software distributed under the License is distributed on an
 * "AS IS" BASIS, WITHOUT WARRANTIES OR CONDITIONS OF ANY
 * KIND, either express or implied. See the License for the
 * specific language governing permissions and limitations
 * under the License.
 */
define(['lodash', 'log', './statement'], function (_, log, Statement) {

    /**
     * Class to represent a action invocation to ballerina.
     * @param args
     * @constructor
     */
    var ActionInvocationExpression = function (args) {
        // TODO: Implement the expression visitor and extend from Expression
        Statement.call(this, "ActionInvocationExpression");
        this._variableAccessor = _.get(args, 'accessor', 'var1');
        this._actionName = _.get(args, 'action', '');
        this._actionPackageName = _.get(args, 'actionPackageName', '');
        this._actionConnectorName = _.get(args, 'actionConnectorName', '');
        this._connectorVariableReference = _.get(args, 'connectorVariableReference', undefined);
        this._arguments = _.get(args, "arguments", []);
        this._connector = _.get(args, 'connector');
        //create the default expression for action invocation
        this.setExpression(this.generateExpression());
        this.type = "ActionInvocationExpression";
    };

    ActionInvocationExpression.prototype = Object.create(Statement.prototype);
    ActionInvocationExpression.prototype.constructor = ActionInvocationExpression;

    /**
     * Set action name
     * @param {string} actionName
     */
    ActionInvocationExpression.prototype.setActionName = function (actionName, options) {
        this.setAttribute('_actionName', actionName, options);
    };
    /**
     * Get action name
     * @returns {string}
     */
    ActionInvocationExpression.prototype.getActionName = function () {
        return this._actionName;
    };

    /**
     * Set Action package name
     * @param {string} actionPackageName
     */
    ActionInvocationExpression.prototype.setActionPackageName = function (actionPackageName, options) {
        this.setAttribute('_actionPackageName', actionPackageName, options);
    };
    /**
     * Get Action Package Name
     * @returns {string}
     */
    ActionInvocationExpression.prototype.getActionPackageName = function () {
        return this._actionPackageName;
    };

    /**
     * Set Action Connector name
     * @param {string} actionConnectorName
     */
    ActionInvocationExpression.prototype.setActionConnectorName = function (actionConnectorName, options) {
        this.setAttribute('_actionConnectorName', actionConnectorName, options);
    };
    /**
     * Get action connector Name
     * @returns {string}
     */
    ActionInvocationExpression.prototype.getActionConnectorName = function () {
        return this._actionConnectorName;
    };

    /**
     * set Connector variable reference
     * @param {string} connectorVariableReference
     */
    ActionInvocationExpression.prototype.setConnectorVariableReference = function (connectorVariableReference, options) {
        if(_.isUndefined(this._connectorVariableReference)){
            //update the expression when adding connector variable
            this.setExpression(insertConnectorVariableToExpression(true, connectorVariableReference, this.getExpression()), options);
        } else {
            // update the expression when modifying connector variable
            this.setExpression(insertConnectorVariableToExpression(false, connectorVariableReference, this.getExpression()), options);
        }
        this.setAttribute('_connectorVariableReference', connectorVariableReference, options);
    };
    /**
     * Get Connector variable reference
     * @returns {string}
     */
    ActionInvocationExpression.prototype.getConnectorVariableReference = function () {
        return this._connectorVariableReference;
    };

    ActionInvocationExpression.prototype.getConnector = function(){
        return this._connector;
    };

    ActionInvocationExpression.prototype.setConnector = function(connector, options){
        if(!_.isNil(connector)){
            this.setAttribute("_connector", connector, options);
        }
    };

    /**
     * initialize ActionInvocationExpression from json object
     * @param {Object} jsonNode to initialize from
     */
    ActionInvocationExpression.prototype.initFromJson = function (jsonNode) {
        var action_invocation_expression = jsonNode.children[1];
        if(!_.isUndefined(action_invocation_expression.children) && !_.isUndefined(action_invocation_expression.children[0])) {
            var connector = _.head(this.getInvocationConnector(action_invocation_expression.children[0].variable_reference_name));
            this.setConnector(connector, {doSilently: true});
        }
        this.setActionName(action_invocation_expression.action_name, {doSilently: true});
        this.setActionPackageName(action_invocation_expression.action_pkg_name, {doSilently: true});
        this.setActionConnectorName(action_invocation_expression.action_connector_name, {doSilently: true});
        this.setVariableAccessor(jsonNode.children[0], {doSilently: true});
        if(!_.isUndefined(this.getConnector())) {
            //if connector is available, arguments needs to be added from second in children
            var argStartIndex = 1;
            this.setConnectorVariableReference(action_invocation_expression.children[0].variable_reference_name, {doSilently: true});
        } else {
            var argStartIndex = 0;
        }

        var self = this;
        
        _.each(_.slice(action_invocation_expression.children, argStartIndex), function (argNode) {
            var arg = self.getFactory().createFromJson(argNode);
            arg.initFromJson(argNode);
            self.addArgument(arg);
        });

        this.setExpression(this.generateExpression(), {doSilently: true});
    };

    ActionInvocationExpression.prototype.addArgument = function (argument){
        this._arguments.push(argument);
    };

    ActionInvocationExpression.prototype.getArguments = function (){
        return this._arguments;
    };

    ActionInvocationExpression.prototype.getInvocationConnector = function (connectorVariable) {
        var parent = this.getParent();
        var factory = this.getFactory();
        while (!factory.isBallerinaAstRoot(parent)) {
            if (factory.isResourceDefinition(parent) || factory.isFunctionDefinition(parent)
                || factory.isServiceDefinition(parent) || factory.isConnectorAction(parent)) {
                break;
            }
            parent = parent.getParent();
        }
        var self = this;
        var connectorReference = _.filter(parent.getChildren(), function (child) {
            return (factory.isConnectorDeclaration(child) && (child.getConnectorVariable() === connectorVariable));
        });
        return connectorReference;
    };

    /**
     * Get the action invocation statement
     * @return {string} action invocation statement
     */
    ActionInvocationExpression.prototype.generateExpression = function () {
        var argsString = "";
        var arguments = this.getArguments();

        var self = this;

        for (var itr = 0; itr < arguments.length; itr++) {
            argsString += arguments[itr].getExpression();

            if (itr !== arguments.length - 1) {
                argsString += ' , ';
            }
        }

        if (!_.isUndefined(this.getConnectorVariableReference())) {
            _.isEmpty(argsString)
                ? (argsString = this.getConnectorVariableReference())
                : (argsString = this.getConnectorVariableReference() + ' , ' + argsString);
        }

<<<<<<< HEAD
        return this.getVariableAccessor() + " = " + (!_.isNil(this.getActionPackageName()) ? this.getActionPackageName() + ':' : "") + this.getActionConnectorName() + '.' + this.getActionName() +
            '(' + argsString +  ')';
=======
        if (!_.isNil(this.getActionPackageName()) && !_.isEmpty(this.getActionPackageName().trim())) {
            return this.getVariableAccessor() + " = " + this.getActionPackageName() + ':' + this.getActionConnectorName() + '.' + this.getActionName() +
                '(' + argsString +  ')';
        } else {
            return this.getVariableAccessor() + " = " + this.getActionConnectorName() + '.' + this.getActionName() +
                '(' + argsString +  ')';
        }
>>>>>>> 29b66167
    };


    function insertConnectorVariableToExpression (isNewConnectorVariable, connectorVariable, expression) {
        if (isNewConnectorVariable) {
            var indexStartArgs = _.indexOf(expression, '(') + 1;
            var indexEndArgs = _.indexOf(expression, ')');
            if (indexStartArgs == indexEndArgs) {
                //if there are no arguments
                var newExpression = [expression.slice(0, indexStartArgs), connectorVariable, expression.slice(indexStartArgs)].join('');
            } else {
                var newExpression = [expression.slice(0, indexStartArgs), connectorVariable, ' , ', expression.slice(indexStartArgs)].join('');
            }
        } else {
            var indexStartConnectorVar = _.indexOf(expression, '(') + 1;
            var indexEndConnectorVar = _.indexOf(expression, ',');
            var newExpression = [expression.slice(0, indexStartConnectorVar), connectorVariable, expression.slice(indexEndConnectorVar)].join('');
        }
        return newExpression;
    }

    // TODO: Implement the expression visitor and extend from Expression
    ActionInvocationExpression.prototype.setExpression = function (expression, options) {
        if(!_.isUndefined(expression)){
            this.setAttribute('_expression', expression, options);
        }
    };

    ActionInvocationExpression.prototype.getExpression = function () {
        return this._expression;
    };

    ActionInvocationExpression.prototype.setVariableAccessor = function (accessorChild, options) {
        this.setAttribute('_variableAccessor',
            (!_.isNil(accessorChild.variable_def_options) ? (accessorChild.variable_def_options.type_name + " ") : "")
            + accessorChild.variable_reference_name, options);
    };

    ActionInvocationExpression.prototype.getVariableAccessor = function (accessor) {
        return this._variableAccessor;
    };

    return ActionInvocationExpression;

});<|MERGE_RESOLUTION|>--- conflicted
+++ resolved
@@ -199,10 +199,6 @@
                 : (argsString = this.getConnectorVariableReference() + ' , ' + argsString);
         }
 
-<<<<<<< HEAD
-        return this.getVariableAccessor() + " = " + (!_.isNil(this.getActionPackageName()) ? this.getActionPackageName() + ':' : "") + this.getActionConnectorName() + '.' + this.getActionName() +
-            '(' + argsString +  ')';
-=======
         if (!_.isNil(this.getActionPackageName()) && !_.isEmpty(this.getActionPackageName().trim())) {
             return this.getVariableAccessor() + " = " + this.getActionPackageName() + ':' + this.getActionConnectorName() + '.' + this.getActionName() +
                 '(' + argsString +  ')';
@@ -210,7 +206,6 @@
             return this.getVariableAccessor() + " = " + this.getActionConnectorName() + '.' + this.getActionName() +
                 '(' + argsString +  ')';
         }
->>>>>>> 29b66167
     };
 
 
