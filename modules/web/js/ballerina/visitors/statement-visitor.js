/**
 * Copyright (c) 2016, WSO2 Inc. (http://www.wso2.org) All Rights Reserved.
 *
 * WSO2 Inc. licenses this file to you under the Apache License,
 * Version 2.0 (the "License"); you may not use this file except
 * in compliance with the License.
 * You may obtain a copy of the License at
 *
 *     http://www.apache.org/licenses/LICENSE-2.0
 *
 * Unless required by applicable law or agreed to in writing,
 * software distributed under the License is distributed on an
 * "AS IS" BASIS, WITHOUT WARRANTIES OR CONDITIONS OF ANY
 * KIND, either express or implied. See the License for the
 * specific language governing permissions and limitations
 * under the License.
 */
import ASTVisitor from './ast-visitor';
import ASTFactory from './../ast/ballerina-ast-factory';

class StatementVisitor extends ASTVisitor {
    constructor(args) {
        super(args);
    }

    canVisitIfStatement(statement) {
        return false;
    }

    beginVisitIfStatement(statement) {
    }

    visitIfStatement(statement) {
    }

    endVisitIfStatement(statement) {
    }

    canVisitElseStatement(statement) {
        return false;
    }

    beginVisitElseStatement(statement) {
    }

    visitElseStatement(statement) {
    }

    endVisitElseStatement(statement) {
    }

    canVisitElseIfStatement(statement) {
        return false;
    }

    beginVisitElseIfStatement(statement) {
    }

    visitElseIfStatement(statement) {
    }

    endVisitElseIfStatement(statement) {
    }

    canVisitTryStatement(statement) {
        return false;
    }

    beginVisitTryStatement(statement) {
    }

    visitTryStatement(statement) {
    }

    endVisitTryStatement(statement) {
    }

    canVisitCatchStatement(statement) {
        return false;
    }

    beginVisitCatchStatement(statement) {
    }

    visitCatchStatement(statement) {
    }

    endVisitCatchStatement(statement) {
    }

    canVisitTransactionStatement(statement) {
        return false;
    }

    beginVisitTransactionStatement(statement) {
    }

    visitTransactionStatement(statement) {
    }

    endVisitTransactionStatement(statement) {
    }

    canVisitAbortedStatement(statement) {
        return false;
    }

    beginVisitAbortedStatement(statement) {
    }

    visitAbortedStatement(statement) {
    }

    endVisitAbortedStatement(statement) {
    }

    canVisitStatement(statement) {
        return false;
    }

    beginVisitStatement(statement) {
    }

    visitStatement(statement) {
    }

    endVisitStatement(statement) {
    }

    canVisitIfElseStatement(statement) {
        return false;
    }

    beginVisitIfElseStatement(statement) {
    }

    visitIfElseStatement(statement) {
    }

    endVisitIfElseStatement(statement) {
    }

    canVisitReplyStatement(statement) {
        return false;
    }

    beginVisitReplyStatement(statement) {
    }

    visitReplyStatement(statement) {
    }

    endVisitReplyStatement(statement) {
    }

    canVisitReturnStatement(statement) {
        return false;
    }

    beginVisitReturnStatement(statement) {
    }

    visitReturnStatement(statement) {
    }

    endVisitReturnStatement(statement) {
    }

    canVisitActionInvocationStatement(statement) {
        return false;
    }

    beginVisitActionInvocationStatement(statement) {
    }

    visitActionInvocationStatement(statement) {
    }

    endVisitActionInvocationStatement(statement) {
    }

    canVisitExpression(statement) {
        return false;
    }

    beginVisitExpression(statement) {
    }

    visitExpression(statement) {
    }

    endVisitExpression(statement) {
    }

    canVisitFuncInvocationStatement(statement) {
        return false;
    }

    beginVisitFuncInvocationStatement(statement) {
    }

    visitFuncInvocationStatement(statement) {
    }

    endVisitFuncInvocationStatement(statement) {
    }

    canVisitFuncInvocationExpression(expression) {
        return false;
    }

    beginVisitFuncInvocationExpression(expression) {
    }

    visitFuncInvocationExpression(expression) {
    }

    endVisitFuncInvocationExpression(expression) {
    }

    canVisitTryCatchStatement(statement) {
        return false;
    }

    beginVisitTryCatchStatement(statement) {
    }

    visitTryCatchStatement(statement) {
    }

    endVisitTryCatchStatement(statement) {
    }

    canVisitTransactionAbortedStatement(statement) {
        return false;
    }

    beginVisitTransactionAbortedStatement(statement) {
    }

    visitTransactionAbortedStatement(statement) {
    }

    endVisitTransactionAbortedStatement(statement) {
    }

    canVisitAssignmentStatement(statement) {
        return false;
    }

    beginVisitAssignmentStatement(statement) {
    }

    visitAssignmentStatement(statement) {
    }

    endVisitAssignmentStatement(statement) {
    }

    canVisitTransformStatement(statement) {
        return false;
    }

    beginVisitTransformStatement(statement) {
    }

    visitTransformStatement(statement) {
    }

    endVisitTransformStatement(statement) {
    }

    canVisitWhileStatement(statement) {
        return false;
    }

    beginVisitWhileStatement(statement) {
    }

    visitWhileStatement(statement) {
    }

    endVisitWhileStatement(statement) {
    }

    canVisitBreakStatement(statement) {
        return false;
    }

    beginVisitBreakStatement(statement) {
    }

    visitBreakStatement(statement) {
    }

    endVisitBreakStatement(statement) {
    }

    canVisitAbortStatement(statement) {
        return false;
    }

    beginVisitAbortStatement(statement) {
    }

    visitAbortStatement(statement) {
    }

    endVisitAbortStatement(statement) {
    }

    canVisitLeftOperandExpression(statement) {
        return false;
    }

    beginVisitLeftOperandExpression(statement) {
    }

    visitLeftOperandExpression(statement) {
    }

    endVisitLeftOperandExpression(statement) {
    }

    canVisitRightOperandExpression(statement) {
        return false;
    }

    beginVisitRightOperandExpression(statement) {
    }

    visitRightOperandExpression(statement) {
    }

    endVisitRightOperandExpression(statement) {
    }

    canVisitVariableDefinitionStatement(statement) {
        return false;
    }

    beginVisitVariableDefinitionStatement(statement) {
    }

    visitVariableDefinitionStatement(statement) {
    }

    endVisitVariableDefinitionStatement(statement) {
    }

    canVisitWorkerInvocationStatement() {
        return false;
    }

    beginVisitWorkerInvocationStatement(statement) {
    }

    visitWorkerInvocationStatement(statement) {
    }

    endVisitWorkerInvocationStatement(statement) {
    }

    canVisitWorkerReplyStatement() {
        return false;
    }

    beginVisitWorkerReplyStatement(statement) {
    }

    visitWorkerReplyStatement(statement) {
    }

    endVisitWorkerReplyStatement(statement) {
    }

    canVisitThrowStatement(statement) {
        return false;
    }

    beginVisitThrowStatement(statement) {
    }

    visitThrowStatement(statement) {
    }

    endVisitThrowStatement(statement) {
    }

    canVisitCommentStatement(statement) {
        return false;
    }

    beginVisitCommentStatement(statement) {
    }

    visitCommentStatement(statement) {
    }

    endVisitCommentStatement(statement) {
    }

    /**
     * @param node {ASTNode}
     */
    visitStatement(node) {
        if (ASTFactory.isWhileStatement(node)) {
            return this.visitWhileStatement(node);
        } else if (ASTFactory.isBreakStatement(node)) {
            return this.visitBreakStatement(node);
        } else if (ASTFactory.isIfElseStatement(node)) {
            return this.visitIfElseStatement(node);
        } else if (ASTFactory.isIfStatement(node)) {
            return this.visitIfStatement(node);
        } else if (ASTFactory.isElseStatement(node)) {
            return this.visitElseStatement(node);
        } else if (ASTFactory.isElseIfStatement(node)) {
            return this.visitElseIfStatement(node);
        } else if (ASTFactory.isTryCatchStatement(node)) {
            return this.visitTryCatchStatement(node);
        } else if (ASTFactory.isTryStatement(node)) {
            return this.visitTryStatement(node);
        } else if (ASTFactory.isCatchStatement(node)) {
            return this.visitCatchStatement(node);
        } else if (ASTFactory.isAssignmentStatement(node)) {
            return this.visitAssignmentStatement(node);
        } else if (ASTFactory.isAssignment(node)) {
            return this.visitAssignment(node);
        } else if (ASTFactory.isActionInvocationStatement(node)) {
            return this.visitActionInvocationStatement(node);
        } else if (ASTFactory.isExpression(node)) {
            return this.visitExpression(node);
        } else if (ASTFactory.isReplyStatement(node)) {
            return this.visitReplyStatement(node);
        } else if (ASTFactory.isReturnStatement(node)) {
            return this.visitReturnStatement(node);
        } else if (ASTFactory.isFunctionInvocationStatement(node)) {
            return this.visitFuncInvocationStatement(node);
        } else if (ASTFactory.isFunctionInvocationExpression(node)) {
            return this.visitFuncInvocationExpression(node);
        } else if (ASTFactory.isLeftOperandExpression(node)) {
            return this.visitLeftOperandExpression(node);
        } else if (ASTFactory.isRightOperandExpression(node)) {
            return this.visitRightOperandExpression(node);
        } else if (ASTFactory.isVariableDefinitionStatement(node)) {
            return this.visitVariableDefinitionStatement(node);
        } else if (ASTFactory.isWorkerInvocationStatement(node)) {
            return this.visitWorkerInvocationStatement(node);
        } else if (ASTFactory.isWorkerReplyStatement(node)) {
            return this.visitWorkerReplyStatement(node);
        } else if (ASTFactory.isThrowStatement(node)) {
            return this.visitThrowStatement(node);
        } else if (ASTFactory.isCommentStatement(node)) {
            return this.visitCommentStatement(node);
        } else if (ASTFactory.isTransactionAbortedStatement(node)) {
            return this.visitTransactionAbortedStatement(node);
        } else if (ASTFactory.isTransactionStatement(node)) {
            return this.visitTransactionStatement(node);
        } else if (ASTFactory.isAbortedStatement(node)) {
            return this.visitAbortedStatement(node);
        } else if (ASTFactory.isAbortStatement(node)) {
            return this.visitAbortStatement(node);
        }
    }

    /**
     * @param node {ASTNode}
     */
    canVisitStatement(node) {
        if (ASTFactory.isWhileStatement(node)) {
            return this.canVisitWhileStatement(node);
        } else if (ASTFactory.isBreakStatement(node)) {
            return this.canVisitBreakStatement(node);
        } else if (ASTFactory.isIfElseStatement(node)) {
            return this.canVisitIfElseStatement(node);
        } else if (ASTFactory.isIfStatement(node)) {
            return this.canVisitIfStatement(node);
        } else if (ASTFactory.isElseStatement(node)) {
            return this.canVisitElseStatement(node);
        } else if (ASTFactory.isElseIfStatement(node)) {
            return this.canVisitElseIfStatement(node);
        } else if (ASTFactory.isTryCatchStatement(node)) {
            return this.canVisitTryCatchStatement(node);
        } else if (ASTFactory.isTryStatement(node)) {
            return this.canVisitTryStatement(node);
        } else if (ASTFactory.isCatchStatement(node)) {
            return this.canVisitCatchStatement(node);
        } else if (ASTFactory.isAssignmentStatement(node)) {
            return this.canVisitAssignmentStatement(node);
        } else if (ASTFactory.isAssignment(node)) {
            return this.canVisitAssignment(node);
        } else if (ASTFactory.isTransformStatement(node)) {
            return this.canVisitTransformStatement(node);
        } else if (ASTFactory.isActionInvocationStatement(node)) {
            return this.canVisitActionInvocationStatement(node);
        } else if (ASTFactory.isExpression(node)) {
            return this.canVisitExpression(node);
        } else if (ASTFactory.isReplyStatement(node)) {
            return this.canVisitReplyStatement(node);
        } else if (ASTFactory.isReturnStatement(node)) {
            return this.canVisitReturnStatement(node);
        } else if (ASTFactory.isFunctionInvocationStatement(node)) {
            return this.canVisitFuncInvocationStatement(node);
        } else if (ASTFactory.isFunctionInvocationExpression(node)) {
            return this.canVisitFuncInvocationExpression(node);
        } else if (ASTFactory.isLeftOperandExpression(node)) {
            return this.canVisitLeftOperandExpression(node);
        } else if (ASTFactory.isRightOperandExpression(node)) {
            return this.canVisitRightOperandExpression(node);
        } else if (ASTFactory.isVariableDefinitionStatement(node)) {
            return this.canVisitVariableDefinitionStatement(node);
        } else if (ASTFactory.isWorkerInvocationStatement(node)) {
            return this.canVisitWorkerInvocationStatement(node);
        } else if (ASTFactory.isWorkerReplyStatement(node)) {
            return this.canVisitWorkerReplyStatement(node);
        } else if (ASTFactory.isThrowStatement(node)) {
            return this.canVisitThrowStatement(node);
        } else if (ASTFactory.isCommentStatement(node)) {
            return this.canVisitCommentStatement(node);
        } else if (ASTFactory.isTransactionAbortedStatement(node)) {
            return this.canVisitTransactionAbortedStatement(node);
        } else if (ASTFactory.isTransactionStatement(node)) {
            return this.canVisitTransactionStatement(node);
        } else if (ASTFactory.isAbortedStatement(node)) {
            return this.canVisitAbortedStatement(node);
        } else if (ASTFactory.isAbortStatement(node)) {
            return this.canVisitAbortStatement(node);
        }
    }

    /**
     * @param node {ASTNode}
     */
    beginVisitStatement(node) {
        if (ASTFactory.isWhileStatement(node)) {
            this.beginVisitWhileStatement(node);
        } else if (ASTFactory.isBreakStatement(node)) {
            return this.beginVisitBreakStatement(node);
        } else if (ASTFactory.isIfElseStatement(node)) {
            return this.beginVisitIfElseStatement(node);
        } else if (ASTFactory.isIfStatement(node)) {
            return this.beginVisitIfStatement(node);
        } else if (ASTFactory.isElseStatement(node)) {
            return this.beginVisitElseStatement(node);
        } else if (ASTFactory.isElseIfStatement(node)) {
            return this.beginVisitElseIfStatement(node);
        } else if (ASTFactory.isTryCatchStatement(node)) {
            return this.beginVisitTryCatchStatement(node);
        } else if (ASTFactory.isTryStatement(node)) {
            return this.beginVisitTryStatement(node);
        } else if (ASTFactory.isCatchStatement(node)) {
            return this.beginVisitCatchStatement(node);
        } else if (ASTFactory.isAssignmentStatement(node)) {
            return this.beginVisitAssignmentStatement(node);
        } else if (ASTFactory.isActionInvocationStatement(node)) {
            return this.beginVisitActionInvocationStatement(node);
        } else if (ASTFactory.isExpression(node)) {
            return this.beginVisitExpression(node);
        } else if (ASTFactory.isReplyStatement(node)) {
            return this.beginVisitReplyStatement(node);
        } else if (ASTFactory.isReturnStatement(node)) {
            return this.beginVisitReturnStatement(node);
        } else if (ASTFactory.isFunctionInvocationStatement(node)) {
            return this.beginVisitFuncInvocationStatement(node);
        } else if (ASTFactory.isFunctionInvocationExpression(node)) {
            return this.beginVisitFuncInvocationExpression(node);
        } else if (ASTFactory.isLeftOperandExpression(node)) {
            return this.beginVisitLeftOperandExpression(node);
        } else if (ASTFactory.isRightOperandExpression(node)) {
            return this.beginVisitRightOperandExpression(node);
        } else if (ASTFactory.isVariableDefinitionStatement(node)) {
            return this.beginVisitVariableDefinitionStatement(node);
        } else if (ASTFactory.isWorkerInvocationStatement(node)) {
            return this.beginVisitWorkerInvocationStatement(node);
        } else if (ASTFactory.isWorkerReplyStatement(node)) {
            return this.beginVisitWorkerReplyStatement(node);
        } else if (ASTFactory.isThrowStatement(node)) {
            return this.beginVisitThrowStatement(node);
        } else if (ASTFactory.isCommentStatement(node)) {
            return this.beginVisitCommentStatement(node);
        } else if (ASTFactory.isTransformStatement(node)) {
            return this.beginVisitTransformStatement(node);
        } else if (ASTFactory.isTransactionAbortedStatement(node)) {
            return this.beginVisitTransactionAbortedStatement(node);
        } else if (ASTFactory.isTransactionStatement(node)) {
            return this.beginVisitTransactionStatement(node);
        } else if (ASTFactory.isAbortedStatement(node)) {
            return this.beginVisitAbortedStatement(node);
        } else if (ASTFactory.isAbortStatement(node)) {
            return this.beginVisitAbortStatement(node);
        }
    }

    /**
     * @param node {ASTNode}
     */
    endVisitStatement(node) {
        if (ASTFactory.isWhileStatement(node)) {
            return this.endVisitWhileStatement(node);
        } else if (ASTFactory.isBreakStatement(node)) {
            return this.endVisitBreakStatement(node);
        } else if (ASTFactory.isIfElseStatement(node)) {
            return this.endVisitIfElseStatement(node);
        } else if (ASTFactory.isIfStatement(node)) {
            return this.endVisitIfStatement(node);
        } else if (ASTFactory.isElseStatement(node)) {
            return this.endVisitElseStatement(node);
        } else if (ASTFactory.isElseIfStatement(node)) {
            return this.endVisitElseIfStatement(node);
        } else if (ASTFactory.isTryCatchStatement(node)) {
            return this.endVisitTryCatchStatement(node);
        } else if (ASTFactory.isTryStatement(node)) {
            return this.endVisitTryStatement(node);
        } else if (ASTFactory.isCatchStatement(node)) {
            return this.endVisitCatchStatement(node);
        } else if (ASTFactory.isAssignmentStatement(node)) {
            return this.endVisitAssignmentStatement(node);
        } else if (ASTFactory.isTransformStatement(node)) {
            return this.endVisitTransformStatement(node);
        } else if (ASTFactory.isAssignment(node)) {
            return this.endVisitAssignment(node);
        } else if (ASTFactory.isActionInvocationStatement(node)) {
            return this.endVisitActionInvocationStatement(node);
        } else if (ASTFactory.isExpression(node)) {
            return this.endVisitExpression(node);
        } else if (ASTFactory.isReplyStatement(node)) {
            return this.endVisitReplyStatement(node);
        } else if (ASTFactory.isReturnStatement(node)) {
            return this.endVisitReturnStatement(node);
        } else if (ASTFactory.isFunctionInvocationStatement(node)) {
            return this.endVisitFuncInvocationStatement(node);
        } else if (ASTFactory.isFunctionInvocationExpression(node)) {
            return this.endVisitFuncInvocationExpression(node);
        } else if (ASTFactory.isLeftOperandExpression(node)) {
            return this.endVisitLeftOperandExpression(node);
        } else if (ASTFactory.isRightOperandExpression(node)) {
            return this.endVisitRightOperandExpression(node);
        } else if (ASTFactory.isVariableDefinitionStatement(node)) {
            return this.endVisitVariableDefinitionStatement(node);
        } else if (ASTFactory.isWorkerInvocationStatement(node)) {
            return this.endVisitWorkerInvocationStatement(node);
        } else if (ASTFactory.isWorkerReplyStatement(node)) {
            return this.endVisitWorkerReplyStatement(node);
        } else if (ASTFactory.isThrowStatement(node)) {
            return this.endVisitThrowStatement(node);
<<<<<<< HEAD
        } else if (ASTFactory.isCommentStatement(node)) {
=======
        }  else if (ASTFactory.isCommentStatement(node)) {
>>>>>>> b343b4ea
            return this.endVisitCommentStatement(node);
        } else if (ASTFactory.isTransactionAbortedStatement(node)) {
            return this.endVisitTransactionAbortedStatement(node);
        } else if (ASTFactory.isTransactionStatement(node)) {
            return this.endVisitTransactionStatement(node);
        } else if (ASTFactory.isAbortedStatement(node)) {
            return this.endVisitAbortedStatement(node);
        } else if (ASTFactory.isAbortStatement(node)) {
            return this.endVisitAbortStatement(node);
        }
    }
}

export default StatementVisitor;<|MERGE_RESOLUTION|>--- conflicted
+++ resolved
@@ -113,7 +113,6 @@
 
     endVisitAbortedStatement(statement) {
     }
-
     canVisitStatement(statement) {
         return false;
     }
@@ -308,7 +307,6 @@
 
     endVisitAbortStatement(statement) {
     }
-
     canVisitLeftOperandExpression(statement) {
         return false;
     }
@@ -414,7 +412,7 @@
             return this.visitIfStatement(node);
         } else if (ASTFactory.isElseStatement(node)) {
             return this.visitElseStatement(node);
-        } else if (ASTFactory.isElseIfStatement(node)) {
+        }  else if (ASTFactory.isElseIfStatement(node)) {
             return this.visitElseIfStatement(node);
         } else if (ASTFactory.isTryCatchStatement(node)) {
             return this.visitTryCatchStatement(node);
@@ -434,23 +432,23 @@
             return this.visitReplyStatement(node);
         } else if (ASTFactory.isReturnStatement(node)) {
             return this.visitReturnStatement(node);
-        } else if (ASTFactory.isFunctionInvocationStatement(node)) {
+        }  else if (ASTFactory.isFunctionInvocationStatement(node)) {
             return this.visitFuncInvocationStatement(node);
-        } else if (ASTFactory.isFunctionInvocationExpression(node)) {
+        }  else if (ASTFactory.isFunctionInvocationExpression(node)) {
             return this.visitFuncInvocationExpression(node);
-        } else if (ASTFactory.isLeftOperandExpression(node)) {
+        }  else if (ASTFactory.isLeftOperandExpression(node)) {
             return this.visitLeftOperandExpression(node);
-        } else if (ASTFactory.isRightOperandExpression(node)) {
+        }  else if (ASTFactory.isRightOperandExpression(node)) {
             return this.visitRightOperandExpression(node);
-        } else if (ASTFactory.isVariableDefinitionStatement(node)) {
+        }  else if (ASTFactory.isVariableDefinitionStatement(node)) {
             return this.visitVariableDefinitionStatement(node);
-        } else if (ASTFactory.isWorkerInvocationStatement(node)) {
+        }  else if (ASTFactory.isWorkerInvocationStatement(node)) {
             return this.visitWorkerInvocationStatement(node);
-        } else if (ASTFactory.isWorkerReplyStatement(node)) {
+        }  else if (ASTFactory.isWorkerReplyStatement(node)) {
             return this.visitWorkerReplyStatement(node);
-        } else if (ASTFactory.isThrowStatement(node)) {
+        }  else if (ASTFactory.isThrowStatement(node)) {
             return this.visitThrowStatement(node);
-        } else if (ASTFactory.isCommentStatement(node)) {
+        }  else if (ASTFactory.isCommentStatement(node)) {
             return this.visitCommentStatement(node);
         } else if (ASTFactory.isTransactionAbortedStatement(node)) {
             return this.visitTransactionAbortedStatement(node);
@@ -477,7 +475,7 @@
             return this.canVisitIfStatement(node);
         } else if (ASTFactory.isElseStatement(node)) {
             return this.canVisitElseStatement(node);
-        } else if (ASTFactory.isElseIfStatement(node)) {
+        }  else if (ASTFactory.isElseIfStatement(node)) {
             return this.canVisitElseIfStatement(node);
         } else if (ASTFactory.isTryCatchStatement(node)) {
             return this.canVisitTryCatchStatement(node);
@@ -487,7 +485,7 @@
             return this.canVisitCatchStatement(node);
         } else if (ASTFactory.isAssignmentStatement(node)) {
             return this.canVisitAssignmentStatement(node);
-        } else if (ASTFactory.isAssignment(node)) {
+        }  else if (ASTFactory.isAssignment(node)) {
             return this.canVisitAssignment(node);
         } else if (ASTFactory.isTransformStatement(node)) {
             return this.canVisitTransformStatement(node);
@@ -499,23 +497,23 @@
             return this.canVisitReplyStatement(node);
         } else if (ASTFactory.isReturnStatement(node)) {
             return this.canVisitReturnStatement(node);
-        } else if (ASTFactory.isFunctionInvocationStatement(node)) {
+        }  else if (ASTFactory.isFunctionInvocationStatement(node)) {
             return this.canVisitFuncInvocationStatement(node);
-        } else if (ASTFactory.isFunctionInvocationExpression(node)) {
+        }  else if (ASTFactory.isFunctionInvocationExpression(node)) {
             return this.canVisitFuncInvocationExpression(node);
-        } else if (ASTFactory.isLeftOperandExpression(node)) {
+        }  else if (ASTFactory.isLeftOperandExpression(node)) {
             return this.canVisitLeftOperandExpression(node);
-        } else if (ASTFactory.isRightOperandExpression(node)) {
+        }  else if (ASTFactory.isRightOperandExpression(node)) {
             return this.canVisitRightOperandExpression(node);
-        } else if (ASTFactory.isVariableDefinitionStatement(node)) {
+        }  else if (ASTFactory.isVariableDefinitionStatement(node)) {
             return this.canVisitVariableDefinitionStatement(node);
-        } else if (ASTFactory.isWorkerInvocationStatement(node)) {
+        }  else if (ASTFactory.isWorkerInvocationStatement(node)) {
             return this.canVisitWorkerInvocationStatement(node);
-        } else if (ASTFactory.isWorkerReplyStatement(node)) {
+        }  else if (ASTFactory.isWorkerReplyStatement(node)) {
             return this.canVisitWorkerReplyStatement(node);
-        } else if (ASTFactory.isThrowStatement(node)) {
+        }  else if (ASTFactory.isThrowStatement(node)) {
             return this.canVisitThrowStatement(node);
-        } else if (ASTFactory.isCommentStatement(node)) {
+        }  else if (ASTFactory.isCommentStatement(node)) {
             return this.canVisitCommentStatement(node);
         } else if (ASTFactory.isTransactionAbortedStatement(node)) {
             return this.canVisitTransactionAbortedStatement(node);
@@ -542,7 +540,7 @@
             return this.beginVisitIfStatement(node);
         } else if (ASTFactory.isElseStatement(node)) {
             return this.beginVisitElseStatement(node);
-        } else if (ASTFactory.isElseIfStatement(node)) {
+        }  else if (ASTFactory.isElseIfStatement(node)) {
             return this.beginVisitElseIfStatement(node);
         } else if (ASTFactory.isTryCatchStatement(node)) {
             return this.beginVisitTryCatchStatement(node);
@@ -560,25 +558,25 @@
             return this.beginVisitReplyStatement(node);
         } else if (ASTFactory.isReturnStatement(node)) {
             return this.beginVisitReturnStatement(node);
-        } else if (ASTFactory.isFunctionInvocationStatement(node)) {
+        }  else if (ASTFactory.isFunctionInvocationStatement(node)) {
             return this.beginVisitFuncInvocationStatement(node);
-        } else if (ASTFactory.isFunctionInvocationExpression(node)) {
+        }  else if (ASTFactory.isFunctionInvocationExpression(node)) {
             return this.beginVisitFuncInvocationExpression(node);
-        } else if (ASTFactory.isLeftOperandExpression(node)) {
+        }  else if (ASTFactory.isLeftOperandExpression(node)) {
             return this.beginVisitLeftOperandExpression(node);
-        } else if (ASTFactory.isRightOperandExpression(node)) {
+        }  else if (ASTFactory.isRightOperandExpression(node)) {
             return this.beginVisitRightOperandExpression(node);
-        } else if (ASTFactory.isVariableDefinitionStatement(node)) {
+        }  else if (ASTFactory.isVariableDefinitionStatement(node)) {
             return this.beginVisitVariableDefinitionStatement(node);
-        } else if (ASTFactory.isWorkerInvocationStatement(node)) {
+        }  else if (ASTFactory.isWorkerInvocationStatement(node)) {
             return this.beginVisitWorkerInvocationStatement(node);
-        } else if (ASTFactory.isWorkerReplyStatement(node)) {
+        }  else if (ASTFactory.isWorkerReplyStatement(node)) {
             return this.beginVisitWorkerReplyStatement(node);
-        } else if (ASTFactory.isThrowStatement(node)) {
+        }  else if (ASTFactory.isThrowStatement(node)) {
             return this.beginVisitThrowStatement(node);
-        } else if (ASTFactory.isCommentStatement(node)) {
+        }  else if (ASTFactory.isCommentStatement(node)) {
             return this.beginVisitCommentStatement(node);
-        } else if (ASTFactory.isTransformStatement(node)) {
+        }  else if (ASTFactory.isTransformStatement(node)) {
             return this.beginVisitTransformStatement(node);
         } else if (ASTFactory.isTransactionAbortedStatement(node)) {
             return this.beginVisitTransactionAbortedStatement(node);
@@ -605,7 +603,7 @@
             return this.endVisitIfStatement(node);
         } else if (ASTFactory.isElseStatement(node)) {
             return this.endVisitElseStatement(node);
-        } else if (ASTFactory.isElseIfStatement(node)) {
+        }  else if (ASTFactory.isElseIfStatement(node)) {
             return this.endVisitElseIfStatement(node);
         } else if (ASTFactory.isTryCatchStatement(node)) {
             return this.endVisitTryCatchStatement(node);
@@ -615,7 +613,7 @@
             return this.endVisitCatchStatement(node);
         } else if (ASTFactory.isAssignmentStatement(node)) {
             return this.endVisitAssignmentStatement(node);
-        } else if (ASTFactory.isTransformStatement(node)) {
+        }  else if (ASTFactory.isTransformStatement(node)) {
             return this.endVisitTransformStatement(node);
         } else if (ASTFactory.isAssignment(node)) {
             return this.endVisitAssignment(node);
@@ -625,29 +623,25 @@
             return this.endVisitExpression(node);
         } else if (ASTFactory.isReplyStatement(node)) {
             return this.endVisitReplyStatement(node);
-        } else if (ASTFactory.isReturnStatement(node)) {
+        }  else if (ASTFactory.isReturnStatement(node)) {
             return this.endVisitReturnStatement(node);
-        } else if (ASTFactory.isFunctionInvocationStatement(node)) {
+        }  else if (ASTFactory.isFunctionInvocationStatement(node)) {
             return this.endVisitFuncInvocationStatement(node);
-        } else if (ASTFactory.isFunctionInvocationExpression(node)) {
+        }  else if (ASTFactory.isFunctionInvocationExpression(node)) {
             return this.endVisitFuncInvocationExpression(node);
-        } else if (ASTFactory.isLeftOperandExpression(node)) {
+        }  else if (ASTFactory.isLeftOperandExpression(node)) {
             return this.endVisitLeftOperandExpression(node);
-        } else if (ASTFactory.isRightOperandExpression(node)) {
+        }  else if (ASTFactory.isRightOperandExpression(node)) {
             return this.endVisitRightOperandExpression(node);
-        } else if (ASTFactory.isVariableDefinitionStatement(node)) {
+        }  else if (ASTFactory.isVariableDefinitionStatement(node)) {
             return this.endVisitVariableDefinitionStatement(node);
-        } else if (ASTFactory.isWorkerInvocationStatement(node)) {
+        }  else if (ASTFactory.isWorkerInvocationStatement(node)) {
             return this.endVisitWorkerInvocationStatement(node);
-        } else if (ASTFactory.isWorkerReplyStatement(node)) {
+        }  else if (ASTFactory.isWorkerReplyStatement(node)) {
             return this.endVisitWorkerReplyStatement(node);
-        } else if (ASTFactory.isThrowStatement(node)) {
+        }  else if (ASTFactory.isThrowStatement(node)) {
             return this.endVisitThrowStatement(node);
-<<<<<<< HEAD
         } else if (ASTFactory.isCommentStatement(node)) {
-=======
-        }  else if (ASTFactory.isCommentStatement(node)) {
->>>>>>> b343b4ea
             return this.endVisitCommentStatement(node);
         } else if (ASTFactory.isTransactionAbortedStatement(node)) {
             return this.endVisitTransactionAbortedStatement(node);
