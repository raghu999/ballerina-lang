--- conflicted
+++ resolved
@@ -53,10 +53,8 @@
         PositioningUtils.populateOuterPanelDecoratorBBoxPosition(node);
         const viewState = node.getViewState();
         const statementContainer = viewState.components.statementContainer;
-<<<<<<< HEAD
         const workerScopeContainer = viewState.components.workerScopeContainer;
         statementContainer.x = viewState.components.body.x + DesignerDefaults.innerPanel.body.padding.left;
-=======
         if (node.isLambda()) {
             const parentViewState = node.getParent().getParent().getViewState();
             viewState.bBox.y = parentViewState.bBox.getBottom() - viewState.bBox.h;
@@ -67,8 +65,6 @@
         } else {
             statementContainer.x = viewState.components.body.x + DesignerDefaults.innerPanel.body.padding.left;
         }
-
->>>>>>> d65523a8
         statementContainer.y = viewState.components.body.y + DesignerDefaults.innerPanel.body.padding.top
             + DesignerDefaults.lifeLine.head.height;
         workerScopeContainer.x = viewState.components.body.x + DesignerDefaults.innerPanel.body.padding.left;
