/**
 * Copyright (c) 2017, WSO2 Inc. (http://www.wso2.org) All Rights Reserved.
 *
 * WSO2 Inc. licenses this file to you under the Apache License,
 * Version 2.0 (the "License"); you may not use this file except
 * in compliance with the License.
 * You may obtain a copy of the License at
 *
 *     http://www.apache.org/licenses/LICENSE-2.0
 *
 * Unless required by applicable law or agreed to in writing,
 * software distributed under the License is distributed on an
 * "AS IS" BASIS, WITHOUT WARRANTIES OR CONDITIONS OF ANY
 * KIND, either express or implied. See the License for the
 * specific language governing permissions and limitations
 * under the License.
 */
import React from 'react';
import PropTypes from 'prop-types';
import _ from 'lodash';
import { statement } from './../configs/designer-defaults';
import { lifeLine } from './../configs/designer-defaults';
import ASTNode from '../ast/node';
import ActionBox from './action-box';
import DragDropManager from '../tool-palette/drag-drop-manager';
import SimpleBBox from './../ast/simple-bounding-box';
import * as DesignerDefaults from './../configs/designer-defaults';
import MessageManager from './../visitors/message-manager';
import BallerinaASTFactory from './../ast/ballerina-ast-factory';
import './statement-decorator.css';
import select2 from 'select2';
import TransformRender from '../../ballerina/components/transform-render';
import ActiveArbiter from './active-arbiter';
import ImageUtil from './image-util';
import alerts from 'alerts';

const text_offset = 50;

class TransformStatementDecorator extends React.Component {

    constructor(props, context) {
        super(props, context);
        const { dragDropManager } = context;
        this.startDropZones = this.startDropZones.bind(this);
        this.stopDragZones = this.stopDragZones.bind(this);
        this.state = {
		    innerDropZoneActivated: false,
	        innerDropZoneDropNotAllowed: false,
	        innerDropZoneExist: false,
            active: 'hidden',
        };
    }

    componentDidMount() {
        const { dragDropManager } = this.context;
        dragDropManager.on('drag-start', this.startDropZones);
        dragDropManager.on('drag-stop', this.stopDragZones);
    }

    componentWillUnmount() {
        const { dragDropManager } = this.context;
        dragDropManager.off('drag-start', this.startDropZones);
        dragDropManager.off('drag-stop', this.stopDragZones);
    }

    startDropZones() {
        this.setState({ innerDropZoneExist: true });
    }

    stopDragZones() {
        this.setState({ innerDropZoneExist: false });
    }

    onDelete() {
        this.props.model.remove();
    }

    onJumptoCodeLine() {
        const { viewState: { fullExpression } } = this.props;
        const { renderingContext: { ballerinaFileEditor } } = this.context;

        const container = ballerinaFileEditor._container;
        $(container).find('.view-source-btn').trigger('click');
        ballerinaFileEditor.getSourceView().jumpToLine({ expression: fullExpression });
    }

    renderBreakpointIndicator() {
        const breakpointSize = 14;
        const pointX = this.statementBox.x + this.statementBox.w - breakpointSize / 2;
        const pointY = this.statementBox.y - breakpointSize / 2;
        return (
          <Breakpoint
            x={pointX}
            y={pointY}
            size={breakpointSize}
            isBreakpoint={this.props.model.isBreakpoint}
            onClick={() => this.onBreakpointClick()}
          />
        );
    }

    onBreakpointClick() {
        const { model } = this.props;
        const { isBreakpoint = false } = model;
        if (model.isBreakpoint) {
            model.removeBreakpoint();
        } else {
            model.addBreakpoint();
        }
    }

    onExpand() {
        self = this;
        this._package = this.context.renderingContext.getPackagedScopedEnvironment().getCurrentPackage();
        const sourceId = `sourceStructs${this.props.model.id}`;
        const targetId = `targetStructs${ this.props.model.id}`;

        const sourceContent = $(
                `${'<div class="source-view">' +
                '<select id="'}${ sourceId }" class="type-mapper-combo">` +
                '<option value="-1">-- Select source --</option>' +
                '</select>'+
                ' <span id="btn-add-source" class="btn-add-type fw-stack fw-lg btn btn-add">'+
                '            <i class="fw fw-add fw-stack-1x"></i>'+
                '          </span>'+
                '</div><div class="leftType"></div>');

        const middleContent = $('<div class="middle-content"></div>');

        const targetContent = $(
                `${'<div class="target-view">' +
                '<select id="'}${targetId }" class="type-mapper-combo">` +
                '<option value="-1">-- Select target --</option>' +
                '</select>' +
                ' <span id="btn-add-target" class="btn-add-type fw-stack fw-lg btn btn-add">'+
                '            <i class="fw fw-add fw-stack-1x"></i>'+
                '          </span>'+
                '</div><div class="rightType"></div>');

        const transformNameText = $('<p class="transform-header-text ">'
                                + '<i class="transform-header-icon fw fw-type-converter fw-inverse"></i>Transform</p>');
        const transformHeader = $('<div id ="transformHeader" class ="transform-header">'
                                + '<i class="fw fw-cancel fw-helper fw-helper-circle-outline icon close-transform"></i></div>');
        const transformHeaderPadding = $('<div id ="transformHeaderPadding" class ="transform-header-padding"></div>');
        const transformMenuDiv = $('<div id ="transformContextMenu" class ="transformContextMenu"></div>');

        const transformOverlayContent = $('<div id = "transformOverlay-content" class="transformOverlay-content">' +
                                              '    </div>');

        const transformOverlay = $('<div id="transformOverlay" class="transformOverlay">' +
                                     '  </div>');
        const transformFooter = $('<div id ="transformFooter" class ="transform-footer"></div>');

        transformOverlayContent.append(transformHeader);
        transformHeader.append(transformNameText);
        transformOverlayContent.append(transformHeaderPadding);
        transformOverlayContent.append(sourceContent);
        transformOverlayContent.append(middleContent);
        transformOverlayContent.append(targetContent);
        transformOverlay.append(transformOverlayContent);
        transformOverlayContent.append(transformMenuDiv);
        transformOverlayContent.append(transformFooter);
        $('#tab-content-wrapper').append(transformOverlay);

        this.transformOverlayDiv = document.getElementById('transformOverlay');
        this.transformOverlayContentDiv = document.getElementById('transformOverlay-content');

        this.transformOverlayContentDiv.addEventListener('mouseover', (e) => {
            this.onTransformDropZoneActivate(e);
        });

        this.transformOverlayContentDiv.addEventListener('mouseout', (e) => {
	        this.onTransformDropZoneDeactivate(e);
        });

        const span = document.getElementsByClassName('close-transform')[0];

        this.predefinedStructs = [];
        const transformIndex = this.props.model.parent.getIndexOfChild(this.props.model);
        _.forEach(this.props.model.parent.getVariableDefinitionStatements(), (variableDefStmt) => {
            const currentIndex = this.props.model.parent.getIndexOfChild(variableDefStmt);
            let isStruct = false;
               // Checks struct defined before the transform statement
            if (currentIndex < transformIndex) {
                _.forEach(this._package.getStructDefinitions(), (predefinedStruct) => {
                    if (variableDefStmt.children[0].getVariableType() == predefinedStruct.getStructName()) {
                        const struct = self.createType(variableDefStmt.children[0].getVariableName(),
                                                        variableDefStmt.children[0].getVariableType(), predefinedStruct);
                        self.loadSchemaToComboBox(sourceId, struct.name, struct.typeName);
                        self.loadSchemaToComboBox(targetId, struct.name, struct.typeName);
                        isStruct = true;
                    }
                });

                if (!isStruct) {
                    const variableType = {};
                    variableType.id = variableDefStmt.id;
                    variableType.name = variableDefStmt.children[0].getVariableName();
                    variableType.type = variableDefStmt.children[0].getVariableType();
                    self.predefinedStructs.push(variableType);
                    self.loadSchemaToComboBox(sourceId, variableType.name, variableType.type);
                    self.loadSchemaToComboBox(targetId, variableType.name, variableType.type);
                }
            }
        });
        $('.type-mapper-combo').select2();

<<<<<<< HEAD
        $('#btn-add-source').click((e) => {
            const currentSelection = $(`#${sourceId}`).val();
            if (self.setSource(currentSelection, self.predefinedStructs)) {
                const inputDef = BallerinaASTFactory
                                        .createVariableReferenceExpression({ variableName: currentSelection });
                const inputs = self.props.model.getInput();
=======
        $('#btn-add-source').click(function (e) {
            var currentSelection = $('#' + sourceId).val();
            var inputDef = BallerinaASTFactory
                                    .createVariableReferenceExpression({variableName: currentSelection});
            if (self.setSource(currentSelection, self.predefinedStructs, self.props.model, inputDef.id)) {

                var inputs = self.props.model.getInput();
>>>>>>> 769d751d
                inputs.push(inputDef);
                self.props.model.setInput(inputs);
            }
        });

<<<<<<< HEAD
        $('#btn-remove-source').click((e) => {
            const currentSelection = $(`#${sourceId}`).val();
            if (currentSelection != -1) {
                self.mapper.removeType(currentSelection);
                self.props.model.setInput([]);
                const currentSelectionObj = _.find(self.predefinedStructs, { name: currentSelection });
                currentSelectionObj.added = false;
                self.props.model.children = [];
            }
        });

        $('#btn-add-target').click((e) => {
            const currentSelection = $(`#${targetId}`).val();
            if (self.setTarget(currentSelection, self.predefinedStructs)) {
                const outDef = BallerinaASTFactory
                                        .createVariableReferenceExpression({ variableName: currentSelection });
                const outputs = self.props.model.getOutput();
=======
        $('#btn-add-target').click(function (e) {
            var currentSelection = $('#' + targetId).val();
            var outDef = BallerinaASTFactory
                                    .createVariableReferenceExpression({variableName: currentSelection});
            if (self.setTarget(currentSelection, self.predefinedStructs, self.props.model, outDef.id)) {
                var outputs = self.props.model.getOutput();
>>>>>>> 769d751d
                outputs.push(outDef);
                self.props.model.setOutput(outputs);
            }
        });

<<<<<<< HEAD
        $('#btn-remove-target').click((e) => {
            const currentSelection = $(`#${targetId}`).val();
            if (currentSelection != -1) {
                self.mapper.removeType(currentSelection);
                self.props.model.setOutput([]);
                const currentSelectionObj = _.find(self.predefinedStructs, { name: currentSelection });
                currentSelectionObj.added = false;
                self.props.model.children = [];
            }
        });

        $(window).on('resize', () => {
=======
        $(window).on('resize', function(){
>>>>>>> 769d751d
            self.mapper.reposition(self.mapper);
        });

        $('.leftType, .rightType, .middle-content').on('scroll', () => {
            self.mapper.reposition(self.mapper);
        });

        span.onclick = function () {
            document.getElementById('transformOverlay').style.display = 'none';
            $(transformOverlay).remove();
        };

        const onConnectionCallback = function (connection) {
            // on creating a connection
            const sourceStruct = _.find(self.predefinedStructs, { name: connection.sourceStruct });
            const targetStruct = _.find(self.predefinedStructs, { name: connection.targetStruct });
            let sourceExpression;
            let targetExpression;

            if (sourceStruct != null) {
                if (sourceStruct.type == 'struct') {
                    sourceExpression = self.getStructAccessNode(connection.sourceStruct, connection.sourceProperty);
                } else {
                    sourceExpression = BallerinaASTFactory
                                                 .createVariableReferenceExpression({ variableName: sourceStruct.name });
                }
            }
            if (targetStruct != null) {
                if (targetStruct.type == 'struct') {
                    targetExpression = self.getStructAccessNode(connection.targetStruct, connection.targetProperty);
                } else {
                    targetExpression = BallerinaASTFactory
                                                .createVariableReferenceExpression({ variableName: targetStruct.name });
                }
            }

            if (!_.isUndefined(sourceStruct) && !_.isUndefined(targetStruct)) {
                // Connection is from source struct to target struct.
                const assignmentStmt = BallerinaASTFactory.createAssignmentStatement();
                const leftOperand = BallerinaASTFactory.createLeftOperandExpression();
                leftOperand.addChild(targetExpression);
                const rightOperand = BallerinaASTFactory.createRightOperandExpression();
                rightOperand.addChild(sourceExpression);
                assignmentStmt.addChild(leftOperand);
                assignmentStmt.addChild(rightOperand);
                self.props.model.addChild(assignmentStmt);
                return assignmentStmt.id;
            } else if (!_.isUndefined(sourceStruct) && _.isUndefined(targetStruct)) {
                    // Connection source is not a struct and target is a struct.
                    // Source could be a function node.
                const assignmentStmtSource = self.findExistingAssignmentStatement(connection.targetReference.id);
                assignmentStmtSource.getChildren()[1].getChildren()[0].addChild(sourceExpression);
                return assignmentStmtSource.id;
            } else if (_.isUndefined(sourceStruct) && !_.isUndefined(targetStruct)) {
                    // Connection target is not a struct and source is a struct.
                    // Target could be a function node.
                const assignmentStmtTarget = self.findExistingAssignmentStatement(connection.sourceReference.id);
                assignmentStmtTarget.getChildren()[0].addChild(targetExpression);
                return assignmentStmtTarget.id;
            }
                    // Connection source and target are not structs
                    // Source and target could be function nodes.
            log.warn('multiple intermediate functions are not yet supported in design view');
        };

        const onDisconnectionCallback = function (connection) {
            // on removing a connection
            const sourceStruct = _.find(self.predefinedStructs, { name: connection.sourceStruct });
            const targetStruct = _.find(self.predefinedStructs, { name: connection.targetStruct });
            const sourceExpression = self.getStructAccessNode(connection.targetStruct, connection.targetProperty);
            const targetExpression = self.getStructAccessNode(connection.sourceStruct, connection.sourceProperty);

            if (!_.isUndefined(sourceStruct) && !_.isUndefined(targetStruct)) {
                const assignmentStmt = _.find(self.props.model.children, { id: connection.id });
                self.props.model.removeChild(assignmentStmt);
            } else if (!_.isUndefined(sourceStruct) && _.isUndefined(targetStruct)) {
                // Connection source is not a struct and target is a struct.
                // Source could be a function node.
                const assignmentStmtSource = self.findExistingAssignmentStatement(connection.targetReference.id);
                _.remove(assignmentStmtSource.getChildren()[1].getChildren()[0].getChildren(), (child) => (child.getExpressionString() === targetExpression.getExpressionString()));
            } else if (_.isUndefined(sourceStruct) && !_.isUndefined(targetStruct)) {
                // Connection target is not a struct and source is a struct.
                // Target could be a function node.
                const assignmentStmtTarget = self.findExistingAssignmentStatement(connection.sourceReference.id);
                _.remove(assignmentStmtTarget.getChildren()[0].getChildren(), (child) => (child.getExpressionString() === sourceExpression.getExpressionString()));
            } else {
                // Connection source and target are not structs
                // Source and target could be function nodes.
                log.warn('multiple intermediate functions are not yet supported in design view');
            }
        };

        this.mapper = new TransformRender(onConnectionCallback, onDisconnectionCallback);
        this.transformOverlayDiv.style.display = 'block';

        _.forEach(self.props.model.getInput(), (input) => {
            self.setSource(input.getExpressionString(), self.predefinedStructs);
        });

        _.forEach(self.props.model.getOutput(), (output) => {
            self.setTarget(output.getExpressionString(), self.predefinedStructs);
        });

        _.forEach(this.props.model.getChildren(), (statement) => {
            this.createConnection(statement);
        });

        this.props.model.on('child-added', (node) => {
            if (BallerinaASTFactory.isAssignmentStatement(node) &&
					BallerinaASTFactory.isFunctionInvocationExpression(node.getChildren()[1].getChildren()[0])) {
                const functionInvocationExpression = node.getChildren()[1].getChildren()[0];
                const func = this.getFunctionDefinition(functionInvocationExpression);
                if (_.isUndefined(func)) {
                    alerts.error(`Function definition for "${functionInvocationExpression.getFunctionName()}" cannot be found`);
                    return;
                }
                this.mapper.addFunction(func, node, node.getParent().removeChild.bind(node.getParent()));

                // remove function invocation parameters
                _.remove(functionInvocationExpression.getChildren());
            }
        });
    }

    getFunctionDefinition(functionInvocationExpression) {
        const funPackage = this.context.renderingContext.packagedScopedEnvironemnt.getPackageByName(
						functionInvocationExpression.getFullPackageName());
        return funPackage.getFunctionDefinitionByName(functionInvocationExpression.getFunctionName());
    }

    createConnection(statement) {
        if (BallerinaASTFactory.isAssignmentStatement(statement)) {
            // There can be multiple left expressions.
            // E.g. : e.name, e.username = p.first_name;
            const leftExpressions = statement.getChildren()[0];
            const rightExpression = statement.getChildren()[1].getChildren()[0];

            if (BallerinaASTFactory.isFieldAccessExpression(rightExpression) ||
                  BallerinaASTFactory.isVariableReferenceExpression(rightExpression)) {
                _.forEach(leftExpressions.getChildren(), (expression) => {
                    const target = this.getConnectionProperties('target', expression);
                    const source = this.getConnectionProperties('source', rightExpression);
                    this.drawConnection(statement.getID(), source, target);
                });
            } else if (BallerinaASTFactory.isFunctionInvocationExpression(rightExpression)) {
                const func = this.getFunctionDefinition(rightExpression);
                if (_.isUndefined(func)) {
                    alerts.error(`Function definition for "${ rightExpression.getFunctionName() }" cannot be found`);
                    return;
                }
                this.mapper.addFunction(func, statement, statement.getParent().removeChild.bind(statement.getParent()));

                if (func.getParameters().length !== rightExpression.getChildren().length) {
                    alerts.warn(`Function inputs and mapping count does not match in "${ func.getName() }"`);
                } else {
                    const funcTarget = this.getConnectionProperties('target', rightExpression);
                    _.forEach(rightExpression.getChildren(), (expression, i) => {
                        const target = this.getConnectionProperties('target', func.getParameters()[i]);
                        _.merge(target, funcTarget); // merge parameter props with function props
                        const source = this.getConnectionProperties('source', expression);
                        this.drawConnection(rightExpression.getID(), source, target);
                    });
                }

                if (func.getReturnParams().length !== leftExpressions.getChildren().length) {
                    alerts.warn(`Function inputs and mapping count does not match in "${func.getName()}"`);
                } else {
                    const funcSource = this.getConnectionProperties('source', rightExpression);
                    _.forEach(leftExpressions.getChildren(), (expression, i) => {
                        const source = this.getConnectionProperties('source', func.getReturnParams()[i]);
                        _.merge(source, funcSource); // merge parameter props with function props
                        const target = this.getConnectionProperties('target', expression);
                        this.drawConnection(rightExpression.getID(), source, target);
                    });
                }
            } else {
                log.error('Invalid expression type in transform statement body');
            }
        } else {
            log.error('Invalid statement type in transform statement');
        }
    }

    getConnectionProperties(type, expression) {
        const con = {};
        if (BallerinaASTFactory.isFieldAccessExpression(expression)) {
            con[`${type }Struct`] = expression.getChildren()[0].getVariableName();
            const complexProp = this.createComplexProp(con[`${type }Struct`],
                                        expression.getChildren()[1].getChildren());
            con[`${type}Type`] = complexProp.types.reverse();
            con[`${type}Property`] = complexProp.names.reverse();
        } else if (BallerinaASTFactory.isFunctionInvocationExpression(expression)) {
            con[`${type }Function`] = true;
            if (_.isNull(expression.getPackageName())) {
                // for current package, where package name is null
                const packageName = expression.getFullPackageName().replace(' ', '');
                con[`${type}Struct`] = `${packageName}-${expression.getFunctionName()}`;
            } else {
                const packageName = expression.getPackageName().replace(' ', '');
                con[`${type }Struct`] = `${packageName }-${ expression.getFunctionName()}`;
            }
            con[`${type }Id`] = expression.getID();
        } else if (BallerinaASTFactory.isVariableReferenceExpression(expression)) {
            con[`${type}Struct`] = expression.getVariableName();
            const varRef = _.find(self.predefinedStructs, { name: expression.getVariableName() });
            if (!_.isUndefined(varRef)) {
                con[`${type }Type`] = [varRef.type];
            }
            con[`${type}Property`] = [expression.getVariableName()];
        } else if (['name', 'type'].every(prop => prop in expression)) {
            con[`${type }Property`] = [expression.name];
            con[`${type}Type`] = [expression.type];
        } else if (_.has(expression, 'type')) {
            con[`${type }Property`] = [undefined];
            con[`${type}Type`] = [expression.type];
        } else {
            log.error('Unknown type to define connection properties');
        }
        return con;
    }

    drawConnection(id, source, target) {
        const con = { id };
        _.merge(con, source, target);
        self.mapper.addConnection(con);
    }

    findExistingAssignmentStatement(id) {
        return _.find(self.props.model.getChildren(), (child) => child.getID() === id);
    }

    createComplexProp(typeName, children) {
        let prop = {};
        prop.names = [];
        prop.types = [];

        const propName = children[0].getBasicLiteralValue();
        const struct = _.find(self.predefinedStructs, { name: typeName });
        if (_.isUndefined(struct)) {
            alerts.error(`Struct definition for variable "${typeName}" cannot be found`);
            return;
        }
        const structProp = _.find(struct.properties, { name: propName });
        if (_.isUndefined(structProp)) {
            alerts.error(`Struct field "${propName}" cannot be found in variable "${typeName}"`);
            return;
        }
        const propType = structProp.type;
        if (children.length > 1) {
            prop = self.createComplexProp(propName, children[1].getChildren());
        }
        prop.types.push(propType);
        prop.names.push(propName);
        return prop;
    }

    createType(name, typeName, predefinedStruct) {
        const struct = {};
        struct.name = name;
        struct.properties = [];
        struct.type = 'struct';
        struct.typeName = typeName;

        _.forEach(predefinedStruct.getVariableDefinitionStatements(), (stmt) => {
            const property = {};
            property.name = stmt.children[0].getVariableName();
            property.type = stmt.children[0].getVariableType();

            const innerStruct = _.find(self._package.getStructDefinitions(), { _structName: property.type });
            if (innerStruct != null) {
                property.innerType = self.createType(property.name, typeName, innerStruct);
            }

            struct.properties.push(property);
        });
        self.predefinedStructs.push(struct);
        return struct;
    }

    render() {
        const { viewState, expression, model } = this.props;
        const bBox = viewState.bBox;
        const innerZoneHeight = viewState.components['drop-zone'].h;

        // calculate the bBox for the statement
        this.statementBox = {};
        this.statementBox.h = bBox.h - innerZoneHeight;
        this.statementBox.y = bBox.y + innerZoneHeight;
        this.statementBox.w = bBox.w;
        this.statementBox.x = bBox.x;
        // we need to draw a drop box above and a statement box
        const text_x = bBox.x + (bBox.w / 2);
        const text_y = this.statementBox.y + (this.statementBox.h / 2);
        const expand_button_x = bBox.x + (bBox.w / 2) + 40;
        const expand_button_y = this.statementBox.y + (this.statementBox.h / 2) - 10;
        const drop_zone_x = bBox.x + (bBox.w - lifeLine.width) / 2;
        const innerDropZoneActivated = this.state.innerDropZoneActivated;
        const innerDropZoneDropNotAllowed = this.state.innerDropZoneDropNotAllowed;
        const dropZoneClassName = ((!innerDropZoneActivated) ? 'inner-drop-zone' : 'inner-drop-zone active')
                                            + ((innerDropZoneDropNotAllowed) ? ' block' : '');

        const actionBbox = new SimpleBBox();
        const fill = this.state.innerDropZoneExist ? {} : { fill: 'none' };
        const iconSize = 14;
        actionBbox.w = DesignerDefaults.actionBox.width;
        actionBbox.h = DesignerDefaults.actionBox.height;
        actionBbox.x = bBox.x + (bBox.w - actionBbox.w) / 2;
        actionBbox.y = bBox.y + bBox.h + DesignerDefaults.actionBox.padding.top;
        let statementRectClass = 'statement-rect';
        if (model.isDebugHit) {
            statementRectClass = `${statementRectClass} debug-hit`;
        }

        return (
          <g
            className="statement"
            onMouseOut={this.setActionVisibility.bind(this, false)}
            onMouseOver={this.setActionVisibility.bind(this, true)}
          >
            <rect
            x={drop_zone_x} y={bBox.y} width={lifeLine.width} height={innerZoneHeight}
            className={dropZoneClassName} {...fill}
            onMouseOver={e => this.onDropZoneActivate(e)}
            onMouseOut={e => this.onDropZoneDeactivate(e)}
          />
            <rect
            x={bBox.x} y={this.statementBox.y} width={bBox.w} height={this.statementBox.h} className={statementRectClass}
            onClick={e => this.onExpand()}
          />
            <g className="statement-body">
            <text x={text_x} y={text_y} className="transform-action" onClick={e => this.onExpand()}>{expression}</text>
            <image className="transform-action-icon" x={expand_button_x} y={expand_button_y} width={iconSize} height={iconSize} onClick={e => this.onExpand()} xlinkHref={ImageUtil.getSVGIconString('expand')} />
          </g>
            <ActionBox
            bBox={actionBbox}
            show={this.state.active}
            onDelete={() => this.onDelete()}
            onJumptoCodeLine={() => this.onJumptoCodeLine()}
          />
            {		model.isBreakpoint &&
                    this.renderBreakpointIndicator()
            }
            {this.props.children}
          </g>);
    }

    setActionVisibility(show) {
        if (!this.context.dragDropManager.isOnDrag()) {
            if (show) {
                this.context.activeArbiter.readyToActivate(this);
            } else {
                this.context.activeArbiter.readyToDeactivate(this);
            }
        }
    }

    onTransformDropZoneActivate(e) {
        this.transformOverlayContentDiv = document.getElementById('transformOverlay-content');
        const dragDropManager = this.context.dragDropManager,
            dropTarget = this.props.model,
            model = this.props.model;
        if (dragDropManager.isOnDrag()) {
            if (_.isEqual(dragDropManager.getActivatedDropTarget(), dropTarget)) {
                return;
            }
            dragDropManager.setActivatedDropTarget(dropTarget,
				nodeBeingDragged =>
					// This drop zone is for assignment statements only.
                    // Functions with atleast one return parameter is allowed to be dropped. If the dropped node
                    // is an Assignment Statement, that implies there is a return parameter . If there is no
                    // return parameter, then it is a Function Invocation Statement, which is validated with below check.
     model.getFactory().isAssignmentStatement(nodeBeingDragged),
				() => dropTarget.getChildren().length,
            );
        }
        e.stopPropagation();
    }

    onTransformDropZoneDeactivate(e) {
        this.transformOverlayContentDiv = document.getElementById('transformOverlay-content');
        const dragDropManager = this.context.dragDropManager,
            dropTarget = this.props.model.getParent();
        if (dragDropManager.isOnDrag()) {
            if (_.isEqual(dragDropManager.getActivatedDropTarget(), dropTarget)) {
                dragDropManager.clearActivatedDropTarget();
                this.setState({ innerDropZoneActivated: false, innerDropZoneDropNotAllowed: false });
            }
        }
        e.stopPropagation();
    }
    onDropZoneActivate(e) {
        const dragDropManager = this.context.dragDropManager,
            dropTarget = this.props.model.getParent(),
            model = this.props.model;
        if (dragDropManager.isOnDrag()) {
            if (_.isEqual(dragDropManager.getActivatedDropTarget(), dropTarget)) {
                return;
            }
            dragDropManager.setActivatedDropTarget(dropTarget,
				nodeBeingDragged =>
                    // IMPORTANT: override node's default validation logic
                    // This drop zone is for statements only.
                    // Statements should only be allowed here.
     model.getFactory().isStatement(nodeBeingDragged),
				() => dropTarget.getIndexOfChild(model),
			);
            this.setState({ innerDropZoneActivated: true,
                innerDropZoneDropNotAllowed: !dragDropManager.isAtValidDropTarget(),
            });
            dragDropManager.once('drop-target-changed', function () {
                this.setState({ innerDropZoneActivated: false, innerDropZoneDropNotAllowed: false });
            }, this);
        }
        e.stopPropagation();
    }

    onDropZoneDeactivate(e) {
        const dragDropManager = this.context.dragDropManager,
			  dropTarget = this.props.model.getParent();
        if (dragDropManager.isOnDrag()) {
            if (_.isEqual(dragDropManager.getActivatedDropTarget(), dropTarget)) {
                dragDropManager.clearActivatedDropTarget();
                this.setState({ innerDropZoneActivated: false, innerDropZoneDropNotAllowed: false });
            }
        }
        e.stopPropagation();
    }

    onArrowStartPointMouseOver(e) {
        e.target.style.fill = '#444';
        e.target.style.fillOpacity = 0.5;
        e.target.style.cursor = 'url(images/BlackHandwriting.cur), pointer';
    }

    onArrowStartPointMouseOut(e) {
        e.target.style.fill = '#444';
        e.target.style.fillOpacity = 0;
    }

    onMouseDown(e) {
        const messageManager = this.context.messageManager;
        const model = this.props.model;
        const bBox = model.getViewState().bBox;
        const statement_h = this.statementBox.h;
        const messageStartX = bBox.x + bBox.w;
        const messageStartY = this.statementBox.y + statement_h / 2;
        let actionInvocation;
        if (ASTFactory.isAssignmentStatement(model)) {
            actionInvocation = model.getChildren()[1].getChildren()[0];
        } else if (ASTFactory.isVariableDefinitionStatement(model)) {
            actionInvocation = model.getChildren()[1];
        }
        messageManager.setSource(actionInvocation);
        messageManager.setIsOnDrag(true);
        messageManager.setMessageStart(messageStartX, messageStartY);

        messageManager.setTargetValidationCallback((destination) => actionInvocation.messageDrawTargetAllowed(destination));

        messageManager.startDrawMessage((source, destination) => {
            source.setAttribute('_connector', destination);
        });
    }

    onMouseUp(e) {
        const messageManager = this.context.messageManager;
        messageManager.reset();
    }

    openExpressionEditor(e) {
        const options = this.props.editorOptions;
        const packageScope = this.context.renderingContext.packagedScopedEnvironemnt;
        if (options) {
            new ExpressionEditor(this.statementBox, this.context.container,
                text => this.onUpdate(text), options, packageScope);
        }
    }

    onUpdate(text) {
    }

    loadSchemaToComboBox(comboBoxId, name, typeName) {
        $(`#${comboBoxId}`).append(`<option value="${name}">${name} : ${ typeName }</option>`);
    }

    createAccessNode(name, property) {
        const structExpression = BallerinaASTFactory.createFieldAccessExpression();
        const structPropertyHolder = BallerinaASTFactory.createFieldAccessExpression();
        const structProperty = BallerinaASTFactory.createBasicLiteralExpression({ basicLiteralType: 'string',
            basicLiteralValue: property });
        const structName = BallerinaASTFactory.createVariableReferenceExpression();

        structName.setVariableName(name);
        structExpression.addChild(structName);
        structPropertyHolder.addChild(structProperty);
        structExpression.addChild(structPropertyHolder);

        return structExpression;
    }

    getStructAccessNode(name, property) {
        const structExpressions = [];

        _.forEach(property, (prop) => {
            structExpressions.push(self.createAccessNode(name, prop));
        });

        for (let i = structExpressions.length - 1; i > 0; i--) {
            structExpressions[i - 1].children[1].addChild(structExpressions[i].children[1]);
        }
        return structExpressions[0];
    }

    setSource(currentSelection, predefinedStructs) {
        let sourceSelection = _.find(predefinedStructs, { name: currentSelection });
        if (_.isUndefined(sourceSelection)) {
            alerts.error(`Mapping source "${  currentSelection  }" cannot be found`);
            return false;
        }

        var removeFunc = function(id) {
            self.mapper.removeType(id);
            _.remove(self.props.model.getInput(),  function(currentObject) {
                                                                return currentObject.getVariableName() === id;
                                                           });
            self.props.model.setInput(self.props.model.getInput());
            var currentSelectionObj =  _.find(self.predefinedStructs, { name:id});
            currentSelectionObj.added = false;
        }

        if (!sourceSelection.added) {
            if (sourceSelection.type == 'struct') {
                self.mapper.addSourceType(sourceSelection, removeFunc);
            } else {
                self.mapper.addVariable(sourceSelection, 'source', removeFunc);
            }
            sourceSelection.added = true;
            return true;
        }
        return false;
    }

    setTarget(currentSelection, predefinedStructs) {
        let targetSelection = _.find(predefinedStructs, { name: currentSelection });
        if (_.isUndefined(targetSelection)) {
            alerts.error(`Mapping target "${  currentSelection  }" cannot be found`);
            return false;
        }

        var removeFunc = function(id) {
            self.mapper.removeType(id);
            _.remove(self.props.model.getOutput(), function(currentObject) {
                                                                return currentObject.getVariableName() === id;
                                                            })
            self.props.model.setOutput(self.props.model.getOutput());
            var currentSelectionObj =  _.find(self.predefinedStructs, { name:id});
            currentSelectionObj.added = false;
        }

        if (!targetSelection.added) {
            if (targetSelection.type == 'struct') {
                self.mapper.addTargetType(targetSelection, removeFunc);
            } else {
                self.mapper.addVariable(targetSelection, 'target', removeFunc);
            }
            targetSelection.added = true;
            return true;
        }
        return false;
    }
}

TransformStatementDecorator.propTypes = {
    bBox: PropTypes.shape({
        x: PropTypes.number.isRequired,
        y: PropTypes.number.isRequired,
        w: PropTypes.number.isRequired,
        h: PropTypes.number.isRequired,
    }),
    model: PropTypes.instanceOf(ASTNode).isRequired,
    expression: PropTypes.string.isRequired,
};

TransformStatementDecorator.contextTypes = {
	 dragDropManager: PropTypes.instanceOf(DragDropManager).isRequired,
	 container: PropTypes.instanceOf(Object).isRequired,
	 renderingContext: PropTypes.instanceOf(Object).isRequired,
	 activeArbiter: PropTypes.instanceOf(ActiveArbiter).isRequired,
};

export default TransformStatementDecorator;<|MERGE_RESOLUTION|>--- conflicted
+++ resolved
@@ -18,8 +18,8 @@
 import React from 'react';
 import PropTypes from 'prop-types';
 import _ from 'lodash';
-import { statement } from './../configs/designer-defaults';
-import { lifeLine } from './../configs/designer-defaults';
+import {statement} from './../configs/designer-defaults';
+import {lifeLine} from './../configs/designer-defaults';
 import ASTNode from '../ast/node';
 import ActionBox from './action-box';
 import DragDropManager from '../tool-palette/drag-drop-manager';
@@ -40,14 +40,14 @@
 
     constructor(props, context) {
         super(props, context);
-        const { dragDropManager } = context;
+        const {dragDropManager} = context;
         this.startDropZones = this.startDropZones.bind(this);
         this.stopDragZones = this.stopDragZones.bind(this);
         this.state = {
 		    innerDropZoneActivated: false,
 	        innerDropZoneDropNotAllowed: false,
 	        innerDropZoneExist: false,
-            active: 'hidden',
+            active: 'hidden'
         };
     }
 
@@ -64,11 +64,11 @@
     }
 
     startDropZones() {
-        this.setState({ innerDropZoneExist: true });
+        this.setState({innerDropZoneExist: true});
     }
 
     stopDragZones() {
-        this.setState({ innerDropZoneExist: false });
+        this.setState({innerDropZoneExist: false});
     }
 
     onDelete() {
@@ -76,26 +76,26 @@
     }
 
     onJumptoCodeLine() {
-        const { viewState: { fullExpression } } = this.props;
-        const { renderingContext: { ballerinaFileEditor } } = this.context;
+        const {viewState: {fullExpression}} = this.props;
+        const {renderingContext: {ballerinaFileEditor}} = this.context;
 
         const container = ballerinaFileEditor._container;
         $(container).find('.view-source-btn').trigger('click');
-        ballerinaFileEditor.getSourceView().jumpToLine({ expression: fullExpression });
+        ballerinaFileEditor.getSourceView().jumpToLine({expression: fullExpression});
     }
 
     renderBreakpointIndicator() {
         const breakpointSize = 14;
-        const pointX = this.statementBox.x + this.statementBox.w - breakpointSize / 2;
-        const pointY = this.statementBox.y - breakpointSize / 2;
+        const pointX = this.statementBox.x + this.statementBox.w - breakpointSize/2;
+        const pointY = this.statementBox.y - breakpointSize/2;
         return (
-          <Breakpoint
-            x={pointX}
-            y={pointY}
-            size={breakpointSize}
-            isBreakpoint={this.props.model.isBreakpoint}
-            onClick={() => this.onBreakpointClick()}
-          />
+                <Breakpoint
+                        x={pointX}
+                        y={pointY}
+                        size={breakpointSize}
+                        isBreakpoint={this.props.model.isBreakpoint}
+                        onClick = { () => this.onBreakpointClick() }
+                />
         );
     }
 
@@ -112,12 +112,12 @@
     onExpand() {
         self = this;
         this._package = this.context.renderingContext.getPackagedScopedEnvironment().getCurrentPackage();
-        const sourceId = `sourceStructs${this.props.model.id}`;
-        const targetId = `targetStructs${ this.props.model.id}`;
-
-        const sourceContent = $(
-                `${'<div class="source-view">' +
-                '<select id="'}${ sourceId }" class="type-mapper-combo">` +
+        var sourceId = 'sourceStructs' + this.props.model.id;
+        var targetId = 'targetStructs' + this.props.model.id;
+
+        var sourceContent = $(
+                '<div class="source-view">' +
+                '<select id="' + sourceId + '" class="type-mapper-combo">' +
                 '<option value="-1">-- Select source --</option>' +
                 '</select>'+
                 ' <span id="btn-add-source" class="btn-add-type fw-stack fw-lg btn btn-add">'+
@@ -125,11 +125,11 @@
                 '          </span>'+
                 '</div><div class="leftType"></div>');
 
-        const middleContent = $('<div class="middle-content"></div>');
-
-        const targetContent = $(
-                `${'<div class="target-view">' +
-                '<select id="'}${targetId }" class="type-mapper-combo">` +
+        var middleContent =  $('<div class="middle-content"></div>');
+
+        var targetContent = $(
+                '<div class="target-view">' +
+                '<select id="' + targetId + '" class="type-mapper-combo">' +
                 '<option value="-1">-- Select target --</option>' +
                 '</select>' +
                 ' <span id="btn-add-target" class="btn-add-type fw-stack fw-lg btn btn-add">'+
@@ -137,19 +137,19 @@
                 '          </span>'+
                 '</div><div class="rightType"></div>');
 
-        const transformNameText = $('<p class="transform-header-text ">'
-                                + '<i class="transform-header-icon fw fw-type-converter fw-inverse"></i>Transform</p>');
-        const transformHeader = $('<div id ="transformHeader" class ="transform-header">'
-                                + '<i class="fw fw-cancel fw-helper fw-helper-circle-outline icon close-transform"></i></div>');
-        const transformHeaderPadding = $('<div id ="transformHeaderPadding" class ="transform-header-padding"></div>');
-        const transformMenuDiv = $('<div id ="transformContextMenu" class ="transformContextMenu"></div>');
-
-        const transformOverlayContent = $('<div id = "transformOverlay-content" class="transformOverlay-content">' +
+        var transformNameText = $('<p class="transform-header-text ">'
+                                +'<i class="transform-header-icon fw fw-type-converter fw-inverse"></i>Transform</p>');
+        var transformHeader = $('<div id ="transformHeader" class ="transform-header">'
+                                +'<i class="fw fw-cancel fw-helper fw-helper-circle-outline icon close-transform"></i></div>');
+        var transformHeaderPadding = $('<div id ="transformHeaderPadding" class ="transform-header-padding"></div>');
+        var transformMenuDiv = $('<div id ="transformContextMenu" class ="transformContextMenu"></div>');
+
+        var transformOverlayContent = $('<div id = "transformOverlay-content" class="transformOverlay-content">'+
                                               '    </div>');
 
-        const transformOverlay = $('<div id="transformOverlay" class="transformOverlay">' +
-                                     '  </div>');
-        const transformFooter = $('<div id ="transformFooter" class ="transform-footer"></div>');
+        var transformOverlay = $( '<div id="transformOverlay" class="transformOverlay">'+
+                                     '  </div>' );
+        var transformFooter = $('<div id ="transformFooter" class ="transform-footer"></div>');
 
         transformOverlayContent.append(transformHeader);
         transformHeader.append(transformNameText);
@@ -165,37 +165,37 @@
         this.transformOverlayDiv = document.getElementById('transformOverlay');
         this.transformOverlayContentDiv = document.getElementById('transformOverlay-content');
 
-        this.transformOverlayContentDiv.addEventListener('mouseover', (e) => {
+        this.transformOverlayContentDiv.addEventListener('mouseover', e => {
             this.onTransformDropZoneActivate(e);
         });
 
-        this.transformOverlayContentDiv.addEventListener('mouseout', (e) => {
+        this.transformOverlayContentDiv.addEventListener('mouseout', e => {
 	        this.onTransformDropZoneDeactivate(e);
         });
 
-        const span = document.getElementsByClassName('close-transform')[0];
+        var span = document.getElementsByClassName('close-transform')[0];
 
         this.predefinedStructs = [];
-        const transformIndex = this.props.model.parent.getIndexOfChild(this.props.model);
-        _.forEach(this.props.model.parent.getVariableDefinitionStatements(), (variableDefStmt) => {
-            const currentIndex = this.props.model.parent.getIndexOfChild(variableDefStmt);
-            let isStruct = false;
-               // Checks struct defined before the transform statement
-            if (currentIndex < transformIndex) {
-                _.forEach(this._package.getStructDefinitions(), (predefinedStruct) => {
-                    if (variableDefStmt.children[0].getVariableType() == predefinedStruct.getStructName()) {
-                        const struct = self.createType(variableDefStmt.children[0].getVariableName(),
-                                                        variableDefStmt.children[0].getVariableType(), predefinedStruct);
+        var transformIndex = this.props.model.parent.getIndexOfChild(this.props.model);
+        _.forEach(this.props.model.parent.getVariableDefinitionStatements(), variableDefStmt => {
+            var currentIndex = this.props.model.parent.getIndexOfChild(variableDefStmt);
+            var isStruct = false;
+               //Checks struct defined before the transform statement
+            if(currentIndex < transformIndex) {
+                _.forEach(this._package.getStructDefinitions(), predefinedStruct => {
+                    if (variableDefStmt.children[0].getVariableType() ==  predefinedStruct.getStructName()) {
+                        var struct = self.createType(variableDefStmt.children[0].getVariableName(),
+                                                        variableDefStmt.children[0].getVariableType(),predefinedStruct);
                         self.loadSchemaToComboBox(sourceId, struct.name, struct.typeName);
                         self.loadSchemaToComboBox(targetId, struct.name, struct.typeName);
                         isStruct = true;
                     }
                 });
 
-                if (!isStruct) {
-                    const variableType = {};
+                if(!isStruct) {
+                    var variableType = {};
                     variableType.id = variableDefStmt.id;
-                    variableType.name = variableDefStmt.children[0].getVariableName();
+                    variableType.name  = variableDefStmt.children[0].getVariableName();
                     variableType.type = variableDefStmt.children[0].getVariableType();
                     self.predefinedStructs.push(variableType);
                     self.loadSchemaToComboBox(sourceId, variableType.name, variableType.type);
@@ -205,14 +205,6 @@
         });
         $('.type-mapper-combo').select2();
 
-<<<<<<< HEAD
-        $('#btn-add-source').click((e) => {
-            const currentSelection = $(`#${sourceId}`).val();
-            if (self.setSource(currentSelection, self.predefinedStructs)) {
-                const inputDef = BallerinaASTFactory
-                                        .createVariableReferenceExpression({ variableName: currentSelection });
-                const inputs = self.props.model.getInput();
-=======
         $('#btn-add-source').click(function (e) {
             var currentSelection = $('#' + sourceId).val();
             var inputDef = BallerinaASTFactory
@@ -220,101 +212,65 @@
             if (self.setSource(currentSelection, self.predefinedStructs, self.props.model, inputDef.id)) {
 
                 var inputs = self.props.model.getInput();
->>>>>>> 769d751d
                 inputs.push(inputDef);
                 self.props.model.setInput(inputs);
             }
         });
 
-<<<<<<< HEAD
-        $('#btn-remove-source').click((e) => {
-            const currentSelection = $(`#${sourceId}`).val();
-            if (currentSelection != -1) {
-                self.mapper.removeType(currentSelection);
-                self.props.model.setInput([]);
-                const currentSelectionObj = _.find(self.predefinedStructs, { name: currentSelection });
-                currentSelectionObj.added = false;
-                self.props.model.children = [];
-            }
-        });
-
-        $('#btn-add-target').click((e) => {
-            const currentSelection = $(`#${targetId}`).val();
-            if (self.setTarget(currentSelection, self.predefinedStructs)) {
-                const outDef = BallerinaASTFactory
-                                        .createVariableReferenceExpression({ variableName: currentSelection });
-                const outputs = self.props.model.getOutput();
-=======
         $('#btn-add-target').click(function (e) {
             var currentSelection = $('#' + targetId).val();
             var outDef = BallerinaASTFactory
                                     .createVariableReferenceExpression({variableName: currentSelection});
             if (self.setTarget(currentSelection, self.predefinedStructs, self.props.model, outDef.id)) {
                 var outputs = self.props.model.getOutput();
->>>>>>> 769d751d
                 outputs.push(outDef);
                 self.props.model.setOutput(outputs);
             }
         });
 
-<<<<<<< HEAD
-        $('#btn-remove-target').click((e) => {
-            const currentSelection = $(`#${targetId}`).val();
-            if (currentSelection != -1) {
-                self.mapper.removeType(currentSelection);
-                self.props.model.setOutput([]);
-                const currentSelectionObj = _.find(self.predefinedStructs, { name: currentSelection });
-                currentSelectionObj.added = false;
-                self.props.model.children = [];
-            }
-        });
-
-        $(window).on('resize', () => {
-=======
         $(window).on('resize', function(){
->>>>>>> 769d751d
             self.mapper.reposition(self.mapper);
         });
 
-        $('.leftType, .rightType, .middle-content').on('scroll', () => {
+        $('.leftType, .rightType, .middle-content').on('scroll', function(){
             self.mapper.reposition(self.mapper);
         });
 
-        span.onclick = function () {
+        span.onclick = function() {
             document.getElementById('transformOverlay').style.display = 'none';
             $(transformOverlay).remove();
         };
 
-        const onConnectionCallback = function (connection) {
-            // on creating a connection
-            const sourceStruct = _.find(self.predefinedStructs, { name: connection.sourceStruct });
-            const targetStruct = _.find(self.predefinedStructs, { name: connection.targetStruct });
-            let sourceExpression;
-            let targetExpression;
-
-            if (sourceStruct != null) {
+        var onConnectionCallback = function(connection) {
+            //on creating a connection
+            let sourceStruct = _.find(self.predefinedStructs, { name:connection.sourceStruct});
+            let targetStruct = _.find(self.predefinedStructs, { name:connection.targetStruct});
+            var sourceExpression;
+            var targetExpression;
+
+            if(sourceStruct != null){
                 if (sourceStruct.type == 'struct') {
                     sourceExpression = self.getStructAccessNode(connection.sourceStruct, connection.sourceProperty);
                 } else {
                     sourceExpression = BallerinaASTFactory
-                                                 .createVariableReferenceExpression({ variableName: sourceStruct.name });
+                                                 .createVariableReferenceExpression({variableName: sourceStruct.name});
                 }
             }
-            if (targetStruct != null) {
+            if(targetStruct != null){
                 if (targetStruct.type == 'struct') {
                     targetExpression = self.getStructAccessNode(connection.targetStruct, connection.targetProperty);
                 } else {
                     targetExpression = BallerinaASTFactory
-                                                .createVariableReferenceExpression({ variableName: targetStruct.name });
+                                                .createVariableReferenceExpression({variableName: targetStruct.name});
                 }
             }
 
             if (!_.isUndefined(sourceStruct) && !_.isUndefined(targetStruct)) {
-                // Connection is from source struct to target struct.
-                const assignmentStmt = BallerinaASTFactory.createAssignmentStatement();
-                const leftOperand = BallerinaASTFactory.createLeftOperandExpression();
+                //Connection is from source struct to target struct.
+                let assignmentStmt = BallerinaASTFactory.createAssignmentStatement();
+                let leftOperand = BallerinaASTFactory.createLeftOperandExpression();
                 leftOperand.addChild(targetExpression);
-                const rightOperand = BallerinaASTFactory.createRightOperandExpression();
+                let rightOperand = BallerinaASTFactory.createRightOperandExpression();
                 rightOperand.addChild(sourceExpression);
                 assignmentStmt.addChild(leftOperand);
                 assignmentStmt.addChild(rightOperand);
@@ -323,41 +279,46 @@
             } else if (!_.isUndefined(sourceStruct) && _.isUndefined(targetStruct)) {
                     // Connection source is not a struct and target is a struct.
                     // Source could be a function node.
-                const assignmentStmtSource = self.findExistingAssignmentStatement(connection.targetReference.id);
+                let assignmentStmtSource = self.findExistingAssignmentStatement(connection.targetReference.id);
                 assignmentStmtSource.getChildren()[1].getChildren()[0].addChild(sourceExpression);
                 return assignmentStmtSource.id;
             } else if (_.isUndefined(sourceStruct) && !_.isUndefined(targetStruct)) {
                     // Connection target is not a struct and source is a struct.
                     // Target could be a function node.
-                const assignmentStmtTarget = self.findExistingAssignmentStatement(connection.sourceReference.id);
+                let assignmentStmtTarget = self.findExistingAssignmentStatement(connection.sourceReference.id);
                 assignmentStmtTarget.getChildren()[0].addChild(targetExpression);
                 return assignmentStmtTarget.id;
-            }
+            } else {    
                     // Connection source and target are not structs
                     // Source and target could be function nodes.
-            log.warn('multiple intermediate functions are not yet supported in design view');
+                log.warn('multiple intermediate functions are not yet supported in design view');
+            }
         };
 
-        const onDisconnectionCallback = function (connection) {
-            // on removing a connection
-            const sourceStruct = _.find(self.predefinedStructs, { name: connection.sourceStruct });
-            const targetStruct = _.find(self.predefinedStructs, { name: connection.targetStruct });
-            const sourceExpression = self.getStructAccessNode(connection.targetStruct, connection.targetProperty);
-            const targetExpression = self.getStructAccessNode(connection.sourceStruct, connection.sourceProperty);
+        var onDisconnectionCallback = function(connection) {
+            //on removing a connection
+            let sourceStruct = _.find(self.predefinedStructs, { name:connection.sourceStruct});
+            let targetStruct = _.find(self.predefinedStructs, { name:connection.targetStruct});
+            let sourceExpression = self.getStructAccessNode(connection.targetStruct, connection.targetProperty);
+            let targetExpression = self.getStructAccessNode(connection.sourceStruct, connection.sourceProperty);
 
             if (!_.isUndefined(sourceStruct) && !_.isUndefined(targetStruct)) {
-                const assignmentStmt = _.find(self.props.model.children, { id: connection.id });
+                let assignmentStmt =  _.find(self.props.model.children, { id:connection.id});
                 self.props.model.removeChild(assignmentStmt);
             } else if (!_.isUndefined(sourceStruct) && _.isUndefined(targetStruct)) {
                 // Connection source is not a struct and target is a struct.
                 // Source could be a function node.
-                const assignmentStmtSource = self.findExistingAssignmentStatement(connection.targetReference.id);
-                _.remove(assignmentStmtSource.getChildren()[1].getChildren()[0].getChildren(), (child) => (child.getExpressionString() === targetExpression.getExpressionString()));
+                let assignmentStmtSource = self.findExistingAssignmentStatement(connection.targetReference.id);
+                _.remove (assignmentStmtSource.getChildren()[1].getChildren()[0].getChildren(), function (child) {
+                    return (child.getExpressionString() === targetExpression.getExpressionString());
+                });
             } else if (_.isUndefined(sourceStruct) && !_.isUndefined(targetStruct)) {
                 // Connection target is not a struct and source is a struct.
                 // Target could be a function node.
-                const assignmentStmtTarget = self.findExistingAssignmentStatement(connection.sourceReference.id);
-                _.remove(assignmentStmtTarget.getChildren()[0].getChildren(), (child) => (child.getExpressionString() === sourceExpression.getExpressionString()));
+                let assignmentStmtTarget = self.findExistingAssignmentStatement(connection.sourceReference.id);
+                _.remove (assignmentStmtTarget.getChildren()[0].getChildren(), function (child) {
+                    return (child.getExpressionString() === sourceExpression.getExpressionString());
+                });
             } else {
                 // Connection source and target are not structs
                 // Source and target could be function nodes.
@@ -368,37 +329,37 @@
         this.mapper = new TransformRender(onConnectionCallback, onDisconnectionCallback);
         this.transformOverlayDiv.style.display = 'block';
 
-        _.forEach(self.props.model.getInput(), (input) => {
+        _.forEach(self.props.model.getInput(), input => {
             self.setSource(input.getExpressionString(), self.predefinedStructs);
         });
 
-        _.forEach(self.props.model.getOutput(), (output) => {
+        _.forEach(self.props.model.getOutput(), output => {
             self.setTarget(output.getExpressionString(), self.predefinedStructs);
         });
 
-        _.forEach(this.props.model.getChildren(), (statement) => {
+        _.forEach(this.props.model.getChildren(), statement => {
             this.createConnection(statement);
         });
 
-        this.props.model.on('child-added', (node) => {
+        this.props.model.on('child-added', node => {
             if (BallerinaASTFactory.isAssignmentStatement(node) &&
 					BallerinaASTFactory.isFunctionInvocationExpression(node.getChildren()[1].getChildren()[0])) {
-                const functionInvocationExpression = node.getChildren()[1].getChildren()[0];
-                const func = this.getFunctionDefinition(functionInvocationExpression);
+                let functionInvocationExpression = node.getChildren()[1].getChildren()[0];
+                let func = this.getFunctionDefinition(functionInvocationExpression);
                 if (_.isUndefined(func)) {
-                    alerts.error(`Function definition for "${functionInvocationExpression.getFunctionName()}" cannot be found`);
+                    alerts.error('Function definition for "' + functionInvocationExpression.getFunctionName() + '" cannot be found');
                     return;
                 }
                 this.mapper.addFunction(func, node, node.getParent().removeChild.bind(node.getParent()));
 
-                // remove function invocation parameters
+                //remove function invocation parameters
                 _.remove(functionInvocationExpression.getChildren());
             }
         });
     }
 
     getFunctionDefinition(functionInvocationExpression) {
-        const funPackage = this.context.renderingContext.packagedScopedEnvironemnt.getPackageByName(
+        let funPackage = this.context.renderingContext.packagedScopedEnvironemnt.getPackageByName(
 						functionInvocationExpression.getFullPackageName());
         return funPackage.getFunctionDefinitionByName(functionInvocationExpression.getFunctionName());
     }
@@ -407,44 +368,44 @@
         if (BallerinaASTFactory.isAssignmentStatement(statement)) {
             // There can be multiple left expressions.
             // E.g. : e.name, e.username = p.first_name;
-            const leftExpressions = statement.getChildren()[0];
-            const rightExpression = statement.getChildren()[1].getChildren()[0];
+            let leftExpressions = statement.getChildren()[0];
+            let rightExpression = statement.getChildren()[1].getChildren()[0];
 
             if (BallerinaASTFactory.isFieldAccessExpression(rightExpression) ||
                   BallerinaASTFactory.isVariableReferenceExpression(rightExpression)) {
-                _.forEach(leftExpressions.getChildren(), (expression) => {
-                    const target = this.getConnectionProperties('target', expression);
-                    const source = this.getConnectionProperties('source', rightExpression);
+                _.forEach(leftExpressions.getChildren(), expression => {
+                    let target = this.getConnectionProperties('target', expression);
+                    let source = this.getConnectionProperties('source', rightExpression);
                     this.drawConnection(statement.getID(), source, target);
                 });
             } else if (BallerinaASTFactory.isFunctionInvocationExpression(rightExpression)) {
-                const func = this.getFunctionDefinition(rightExpression);
+                let func = this.getFunctionDefinition(rightExpression);
                 if (_.isUndefined(func)) {
-                    alerts.error(`Function definition for "${ rightExpression.getFunctionName() }" cannot be found`);
+                    alerts.error('Function definition for "' + rightExpression.getFunctionName() + '" cannot be found');
                     return;
                 }
                 this.mapper.addFunction(func, statement, statement.getParent().removeChild.bind(statement.getParent()));
 
                 if (func.getParameters().length !== rightExpression.getChildren().length) {
-                    alerts.warn(`Function inputs and mapping count does not match in "${ func.getName() }"`);
+                    alerts.warn('Function inputs and mapping count does not match in "' + func.getName() + '"');
                 } else {
-                    const funcTarget = this.getConnectionProperties('target', rightExpression);
+                    let funcTarget = this.getConnectionProperties('target', rightExpression);
                     _.forEach(rightExpression.getChildren(), (expression, i) => {
-                        const target = this.getConnectionProperties('target', func.getParameters()[i]);
-                        _.merge(target, funcTarget); // merge parameter props with function props
-                        const source = this.getConnectionProperties('source', expression);
+                        let target = this.getConnectionProperties('target', func.getParameters()[i]);
+                        _.merge(target, funcTarget); //merge parameter props with function props
+                        let source = this.getConnectionProperties('source', expression);
                         this.drawConnection(rightExpression.getID(), source, target);
                     });
                 }
 
                 if (func.getReturnParams().length !== leftExpressions.getChildren().length) {
-                    alerts.warn(`Function inputs and mapping count does not match in "${func.getName()}"`);
+                    alerts.warn('Function inputs and mapping count does not match in "' + func.getName() + '"');
                 } else {
-                    const funcSource = this.getConnectionProperties('source', rightExpression);
+                    let funcSource = this.getConnectionProperties('source', rightExpression);
                     _.forEach(leftExpressions.getChildren(), (expression, i) => {
-                        const source = this.getConnectionProperties('source', func.getReturnParams()[i]);
-                        _.merge(source, funcSource); // merge parameter props with function props
-                        const target = this.getConnectionProperties('target', expression);
+                        let source = this.getConnectionProperties('source', func.getReturnParams()[i]);
+                        _.merge(source, funcSource); //merge parameter props with function props
+                        let target = this.getConnectionProperties('target', expression);
                         this.drawConnection(rightExpression.getID(), source, target);
                     });
                 }
@@ -457,37 +418,37 @@
     }
 
     getConnectionProperties(type, expression) {
-        const con = {};
+        let con = {};
         if (BallerinaASTFactory.isFieldAccessExpression(expression)) {
-            con[`${type }Struct`] = expression.getChildren()[0].getVariableName();
-            const complexProp = this.createComplexProp(con[`${type }Struct`],
+            con[type + 'Struct'] = expression.getChildren()[0].getVariableName();
+            let complexProp = this.createComplexProp(con[type + 'Struct'],
                                         expression.getChildren()[1].getChildren());
-            con[`${type}Type`] = complexProp.types.reverse();
-            con[`${type}Property`] = complexProp.names.reverse();
+            con[type + 'Type'] = complexProp.types.reverse();
+            con[type + 'Property'] = complexProp.names.reverse();
         } else if (BallerinaASTFactory.isFunctionInvocationExpression(expression)) {
-            con[`${type }Function`] = true;
+            con[type + 'Function'] = true;
             if (_.isNull(expression.getPackageName())) {
-                // for current package, where package name is null
-                const packageName = expression.getFullPackageName().replace(' ', '');
-                con[`${type}Struct`] = `${packageName}-${expression.getFunctionName()}`;
+                //for current package, where package name is null
+                let packageName  = expression.getFullPackageName().replace(' ','');
+                con[type + 'Struct'] = packageName + '-' + expression.getFunctionName();
             } else {
-                const packageName = expression.getPackageName().replace(' ', '');
-                con[`${type }Struct`] = `${packageName }-${ expression.getFunctionName()}`;
-            }
-            con[`${type }Id`] = expression.getID();
+                let packageName  = expression.getPackageName().replace(' ','');
+                con[type + 'Struct'] = packageName + '-' + expression.getFunctionName();
+            }
+            con[type + 'Id'] = expression.getID();
         } else if (BallerinaASTFactory.isVariableReferenceExpression(expression)) {
-            con[`${type}Struct`] = expression.getVariableName();
-            const varRef = _.find(self.predefinedStructs, { name: expression.getVariableName() });
+            con[type + 'Struct'] = expression.getVariableName();
+            let varRef = _.find(self.predefinedStructs, { name:expression.getVariableName()});
             if (!_.isUndefined(varRef)) {
-                con[`${type }Type`] = [varRef.type];
-            }
-            con[`${type}Property`] = [expression.getVariableName()];
-        } else if (['name', 'type'].every(prop => prop in expression)) {
-            con[`${type }Property`] = [expression.name];
-            con[`${type}Type`] = [expression.type];
+                con[type + 'Type'] = [varRef.type];
+            }
+            con[type + 'Property'] = [expression.getVariableName()];
+        } else if (['name','type'].every(prop => prop in expression)) {
+            con[type + 'Property'] = [expression.name];
+            con[type + 'Type'] = [expression.type];
         } else if (_.has(expression, 'type')) {
-            con[`${type }Property`] = [undefined];
-            con[`${type}Type`] = [expression.type];
+            con[type + 'Property'] = [undefined];
+            con[type + 'Type'] = [expression.type];
         } else {
             log.error('Unknown type to define connection properties');
         }
@@ -495,32 +456,35 @@
     }
 
     drawConnection(id, source, target) {
-        const con = { id };
+        let con = {id:id};
         _.merge(con, source, target);
         self.mapper.addConnection(con);
     }
 
-    findExistingAssignmentStatement(id) {
-        return _.find(self.props.model.getChildren(), (child) => child.getID() === id);
-    }
-
-    createComplexProp(typeName, children) {
+    findExistingAssignmentStatement(id){
+        return _.find(self.props.model.getChildren(), function(child) {
+            return child.getID() === id;
+        });
+    }
+
+    createComplexProp(typeName, children)
+    {
         let prop = {};
         prop.names = [];
         prop.types = [];
 
-        const propName = children[0].getBasicLiteralValue();
-        const struct = _.find(self.predefinedStructs, { name: typeName });
+        let propName = children[0].getBasicLiteralValue();
+        let struct = _.find(self.predefinedStructs, { name:typeName});
         if (_.isUndefined(struct)) {
-            alerts.error(`Struct definition for variable "${typeName}" cannot be found`);
+            alerts.error('Struct definition for variable "' + typeName + '" cannot be found');
             return;
         }
-        const structProp = _.find(struct.properties, { name: propName });
+        let structProp =  _.find(struct.properties, { name:propName});
         if (_.isUndefined(structProp)) {
-            alerts.error(`Struct field "${propName}" cannot be found in variable "${typeName}"`);
+            alerts.error('Struct field "' + propName + '" cannot be found in variable "' + typeName + '"');
             return;
         }
-        const propType = structProp.type;
+        let propType = structProp.type;
         if (children.length > 1) {
             prop = self.createComplexProp(propName, children[1].getChildren());
         }
@@ -530,18 +494,18 @@
     }
 
     createType(name, typeName, predefinedStruct) {
-        const struct = {};
+        var struct = {};
         struct.name = name;
         struct.properties = [];
         struct.type = 'struct';
         struct.typeName = typeName;
 
-        _.forEach(predefinedStruct.getVariableDefinitionStatements(), (stmt) => {
-            const property = {};
-            property.name = stmt.children[0].getVariableName();
-            property.type = stmt.children[0].getVariableType();
-
-            const innerStruct = _.find(self._package.getStructDefinitions(), { _structName: property.type });
+        _.forEach(predefinedStruct.getVariableDefinitionStatements(), stmt => {
+            var property = {};
+            property.name  = stmt.children[0].getVariableName();
+            property.type  = stmt.children[0].getVariableType();
+
+            var innerStruct = _.find(self._package.getStructDefinitions(), { _structName:property.type});
             if (innerStruct != null) {
                 property.innerType = self.createType(property.name, typeName, innerStruct);
             }
@@ -553,9 +517,9 @@
     }
 
     render() {
-        const { viewState, expression, model } = this.props;
-        const bBox = viewState.bBox;
-        const innerZoneHeight = viewState.components['drop-zone'].h;
+        const { viewState, expression ,model} = this.props;
+        let bBox = viewState.bBox;
+        let innerZoneHeight = viewState.components['drop-zone'].h;
 
         // calculate the bBox for the statement
         this.statementBox = {};
@@ -568,18 +532,18 @@
         const text_y = this.statementBox.y + (this.statementBox.h / 2);
         const expand_button_x = bBox.x + (bBox.w / 2) + 40;
         const expand_button_y = this.statementBox.y + (this.statementBox.h / 2) - 10;
-        const drop_zone_x = bBox.x + (bBox.w - lifeLine.width) / 2;
+        const drop_zone_x = bBox.x + (bBox.w - lifeLine.width)/2;
         const innerDropZoneActivated = this.state.innerDropZoneActivated;
         const innerDropZoneDropNotAllowed = this.state.innerDropZoneDropNotAllowed;
         const dropZoneClassName = ((!innerDropZoneActivated) ? 'inner-drop-zone' : 'inner-drop-zone active')
                                             + ((innerDropZoneDropNotAllowed) ? ' block' : '');
 
         const actionBbox = new SimpleBBox();
-        const fill = this.state.innerDropZoneExist ? {} : { fill: 'none' };
+        const fill = this.state.innerDropZoneExist ? {} : {fill:'none'};
         const iconSize = 14;
         actionBbox.w = DesignerDefaults.actionBox.width;
         actionBbox.h = DesignerDefaults.actionBox.height;
-        actionBbox.x = bBox.x + (bBox.w - actionBbox.w) / 2;
+        actionBbox.x = bBox.x + ( bBox.w - actionBbox.w) / 2;
         actionBbox.y = bBox.y + bBox.h + DesignerDefaults.actionBox.padding.top;
         let statementRectClass = 'statement-rect';
         if (model.isDebugHit) {
@@ -587,39 +551,33 @@
         }
 
         return (
-          <g
-            className="statement"
-            onMouseOut={this.setActionVisibility.bind(this, false)}
-            onMouseOver={this.setActionVisibility.bind(this, true)}
-          >
-            <rect
-            x={drop_zone_x} y={bBox.y} width={lifeLine.width} height={innerZoneHeight}
-            className={dropZoneClassName} {...fill}
-            onMouseOver={e => this.onDropZoneActivate(e)}
-            onMouseOut={e => this.onDropZoneDeactivate(e)}
-          />
-            <rect
-            x={bBox.x} y={this.statementBox.y} width={bBox.w} height={this.statementBox.h} className={statementRectClass}
-            onClick={e => this.onExpand()}
-          />
+        <g className="statement"
+            onMouseOut={ this.setActionVisibility.bind(this, false) }
+            onMouseOver={ this.setActionVisibility.bind(this, true)}>
+            <rect x={drop_zone_x} y={bBox.y} width={lifeLine.width} height={innerZoneHeight}
+                className={dropZoneClassName} {...fill}
+                    onMouseOver={(e) => this.onDropZoneActivate(e)}
+                    onMouseOut={(e) => this.onDropZoneDeactivate(e)}/>
+            <rect x={bBox.x} y={this.statementBox.y} width={bBox.w} height={this.statementBox.h} className={statementRectClass}
+                    onClick={(e) => this.onExpand()} />
             <g className="statement-body">
-            <text x={text_x} y={text_y} className="transform-action" onClick={e => this.onExpand()}>{expression}</text>
-            <image className="transform-action-icon" x={expand_button_x} y={expand_button_y} width={iconSize} height={iconSize} onClick={e => this.onExpand()} xlinkHref={ImageUtil.getSVGIconString('expand')} />
-          </g>
+                <text x={text_x} y={text_y} className="transform-action" onClick={(e) =>this.onExpand()}>{expression}</text>
+                    <image className="transform-action-icon" x={expand_button_x} y={expand_button_y} width={ iconSize } height={ iconSize } onClick={(e) =>this.onExpand()} xlinkHref={ ImageUtil.getSVGIconString('expand')}/>
+            </g>
             <ActionBox
-            bBox={actionBbox}
-            show={this.state.active}
-            onDelete={() => this.onDelete()}
-            onJumptoCodeLine={() => this.onJumptoCodeLine()}
-          />
+                bBox={ actionBbox }
+                show={ this.state.active }
+                onDelete={ () => this.onDelete() }
+                onJumptoCodeLine={ () => this.onJumptoCodeLine() }
+            />
             {		model.isBreakpoint &&
                     this.renderBreakpointIndicator()
             }
             {this.props.children}
-          </g>);
-    }
-
-    setActionVisibility(show) {
+        </g>);
+    }
+
+    setActionVisibility (show) {
         if (!this.context.dragDropManager.isOnDrag()) {
             if (show) {
                 this.context.activeArbiter.readyToActivate(this);
@@ -629,96 +587,102 @@
         }
     }
 
-    onTransformDropZoneActivate(e) {
+    onTransformDropZoneActivate (e) {
         this.transformOverlayContentDiv = document.getElementById('transformOverlay-content');
         const dragDropManager = this.context.dragDropManager,
             dropTarget = this.props.model,
             model = this.props.model;
         if (dragDropManager.isOnDrag()) {
-            if (_.isEqual(dragDropManager.getActivatedDropTarget(), dropTarget)) {
+            if (_.isEqual(dragDropManager.getActivatedDropTarget(), dropTarget)){
                 return;
             }
             dragDropManager.setActivatedDropTarget(dropTarget,
-				nodeBeingDragged =>
+				(nodeBeingDragged) => {
 					// This drop zone is for assignment statements only.
                     // Functions with atleast one return parameter is allowed to be dropped. If the dropped node
                     // is an Assignment Statement, that implies there is a return parameter . If there is no
                     // return parameter, then it is a Function Invocation Statement, which is validated with below check.
-     model.getFactory().isAssignmentStatement(nodeBeingDragged),
-				() => dropTarget.getChildren().length,
+    return model.getFactory().isAssignmentStatement(nodeBeingDragged);
+},
+				() => {
+    return dropTarget.getChildren().length;
+}
             );
         }
         e.stopPropagation();
     }
 
-    onTransformDropZoneDeactivate(e) {
+    onTransformDropZoneDeactivate (e) {
         this.transformOverlayContentDiv = document.getElementById('transformOverlay-content');
         const dragDropManager = this.context.dragDropManager,
             dropTarget = this.props.model.getParent();
         if (dragDropManager.isOnDrag()) {
             if (_.isEqual(dragDropManager.getActivatedDropTarget(), dropTarget)) {
                 dragDropManager.clearActivatedDropTarget();
-                this.setState({ innerDropZoneActivated: false, innerDropZoneDropNotAllowed: false });
+                this.setState({innerDropZoneActivated: false, innerDropZoneDropNotAllowed: false});
             }
         }
         e.stopPropagation();
     }
-    onDropZoneActivate(e) {
+    onDropZoneActivate (e) {
         const dragDropManager = this.context.dragDropManager,
             dropTarget = this.props.model.getParent(),
             model = this.props.model;
         if (dragDropManager.isOnDrag()) {
-            if (_.isEqual(dragDropManager.getActivatedDropTarget(), dropTarget)) {
+            if (_.isEqual(dragDropManager.getActivatedDropTarget(), dropTarget)){
                 return;
             }
             dragDropManager.setActivatedDropTarget(dropTarget,
-				nodeBeingDragged =>
+				(nodeBeingDragged) => {
                     // IMPORTANT: override node's default validation logic
                     // This drop zone is for statements only.
                     // Statements should only be allowed here.
-     model.getFactory().isStatement(nodeBeingDragged),
-				() => dropTarget.getIndexOfChild(model),
+    return model.getFactory().isStatement(nodeBeingDragged);
+},
+				() => {
+    return dropTarget.getIndexOfChild(model);
+}
 			);
-            this.setState({ innerDropZoneActivated: true,
-                innerDropZoneDropNotAllowed: !dragDropManager.isAtValidDropTarget(),
+            this.setState({innerDropZoneActivated: true,
+                innerDropZoneDropNotAllowed: !dragDropManager.isAtValidDropTarget()
             });
-            dragDropManager.once('drop-target-changed', function () {
-                this.setState({ innerDropZoneActivated: false, innerDropZoneDropNotAllowed: false });
+            dragDropManager.once('drop-target-changed', function(){
+                this.setState({innerDropZoneActivated: false, innerDropZoneDropNotAllowed: false});
             }, this);
         }
         e.stopPropagation();
     }
 
-    onDropZoneDeactivate(e) {
+    onDropZoneDeactivate (e) {
         const dragDropManager = this.context.dragDropManager,
 			  dropTarget = this.props.model.getParent();
         if (dragDropManager.isOnDrag()) {
             if (_.isEqual(dragDropManager.getActivatedDropTarget(), dropTarget)) {
                 dragDropManager.clearActivatedDropTarget();
-                this.setState({ innerDropZoneActivated: false, innerDropZoneDropNotAllowed: false });
+                this.setState({innerDropZoneActivated: false, innerDropZoneDropNotAllowed: false});
             }
         }
         e.stopPropagation();
     }
 
-    onArrowStartPointMouseOver(e) {
+    onArrowStartPointMouseOver (e) {
         e.target.style.fill = '#444';
         e.target.style.fillOpacity = 0.5;
         e.target.style.cursor = 'url(images/BlackHandwriting.cur), pointer';
     }
 
-    onArrowStartPointMouseOut(e) {
+    onArrowStartPointMouseOut (e) {
         e.target.style.fill = '#444';
         e.target.style.fillOpacity = 0;
     }
 
-    onMouseDown(e) {
+    onMouseDown (e) {
         const messageManager = this.context.messageManager;
         const model = this.props.model;
         const bBox = model.getViewState().bBox;
         const statement_h = this.statementBox.h;
-        const messageStartX = bBox.x + bBox.w;
-        const messageStartY = this.statementBox.y + statement_h / 2;
+        const messageStartX = bBox.x +  bBox.w;
+        const messageStartY = this.statementBox.y +  statement_h/2;
         let actionInvocation;
         if (ASTFactory.isAssignmentStatement(model)) {
             actionInvocation = model.getChildren()[1].getChildren()[0];
@@ -729,40 +693,42 @@
         messageManager.setIsOnDrag(true);
         messageManager.setMessageStart(messageStartX, messageStartY);
 
-        messageManager.setTargetValidationCallback((destination) => actionInvocation.messageDrawTargetAllowed(destination));
-
-        messageManager.startDrawMessage((source, destination) => {
+        messageManager.setTargetValidationCallback(function (destination) {
+            return actionInvocation.messageDrawTargetAllowed(destination);
+        });
+
+        messageManager.startDrawMessage(function (source, destination) {
             source.setAttribute('_connector', destination);
         });
     }
 
-    onMouseUp(e) {
+    onMouseUp (e) {
         const messageManager = this.context.messageManager;
         messageManager.reset();
     }
 
-    openExpressionEditor(e) {
-        const options = this.props.editorOptions;
-        const packageScope = this.context.renderingContext.packagedScopedEnvironemnt;
+    openExpressionEditor(e){
+        let options = this.props.editorOptions;
+        let packageScope = this.context.renderingContext.packagedScopedEnvironemnt;
         if (options) {
-            new ExpressionEditor(this.statementBox, this.context.container,
-                text => this.onUpdate(text), options, packageScope);
-        }
-    }
-
-    onUpdate(text) {
+            new ExpressionEditor( this.statementBox , this.context.container ,
+                (text) => this.onUpdate(text), options , packageScope );
+        }
+    }
+
+    onUpdate(text){
     }
 
     loadSchemaToComboBox(comboBoxId, name, typeName) {
-        $(`#${comboBoxId}`).append(`<option value="${name}">${name} : ${ typeName }</option>`);
+        $('#' + comboBoxId).append('<option value="' + name + '">' + name + " : " + typeName + '</option>');
     }
 
     createAccessNode(name, property) {
-        const structExpression = BallerinaASTFactory.createFieldAccessExpression();
-        const structPropertyHolder = BallerinaASTFactory.createFieldAccessExpression();
-        const structProperty = BallerinaASTFactory.createBasicLiteralExpression({ basicLiteralType: 'string',
-            basicLiteralValue: property });
-        const structName = BallerinaASTFactory.createVariableReferenceExpression();
+        var structExpression = BallerinaASTFactory.createFieldAccessExpression();
+        var structPropertyHolder = BallerinaASTFactory.createFieldAccessExpression();
+        var structProperty = BallerinaASTFactory.createBasicLiteralExpression({basicLiteralType:'string',
+            basicLiteralValue:property});
+        var structName =  BallerinaASTFactory.createVariableReferenceExpression();
 
         structName.setVariableName(name);
         structExpression.addChild(structName);
@@ -773,22 +739,22 @@
     }
 
     getStructAccessNode(name, property) {
-        const structExpressions = [];
-
-        _.forEach(property, (prop) => {
+        var structExpressions = [];
+
+        _.forEach(property, prop => {
             structExpressions.push(self.createAccessNode(name, prop));
         });
 
-        for (let i = structExpressions.length - 1; i > 0; i--) {
-            structExpressions[i - 1].children[1].addChild(structExpressions[i].children[1]);
+        for (var i = structExpressions.length - 1; i > 0 ; i--) {
+            structExpressions[i-1].children[1].addChild(structExpressions[i].children[1]);
         }
         return structExpressions[0];
     }
 
     setSource(currentSelection, predefinedStructs) {
-        let sourceSelection = _.find(predefinedStructs, { name: currentSelection });
-        if (_.isUndefined(sourceSelection)) {
-            alerts.error(`Mapping source "${  currentSelection  }" cannot be found`);
+        var sourceSelection =  _.find(predefinedStructs, { name:currentSelection});
+        if (_.isUndefined(sourceSelection)){
+            alerts.error('Mapping source "' + currentSelection + '" cannot be found');
             return false;
         }
 
@@ -810,14 +776,15 @@
             }
             sourceSelection.added = true;
             return true;
-        }
-        return false;
+        } else {
+            return false;
+        }
     }
 
     setTarget(currentSelection, predefinedStructs) {
-        let targetSelection = _.find(predefinedStructs, { name: currentSelection });
-        if (_.isUndefined(targetSelection)) {
-            alerts.error(`Mapping target "${  currentSelection  }" cannot be found`);
+        var targetSelection = _.find(predefinedStructs, { name: currentSelection});
+        if (_.isUndefined(targetSelection)){
+            alerts.error('Mapping target "' + currentSelection + '" cannot be found');
             return false;
         }
 
@@ -839,8 +806,9 @@
             }
             targetSelection.added = true;
             return true;
-        }
-        return false;
+        } else {
+            return false;
+        }
     }
 }
 
@@ -859,7 +827,7 @@
 	 dragDropManager: PropTypes.instanceOf(DragDropManager).isRequired,
 	 container: PropTypes.instanceOf(Object).isRequired,
 	 renderingContext: PropTypes.instanceOf(Object).isRequired,
-	 activeArbiter: PropTypes.instanceOf(ActiveArbiter).isRequired,
+	 activeArbiter: PropTypes.instanceOf(ActiveArbiter).isRequired
 };
 
 export default TransformStatementDecorator;