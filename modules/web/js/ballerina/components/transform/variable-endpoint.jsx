import React from 'react';
import './variable-endpoint.css';

export default class VariableEndpoint extends React.Component {
    render() {
        const {variable, makeConnectPoint, type, endpointKind, level, id} = this.props;
        const connectPointClass = `${type}-connect-point`;
<<<<<<< HEAD
        let iconType = "variable";
        if (_.isEqual(variable.type, "struct")) {
          iconType = "struct";
        }
        return (
            <div style={{paddingLeft: level*15}} className='transform-endpoint variable'>
                <i className={`transform-endpoint-icon fw fw-${iconType}`}/>
                <a className='variable-content'>
                    <span className='property-name'>
                        {variable.name}
                    </span>
                    <span className='property-name'>:</span>
                    <span className='property-type'>
                        {type}
=======

        let iconType = 'fw-variable';

        if(variable.type === 'struct') {
            iconType = 'fw-struct'
        }

        return (
            <div className='transform-endpoint variable'>
                <span style={{paddingLeft: level>0 ? ((level-1)*20) : 0}}>
                    {(level>0) && <span className='tree-view-icon'>&#9500;</span>}
                    <span className='variable-icon btn'>
                        <i className={`transform-endpoint-icon fw ${iconType}`}/>
                    </span>
                    <span className='variable-content'>
                        <span className='property-name'>
                            {variable.name}
                        </span>
                        <span className='property-name'>:</span>
                        <span className='property-type'>
                            {variable.typeName || variable.type}
                        </span>
                    </span>
                    <span id={variable.id + '-button'} className='fw-stack fw-lg btn btn-remove'>
                        <i className='fw fw-delete fw-stack-1x'/>
>>>>>>> 2673ad41
                    </span>
                </span>
                <span id={variable.id + '-button'} className={`fw-stack fw-lg btn ${connectPointClass}`}>
                    <i id={id} ref={icon => makeConnectPoint(icon, id, variable)} className='fw fw-circle-outline fw-stack-1x'/>
                </span>
            </div>
        );
    }
}<|MERGE_RESOLUTION|>--- conflicted
+++ resolved
@@ -5,22 +5,6 @@
     render() {
         const {variable, makeConnectPoint, type, endpointKind, level, id} = this.props;
         const connectPointClass = `${type}-connect-point`;
-<<<<<<< HEAD
-        let iconType = "variable";
-        if (_.isEqual(variable.type, "struct")) {
-          iconType = "struct";
-        }
-        return (
-            <div style={{paddingLeft: level*15}} className='transform-endpoint variable'>
-                <i className={`transform-endpoint-icon fw fw-${iconType}`}/>
-                <a className='variable-content'>
-                    <span className='property-name'>
-                        {variable.name}
-                    </span>
-                    <span className='property-name'>:</span>
-                    <span className='property-type'>
-                        {type}
-=======
 
         let iconType = 'fw-variable';
 
@@ -46,7 +30,6 @@
                     </span>
                     <span id={variable.id + '-button'} className='fw-stack fw-lg btn btn-remove'>
                         <i className='fw fw-delete fw-stack-1x'/>
->>>>>>> 2673ad41
                     </span>
                 </span>
                 <span id={variable.id + '-button'} className={`fw-stack fw-lg btn ${connectPointClass}`}>
