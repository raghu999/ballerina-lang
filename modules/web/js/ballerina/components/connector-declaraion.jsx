--- conflicted
+++ resolved
@@ -68,12 +68,8 @@
 
         return (<g>
                 <ConnectorActivationContainer bBox={statementContainerBBox} activationTarget={model}/>
-<<<<<<< HEAD
-                <LifeLine title={connectorName} bBox={connectorBBox} editorOptions={this.editorOptions} classes={classes} />
-=======
                 <LifeLine title={connectorName} bBox={connectorBBox} editorOptions={this.editorOptions}
-                          onDelete={this.onDelete.bind(this)}/>
->>>>>>> 1b38d3b2
+                          onDelete={this.onDelete.bind(this)} classes={classes} />
                 {children}
             </g>
         );
