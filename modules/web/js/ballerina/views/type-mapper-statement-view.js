--- conflicted
+++ resolved
@@ -106,23 +106,7 @@
             return this._typeMapperRenderer;
         };
 
-<<<<<<< HEAD
-        /**
-         * returns the constructed connection schema to be drawn
-         * @returns {object}
-         */
-        TypeMapperStatementView.prototype.getConnectionSchema = function (assignmentStatement) {
-            var self = this;
-            if (BallerinaASTFactory.isResourceParameter(self.getSourceInfo().sourceStruct)
-                && BallerinaASTFactory.isReturnType(self.getTargetInfo().targetStruct)){
-                return self.getConnectionSchemaForSourceTargetStruct(assignmentStatement);
-            } 
-        };
-
-        TypeMapperStatementView.prototype.getConnectionSchemaForSourceTargetStruct = function(assignmentStatement){
-=======
         TypeMapperStatementView.prototype.getConnectionSchema = function(assignmentStatement){
->>>>>>> 60b4bab6
             var self = this;
             var sourceStructSchema = self.getSourceInfo().sourceStruct;
             var sourceStructName = self.getSourceInfo().sourceStructName;
@@ -176,11 +160,7 @@
                 return BallerinaASTFactory.isStructFieldAccessExpression(child);
             });
 
-<<<<<<< HEAD
-            var complexSourceProperties = this.getExpressionProperties(sourceFieldExpression, sourceStructSchema, []);
-=======
             var complexSourceProperties = self.getParentView().getExpressionProperties(sourceFieldExpression, sourceStructSchema, []);
->>>>>>> 60b4bab6
 
             _.each(complexSourceProperties, function (property) {
                 sourcePropertyNameArray.push(property.name);
