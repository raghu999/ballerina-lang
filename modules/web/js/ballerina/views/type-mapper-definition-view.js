--- conflicted
+++ resolved
@@ -140,111 +140,6 @@
                         e.stopPropagation();
                         return false;
                     }
-<<<<<<< HEAD
-                });
-
-            var dataMapperContainerId = "data-mapper-container___" + this._model.id;
-            var sourceId = 'sourceStructs' + this.getModel().id;
-            var targetId = 'targetStructs' + this.getModel().id;
-            var selectorContainer = $('<div class="selector">' +
-                '<div class="source-view">' +
-                '<span>Source :</span>' +
-                '<select id="' + sourceId + '" class="type-mapper-combo">' +
-                '<option value="-1">--Select--</option>' +
-                '</select>' +
-                '</div>' +
-                '<div class="target-view">' +
-                '<span>Target :</span>' +
-                '<select id="' + targetId + '" class="type-mapper-combo">' +
-                '<option value="-1">--Select--</option>' +
-                '</select>' +
-                '</div>' +
-                '</div>');
-
-            var dataMapperContainer = $('<div id="' + dataMapperContainerId + '" class="data-mapper-container">'
-                                      +'<div id ="typeMapperContextMenu" class ="typeMapperContextMenu"></div></div> ');
-
-            currentContainer.find('svg').parent().append(selectorContainer).append(dataMapperContainer);
-            currentContainer.find('svg').remove();
-
-            $(document).ready(function() {
-                self.loadSchemasToComboBox(currentContainer, "#" + sourceId, "#" + targetId, predefinedStructs);
-
-                $(".type-mapper-combo").select2();
-                $("#" + targetId).on("select2:open", function () {
-                    var predefinedStructs = self._package.getStructDefinitions();
-                    if (predefinedStructs.length > 0) {
-                        $("#" + targetId).empty().append('<option value="-1">--Select--</option>');
-                        self.getTargetInfo()["predefinedStructs"] = predefinedStructs;
-                        self.loadSchemaToComboBox(currentContainer, "#" + targetId, predefinedStructs);
-                        $("#" + targetId).val(-1).change();
-                    }
-                });
-
-                $("#" + sourceId).on("select2:open", function () {
-                    var predefinedStructs = self._package.getStructDefinitions();
-                    if (predefinedStructs.length > 0) {
-                        $("#" + sourceId).empty().append('<option value="-1">--Select--</option>');
-                        self.getSourceInfo()["predefinedStructs"] = predefinedStructs;
-                        self.loadSchemaToComboBox(currentContainer, "#" + sourceId, predefinedStructs);
-                        $("#" + sourceId).val(-1).change();
-                    }
-                });
-
-                $(currentContainer).find("#" + sourceId).change(function () {
-                    var sourceDropDown = $("#" + sourceId + " option:selected");
-                    var selectedNewStructNameForSource = sourceDropDown.text();
-                    if (selectedNewStructNameForSource != TYPE_MAPPER_COMBOBOX_DEFAULT_SELECTION
-                        && selectedNewStructNameForSource != self.getSelectedSourceStruct()) {
-                        if (selectedNewStructNameForSource == self.getSelectedTargetStruct()) {
-                            self.getSourceInfo()[TYPE_MAPPER_COMBOBOX_SOURCE_IS_ALREADY_RENDERED_IN_TARGET] = true;
-                            self.getModel().removeReturnType();
-                            self.setSelectedTargetStruct(TYPE_MAPPER_COMBOBOX_DEFAULT_SELECTION);
-                            self.setTargetSchemaNameToComboBox('#targetStructs' + self.getModel().id,
-                                                                self.getSelectedTargetStruct());
-
-                        } else {
-                            self.getSourceInfo()[TYPE_MAPPER_COMBOBOX_SOURCE_IS_ALREADY_RENDERED_IN_TARGET] = false;
-                        }
-                        self.getSourceInfo()[TYPE_MAPPER_COMBOBOX_PREVIOUS_SELECTION] = self.getSelectedSourceStruct();
-                        self.getModel().removeResourceParameter();
-                        self.getModel().addResourceParameterChild(selectedNewStructNameForSource, "y");
-                    } else if (selectedNewStructNameForSource == TYPE_MAPPER_COMBOBOX_DEFAULT_SELECTION) {
-                        self.setSourceSchemaNameToComboBox('#sourceStructs' + self.getModel().id,
-                                                            self.getSelectedSourceStruct());
-                    }
-                });
-
-                $(currentContainer).find("#" + targetId).change(function () {
-                    var targetDropDown = $("#" + targetId + " option:selected");
-                    var selectedStructNameForTarget = targetDropDown.text();
-
-                    if (selectedStructNameForTarget != TYPE_MAPPER_COMBOBOX_DEFAULT_SELECTION
-                            && selectedStructNameForTarget != self.getSelectedTargetStruct()) {
-                        if (selectedStructNameForTarget == self.getSelectedSourceStruct()) {
-
-                            self.getTargetInfo()[TYPE_MAPPER_COMBOBOX_TARGET_IS_ALREADY_RENDERED_IN_SOURCE] = true;
-                            self.getModel().removeResourceParameter();
-                            self.setSelectedSourceStruct(TYPE_MAPPER_COMBOBOX_DEFAULT_SELECTION);
-                            self.setSourceSchemaNameToComboBox('#sourceStructs' + self.getModel().id,
-                                self.getSelectedSourceStruct());
-
-                        } else {
-                            self.getTargetInfo()[TYPE_MAPPER_COMBOBOX_TARGET_IS_ALREADY_RENDERED_IN_SOURCE] = false;
-                        }
-                        self.getTargetInfo()[TYPE_MAPPER_COMBOBOX_PREVIOUS_SELECTION] = self.getSelectedTargetStruct();
-                        self.getModel().removeReturnType();
-                        self.getModel().addReturnTypeChild(selectedStructNameForTarget, "x");
-                        self.getModel().fillReturnStatement("x");
-                        self.getModel().fillVariableDefStatement(selectedStructNameForTarget, "x");
-                    } else if (selectedStructNameForTarget == TYPE_MAPPER_COMBOBOX_DEFAULT_SELECTION) {
-                        self.setTargetSchemaNameToComboBox('#targetStructs' + self.getModel().id,
-                            self.getSelectedTargetStruct());
-                    }
-                });
-
-            });
-=======
                 }
             });
 
@@ -368,7 +263,6 @@
                 self.setTargetSchemaNameToComboBox('#targetStructs' + self.getModel().id, self.getSelectedTargetStruct());
             }
         });
->>>>>>> 9b39f5de
 
         this.getModel().accept(this);
         this.getModel().on('child-added', function (child) {
