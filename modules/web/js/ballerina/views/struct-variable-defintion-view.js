/**
 * Copyright (c) 2017, WSO2 Inc. (http://www.wso2.org) All Rights Reserved.
 *
 * WSO2 Inc. licenses this file to you under the Apache License,
 * Version 2.0 (the "License"); you may not use this file except
 * in compliance with the License.
 * You may obtain a copy of the License at
 *
 *     http://www.apache.org/licenses/LICENSE-2.0
 *
 * Unless required by applicable law or agreed to in writing,
 * software distributed under the License is distributed on an
 * "AS IS" BASIS, WITHOUT WARRANTIES OR CONDITIONS OF ANY
 * KIND, either express or implied. See the License for the
 * specific language governing permissions and limitations
 * under the License.
 */
define(['lodash', 'jquery', 'log', 'alerts', './ballerina-view', './../ast/variable-definition', '../utils/dropdown'],
    function (_, $, log, Alerts, BallerinaView, VariableDefinition, Dropdown) {

        /**
         * Arguments for creating a constant definition view.
         * @param args - See docs of {@link BallerinaView}.
         * @constructor
         */
        var StructVariableDefinitionView = function (args) {
            BallerinaView.call(this, args);
            this._parentView = _.get(args, "parentView");
            this._structVariableWrapper = undefined;
            this._typeWrapper = undefined;
            this._identifierWrapper = undefined;
            this._deleteButton = undefined;
        };

        StructVariableDefinitionView.prototype = Object.create(BallerinaView.prototype);
        StructVariableDefinitionView.prototype.constructor = StructVariableDefinitionView;

        /**
         * @inheritDoc
         * Implements the view for a constant definition.
         */
        StructVariableDefinitionView.prototype.render = function (diagramRenderContext) {
            this.setDiagramRenderingContext(diagramRenderContext);

            var self = this;

            var structVariableDefinitionWrapper = $("<div/>", {
                id: this.getModel().getID(),
                class: "struct-variable-definition-wrapper"
            }).data("model", this.getModel()).appendTo(this.getContainer());

            this._structVariableWrapper = structVariableDefinitionWrapper.get(0);

            var structVariableDefinitionTypeWrapper = $("<div/>", {
                text: this.getModel().getTypeName(),
                class: "struct-variable-definition-type pull-left"
            }).appendTo(structVariableDefinitionWrapper);

            this._typeWrapper = structVariableDefinitionTypeWrapper.get(0);

            var structVariableDefinitionIdentifierWrapper = $("<div/>", {
                text: this.getModel().getName(),
                class: "struct-variable-definition-identifier pull-left"
            }).appendTo(structVariableDefinitionWrapper);

            this._identifierWrapper = structVariableDefinitionIdentifierWrapper.get(0);

            // Creating delete button.
            var deleteButton = $("<i class='fw fw-cancel'></i>").css("visibility", "hidden")
                .appendTo(structVariableDefinitionWrapper);

            $(structVariableDefinitionWrapper).hover(function () {
                deleteButton.css("visibility", "visible");
            }, function () {
                deleteButton.css("visibility", "hidden");
            });

            this._deleteButton = deleteButton.get(0);

            // Removes the value of the argument in the model and rebind the arguments to the arguments view.
            $(deleteButton).click(function () {
                $(structVariableDefinitionWrapper).remove();
                self.getParent().removeVariableDefinition(self.getModel().getID());
            });
        };

        /**
         * @inheritDoc
         * Implements the view for a constant definition.
         */
        StructVariableDefinitionView.prototype.renderEditView = function () {
            var self = this;

            $(this._typeWrapper).empty();

            var typeEditWrapper = $("<div/>",{
                click: function(e) {e.stopPropagation();}
            }).appendTo(this._typeWrapper);

<<<<<<< HEAD
            var typeDropdown = new Dropdown({
                class: {mainWrapper: "struct-variable-type-dropdown-wrapper"},
                onSelectCallBackFunction: function(key, value) {
                    self.getModel().setTypeName(key)
                },
                onDropdownOpen: function() {
                    self._parentView.getBodyWrapper().css("height", $(self._parentView.getBodyWrapper()).height());
                    self._parentView.getBodyWrapper().css("overflow-x", "visible");
                    $(self._parentView.getBodyWrapper()).closest(".canvas-container").css("overflow", "visible");

                    this.removeAllItems();

                    // Adding items to the type dropdown.
                    var bTypes = self.getDiagramRenderingContext().getEnvironment().getTypes();
                    _.forEach(bTypes, function (bType) {
                        typeDropdown.addItem({key: bType, value: bType});
                    });

                    var structTypes = self.getDiagramRenderingContext().getPackagedScopedEnvironment().getCurrentPackage().getStructDefinitions();
                    _.forEach(structTypes, function (sType) {
                        typeDropdown.addItem({key: sType.getStructName(), value: sType.getStructName()});
                    });
                },
                onDropdownClosed: function() {
                    self._parentView.getBodyWrapper().css("height", "");
                    self._parentView.getBodyWrapper().css("overflow-x", "");
                    $(self._parentView.getBodyWrapper()).closest(".canvas-container").css("overflow", "");
                }
=======
            // Adding items to the type dropdown.
            var typeDropdown = $("<select></select>");
            var bTypes = self.getDiagramRenderingContext().getEnvironment().getTypes();
            _.forEach(bTypes, function (bType) {
                typeDropdown.append($('<option>'+ bType +'</option>').attr('value', bType));
            });

            var structTypes = self.getDiagramRenderingContext().getPackagedScopedEnvironment().getCurrentPackage().getStructDefinitions();
            _.forEach(structTypes, function (sType) {
                typeDropdown.append($('<option>'+  sType.getStructName() +'</option>').attr('value', sType.getStructName()));
            });

            //Initialize the select2 control
            var typeDropdownWrapper = $('<div class="type-drop-wrapper struct-edit"></div>');
            typeDropdown.appendTo(typeDropdownWrapper);
            typeDropdownWrapper.appendTo(typeEditWrapper);
            typeDropdown.select2({
                tags: true,
                selectOnClose: true
>>>>>>> 29bc713f
            });

            //Set the select2 default value
            $(typeDropdown).val(this.getModel().getType());

            //Open the dropdown initially
            typeDropdown.select2("open");

            //Set the value of the type to selected value
            typeDropdown.on("change", function (e) {
                self.getModel().setType(e.currentTarget.value);
            });

            $(this._identifierWrapper).empty();

            var identifierEditWrapper = $("<div/>",{
                click: function(e) {e.stopPropagation();}
            }).appendTo(this._identifierWrapper);

            // Creating the identifier text box.
            var identifierTextBox = $("<input/>", {
                type: "text",
                class: "struct-variable-identifier-text-input",
                val: this.getModel().getName()
            }).keypress(function (e) {
                var enteredKey = e.which || e.charCode || e.keyCode;
                // Disabling enter key
                if (enteredKey == 13) {
                    event.stopPropagation();
                    return false;
                }

                var newIdentifier = $(this).val() + String.fromCharCode(enteredKey);

                try {
                    self.getModel().setName(newIdentifier);
                } catch (error) {
                    Alerts.error(error);
                    event.stopPropagation();
                    return false;
                }
            }).keydown(function(e){
                var enteredKey = e.which || e.charCode || e.keyCode;

                // If tab pressed.
                if (e.shiftKey && _.isEqual(enteredKey, 9)) {
                    typeDropdown.dropdownButton.trigger("click");
                }
            }).keyup(function(){
                self.getModel().setName($(this).val());
            }).appendTo($(identifierEditWrapper));

        };

        StructVariableDefinitionView.prototype.getDeleteButton = function () {
            return this._deleteButton;
        };

        StructVariableDefinitionView.prototype.getWrapper = function() {
            return this._structVariableWrapper;
        };

        return StructVariableDefinitionView;
    });<|MERGE_RESOLUTION|>--- conflicted
+++ resolved
@@ -15,8 +15,8 @@
  * specific language governing permissions and limitations
  * under the License.
  */
-define(['lodash', 'jquery', 'log', 'alerts', './ballerina-view', './../ast/variable-definition', '../utils/dropdown'],
-    function (_, $, log, Alerts, BallerinaView, VariableDefinition, Dropdown) {
+define(['lodash', 'jquery', 'log', 'alerts', './ballerina-view', './../ast/variable-declaration', '../utils/dropdown'],
+    function (_, $, log, Alerts, BallerinaView, VariableDeclaration, Dropdown) {
 
         /**
          * Arguments for creating a constant definition view.
@@ -52,14 +52,14 @@
             this._structVariableWrapper = structVariableDefinitionWrapper.get(0);
 
             var structVariableDefinitionTypeWrapper = $("<div/>", {
-                text: this.getModel().getTypeName(),
+                text: this.getModel().getType(),
                 class: "struct-variable-definition-type pull-left"
             }).appendTo(structVariableDefinitionWrapper);
 
             this._typeWrapper = structVariableDefinitionTypeWrapper.get(0);
 
             var structVariableDefinitionIdentifierWrapper = $("<div/>", {
-                text: this.getModel().getName(),
+                text: this.getModel().getIdentifier(),
                 class: "struct-variable-definition-identifier pull-left"
             }).appendTo(structVariableDefinitionWrapper);
 
@@ -80,7 +80,7 @@
             // Removes the value of the argument in the model and rebind the arguments to the arguments view.
             $(deleteButton).click(function () {
                 $(structVariableDefinitionWrapper).remove();
-                self.getParent().removeVariableDefinition(self.getModel().getID());
+                self.getParent().removeVariableDeclaration(self.getModel().getID());
             });
         };
 
@@ -97,36 +97,6 @@
                 click: function(e) {e.stopPropagation();}
             }).appendTo(this._typeWrapper);
 
-<<<<<<< HEAD
-            var typeDropdown = new Dropdown({
-                class: {mainWrapper: "struct-variable-type-dropdown-wrapper"},
-                onSelectCallBackFunction: function(key, value) {
-                    self.getModel().setTypeName(key)
-                },
-                onDropdownOpen: function() {
-                    self._parentView.getBodyWrapper().css("height", $(self._parentView.getBodyWrapper()).height());
-                    self._parentView.getBodyWrapper().css("overflow-x", "visible");
-                    $(self._parentView.getBodyWrapper()).closest(".canvas-container").css("overflow", "visible");
-
-                    this.removeAllItems();
-
-                    // Adding items to the type dropdown.
-                    var bTypes = self.getDiagramRenderingContext().getEnvironment().getTypes();
-                    _.forEach(bTypes, function (bType) {
-                        typeDropdown.addItem({key: bType, value: bType});
-                    });
-
-                    var structTypes = self.getDiagramRenderingContext().getPackagedScopedEnvironment().getCurrentPackage().getStructDefinitions();
-                    _.forEach(structTypes, function (sType) {
-                        typeDropdown.addItem({key: sType.getStructName(), value: sType.getStructName()});
-                    });
-                },
-                onDropdownClosed: function() {
-                    self._parentView.getBodyWrapper().css("height", "");
-                    self._parentView.getBodyWrapper().css("overflow-x", "");
-                    $(self._parentView.getBodyWrapper()).closest(".canvas-container").css("overflow", "");
-                }
-=======
             // Adding items to the type dropdown.
             var typeDropdown = $("<select></select>");
             var bTypes = self.getDiagramRenderingContext().getEnvironment().getTypes();
@@ -146,7 +116,6 @@
             typeDropdown.select2({
                 tags: true,
                 selectOnClose: true
->>>>>>> 29bc713f
             });
 
             //Set the select2 default value
@@ -170,7 +139,7 @@
             var identifierTextBox = $("<input/>", {
                 type: "text",
                 class: "struct-variable-identifier-text-input",
-                val: this.getModel().getName()
+                val: this.getModel().getIdentifier()
             }).keypress(function (e) {
                 var enteredKey = e.which || e.charCode || e.keyCode;
                 // Disabling enter key
@@ -182,7 +151,7 @@
                 var newIdentifier = $(this).val() + String.fromCharCode(enteredKey);
 
                 try {
-                    self.getModel().setName(newIdentifier);
+                    self.getModel().setIdentifier(newIdentifier);
                 } catch (error) {
                     Alerts.error(error);
                     event.stopPropagation();
@@ -196,7 +165,7 @@
                     typeDropdown.dropdownButton.trigger("click");
                 }
             }).keyup(function(){
-                self.getModel().setName($(this).val());
+                self.getModel().setIdentifier($(this).val());
             }).appendTo($(identifierEditWrapper));
 
         };
