/**
 * Copyright (c) 2017, WSO2 Inc. (http://www.wso2.org) All Rights Reserved.
 *
 * WSO2 Inc. licenses this file to you under the Apache License,
 * Version 2.0 (the "License"); you may not use this file except
 * in compliance with the License.
 * You may obtain a copy of the License at
 *
 *     http://www.apache.org/licenses/LICENSE-2.0
 *
 * Unless required by applicable law or agreed to in writing,
 * software distributed under the License is distributed on an
 * "AS IS" BASIS, WITHOUT WARRANTIES OR CONDITIONS OF ANY
 * KIND, either express or implied. See the License for the
 * specific language governing permissions and limitations
 * under the License.
 */
import React from 'react';
import PropTypes from 'prop-types';
import CompoundStatementDecorator from './compound-statement-decorator';
import TreeUtil from './../../../../../model/tree-util';
import IfNodeModel from './../../../../../model/tree/if-node';
import DropZone from './../../../../../drag-drop/DropZone';
import DefaultNodeFactory from './../../../../../model/default-node-factory';
import './if-node.css';

/**
 * component class for rendering If statement.
 * @class IfNode
 * @extends React.Component
 * */
class IfNode extends React.Component {

    /**
     * Constructor for the IfNode class.
     * @param {Object} props - properties passed in to component.
     * */
    constructor(props) {
        super(props);

        this.state = {
            active: 'hidden',
        };
        this.onAddElseClick = this.onAddElseClick.bind(this);
        this.onAddElseIfClick = this.onAddElseIfClick.bind(this);
    }

    /**
     * Add else to the if statement.
     * */
    onAddElseClick() {
        const elseNode = DefaultNodeFactory.createIf().getElseStatement().getElseStatement();
        const parent = this.props.model;
        parent.setElseStatement(elseNode);
    }

    /**
     * Add else if to the if statement.
     * */
    onAddElseIfClick() {
        const elseIfNode = DefaultNodeFactory.createIf().getElseStatement();
        const parent = this.props.model;
        elseIfNode.elseStatement = parent.elseStatement;
        if (parent.elseStatement) {
            parent.elseStatement.parent = elseIfNode;
            parent.ladderParent = true;
        }
        parent.setElseStatement(elseIfNode);
    }

    /**
     * Get the add block button for if and else if.
     * @param {boolean} isElseIfNode - is model else if node.
     * @return {XML} react component.
     * */
    getAddBlockButton(isElseIfNode) {
        const model = this.props.model;
        // Check whether next node is the Else block or not.
        const elseExist = model.elseStatement ? TreeUtil.isBlock(model.elseStatement) : false;
        // check whether this block is a else if block and it is the last else if.
        if (isElseIfNode && this.isLastElseIf(model) && !elseExist) {
            return (
                <g onClick={this.onAddElseClick}>
                    <rect
                        x={model.viewState.components['statement-box'].x
                        + model.viewState.components['statement-box'].w
                        + model.viewState.bBox.expansionW - 10}
                        y={model.viewState.components['statement-box'].y
                        + model.viewState.components['statement-box'].h - 25}
                        width={20}
                        height={20}
                        rx={10}
                        ry={10}
                        className="add-catch-button"
                    />
                    <text
                        x={model.viewState.components['statement-box'].x
                        + model.viewState.components['statement-box'].w
                        + model.viewState.bBox.expansionW - 4}
                        y={model.viewState.components['statement-box'].y
                        + model.viewState.components['statement-box'].h - 15}
                        width={20}
                        height={20}
                        className="add-catch-button-label"
                    >
                        +
                    </text>
                </g>
            );
        } else if (!isElseIfNode) {
            return (
                <g onClick={this.onAddElseIfClick}>
                    <rect
                        x={model.viewState.components['statement-box'].x
                        + model.viewState.components['statement-box'].w
                        + model.viewState.bBox.expansionW - 10}
                        y={model.viewState.components['statement-box'].y
                        + model.viewState.components['statement-box'].h - 25}
                        width={20}
                        height={20}
                        rx={10}
                        ry={10}
                        className="add-catch-button"
                    />
                    <text
                        x={model.viewState.components['statement-box'].x
                        + model.viewState.components['statement-box'].w
                        + model.viewState.bBox.expansionW - 4}
                        y={model.viewState.components['statement-box'].y
                        + model.viewState.components['statement-box'].h - 15}
                        width={20}
                        height={20}
                        className="add-catch-button-label"
                    >
                        +
                    </text>
                </g>
            );
        }

        return '';
    }

    isLastElseIf(node) {
        const elseStatement = node.elseStatement ? node.elseStatement : false;
        if (TreeUtil.isIf(node.parent) && TreeUtil.isIf(node) && TreeUtil.isIf(elseStatement)) {
            return this.isLastElseIf(elseStatement);
        } else if (TreeUtil.isIf(node.parent)
            && TreeUtil.isIf(node)
            && (TreeUtil.isBlock(elseStatement) || !elseStatement)
            && node.id === this.props.model.id) {
            return true;
        } else {
            return false;
        }
    }

    render() {
        const model = this.props.model;
        const bBox = model.viewState.bBox;
        const expression = {
            text: model.getCondition().getSource(),
        };
        // TODOX Fix the else-if check
        const isElseIfNode = TreeUtil.isIf(model.parent);
        const elseComp = model.elseStatement;
        const title = isElseIfNode ? 'Else If' : 'If';
        const dropZone = model.viewState.components['drop-zone'];
        const editorOptions = {
            propertyType: 'text',
            key: 'If condition',
            model: model.getCondition(),
        };

        return (
            <g>
                {!isElseIfNode &&
<<<<<<< HEAD
                <DropZone
                    x={dropZone.x}
                    y={dropZone.y}
                    width={dropZone.w}
                    height={dropZone.h}
                    baseComponent="rect"
                    dropTarget={model.parent}
                    dropBefore={model}
                    renderUponDragStart
                />
=======
                    <g>
                        <DropZone
                            x={dropZone.x}
                            y={dropZone.y}
                            width={dropZone.w}
                            height={dropZone.h}
                            baseComponent="rect"
                            dropTarget={model.parent}
                            dropBefore={model}
                            renderUponDragStart
                            enableDragBg
                            enableCenterOverlayLine
                        />
                    </g>
>>>>>>> 4802e9e3
                }
                <CompoundStatementDecorator
                    dropTarget={model}
                    bBox={bBox}
                    title={title}
                    expression={expression}
                    editorOptions={editorOptions}
                    model={model}
                    body={model.body}
                />
                {this.getAddBlockButton(isElseIfNode)}

                {elseComp && TreeUtil.isIf(elseComp) &&
                <IfNode model={elseComp} />
                }

                {elseComp && TreeUtil.isBlock(elseComp) &&
                <CompoundStatementDecorator
                    dropTarget={model}
                    bBox={elseComp.viewState.bBox}
                    title={'Else'}
                    model={elseComp}
                    body={elseComp}
                />
                }
            </g>
        );
    }
}

IfNode.propTypes = {
    model: PropTypes.instanceOf(IfNodeModel).isRequired,
    bBox: PropTypes.shape({
        x: PropTypes.number.isRequired,
        y: PropTypes.number.isRequired,
        w: PropTypes.number.isRequired,
        h: PropTypes.number.isRequired,
    }),
};

IfNode.contextTypes = {
    mode: PropTypes.string,
};

export default IfNode;<|MERGE_RESOLUTION|>--- conflicted
+++ resolved
@@ -175,33 +175,20 @@
         return (
             <g>
                 {!isElseIfNode &&
-<<<<<<< HEAD
-                <DropZone
-                    x={dropZone.x}
-                    y={dropZone.y}
-                    width={dropZone.w}
-                    height={dropZone.h}
-                    baseComponent="rect"
-                    dropTarget={model.parent}
-                    dropBefore={model}
-                    renderUponDragStart
-                />
-=======
                     <g>
-                        <DropZone
-                            x={dropZone.x}
-                            y={dropZone.y}
-                            width={dropZone.w}
-                            height={dropZone.h}
-                            baseComponent="rect"
-                            dropTarget={model.parent}
-                            dropBefore={model}
-                            renderUponDragStart
+                    <DropZone
+                        x={dropZone.x}
+                        y={dropZone.y}
+                        width={dropZone.w}
+                        height={dropZone.h}
+                        baseComponent="rect"
+                        dropTarget={model.parent}
+                        dropBefore={model}
+                        renderUponDragStart
                             enableDragBg
                             enableCenterOverlayLine
-                        />
+                    />
                     </g>
->>>>>>> 4802e9e3
                 }
                 <CompoundStatementDecorator
                     dropTarget={model}
@@ -215,17 +202,17 @@
                 {this.getAddBlockButton(isElseIfNode)}
 
                 {elseComp && TreeUtil.isIf(elseComp) &&
-                <IfNode model={elseComp} />
+                    <IfNode model={elseComp} />
                 }
 
                 {elseComp && TreeUtil.isBlock(elseComp) &&
-                <CompoundStatementDecorator
-                    dropTarget={model}
-                    bBox={elseComp.viewState.bBox}
-                    title={'Else'}
-                    model={elseComp}
-                    body={elseComp}
-                />
+                    <CompoundStatementDecorator
+                        dropTarget={model}
+                        bBox={elseComp.viewState.bBox}
+                        title={'Else'}
+                        model={elseComp}
+                        body={elseComp}
+                    />
                 }
             </g>
         );
