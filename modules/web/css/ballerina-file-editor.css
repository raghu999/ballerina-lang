.svg-container {
    background: none;
}

.panel-default > .panel-heading {
    margin-bottom: 0;
}

.design-view-container {
    padding-left: 200px;
    padding-top: 0;
    overflow-y: scroll;
    height: 100%;
}

.source-view-container {
    height: 100%;
}

.canvas-container {
    padding-left: 20px;
    padding-top: 20px;
    padding-bottom: 120px;
    float: left;
    height: auto;
    min-height: 1000px;
    overflow: hidden;
    position: relative;
}

.canvas-top-controls-container{
    float: left;
    width: 100%;
}

.canvas-heading-new h4{
    background: #dae9bd;
}

.canvas-heading-new h4 a{
    font-size: 105%;
}

.container-outer-div {
    border-radius: 0;
    float: left;
}

.outer-box {
    border: 1px solid;
    border-top: none;
    overflow-x: hidden;
    position: relative;
    top: 0;
    right: 0;
}

.panel-title {
    background: white;
    border: 1px solid #333;
    vertical-align: middle;
}

.panel-title > a {
    margin-left: 6px;
    text-decoration: none;
}

.panel-icon, .service-icon, .connector-icon, .function-icon {
    padding: 6px 5px 5px;
    background-color: #333;
    font-size: 16px;
    width: 27px;
    text-align: center;
}

.title-link {
    padding-left: 10px;
}

.delete-icon:hover {
    color: #fff;
}

.panel-collapse .collapse {
    border: 1px solid;
}

.tab-pane .panel {
    background: none;
    width: 98.6%;
}

.headingRect:hover {
    cursor: pointer;
}

.btn-icon {
    opacity: 0.8;
}

.btn-icon i{
    opacity: 0.5;
}

.btn-icon:hover {
    opacity: 1;
    cursor: pointer;
}

.source-container {
    display: none;
    height: 1000px;
}

.text-editor {
    height: calc(100%);
}

.view-source-btn {
    z-index: 1000;
}

.view-design-btn {
    position: relative;
    color: #fff;
    z-index: 1000;
    display: block !important;
}

/** when on a specific canvas hover **/
.tab-pane .panel.design-view-hover {
    background-color: rgba(0, 128, 0, 0.1);
}

/** when on main canvas hover **/
.tab-pane .design-view-hover .panel {
    background-color: rgba(255, 255, 255, 0.8);
}

.tab-pane .panel.design-view-hover .panel-title {
    background-color: rgba(0, 128, 0, 0.1);
}

.tab-pane .panel.design-view-hover rect.resource-content {
    fill: #fff;
    fill-opacity: 0.8;
}

.design-view-hover {
    background-color: rgba(0, 128, 0, 0.1);
}

.design-view-hover-svg {
    fill: #008000;
    fill-opacity: 0.2;
}

/**  syntax highlight **/
.ace_ballerina-keyword-control {
    color: #CC7832;
}

.ace_ballerina-numeric {
    color: #6897BB;
}

.ace_ballerina-keyword-other {
    color: #9876AA;
}

.ace_ballerina-package-reference {
    color: #9876AA;
}

.ace_ballerina-keyword-primitive-type {
    color: #FFC66D;
}

.ace_ballerina-keyword-non-primitive-type {
    color: #FFC66D;
}

.ace_ballerina-keyword-definition {
    color: #CC7832;
}

.ace_ballerina-annotation {
    color: #BBB529;
}

.ace_ballerina-strings {
    color: #629755;
}

.ace_ballerina-comments {
    color: #808080;
}

.ace_ballerina-keyword-language {
    color: #CC7832;
}

.ace_ballerina-keyword-identifier {
    color: #fff;
}

.import-packages-pane {
    overflow: visible;
}
/** Resource parameter CSS **/

.resource-parameters-main-action-wrapper {
    width: 721px;
    overflow: auto;
    display: none;
    background: #fff;
}

.resource-parameters-wrapper-heading {
    padding-bottom: 28px;
    background-color: #3d3d3d;
}

.resource-parameters-wrapper-heading input[type=text] {
    width: 120px;
    margin-left: 5px;
}

.resource-parameters-wrapper-heading-identifier-textbox {
    width: 405px !important;
}

.resource-parameters-wrapper-heading select {
    width: 160px;
}

.resource-parameters-heading-annotations-wrapper {
    float: left;
    padding-left: 7px;
    padding-top: 0;
    padding-right: 10px;
    height: auto;
    border-right: 1px solid #a3a3a3;
}

.resource-parameters-heading-annotations-wrapper input[type=checkbox] {
    margin-top: 6px;
}

.resource-parameters-heading-parameter-wrapper {
    float: left;
    padding-top: 0;
    padding-left: 10px;
    height: auto;
}

.resource-parameters-heading-annotations-wrapper-text {
    padding-right: 5px;
    padding-left: 3px;
    color: #FFF;
}

.resource-parameters-edit-annotations-wrapper-text {
    padding-right: 5px;
    padding-left: 3px;
    color: #000;
}

.resource-parameters-detail-wrapper input[type=text] {
    width: 175px;
    margin-left: 5px;
}

.resource-parameters-heading-separator {
    float: left;
    color: white;
    padding-left: 10px;
    padding-right: 10px;
    font-size: 25px;
}

.resource-parameters-action-icon {
    top: 7px;
    right: 6px;
}

.resource-parameters-action-icon-i {
    background-color: #818181;
}

.resource-parameters-details-wrapper {
    padding: 0;
    overflow-y: scroll;
    width: 100%;
    border-left: 1px solid #555;
    border-bottom: 1px solid #555;
    max-height: 450px;
}

.resource-parameters-details-wrapper hr {
    margin-left: 8px;
    margin-right: 5px;
}

.resource-parameters-detail-wrapper {
    overflow: hidden;
    padding: 4px 5px 3px 12px;
    cursor: pointer;
}

.resource-parameters-detail-wrapper:hover {
    background-color: #f5f5f5;
}

.resource-parameters-detail-wrapper:hover .resource-parameters-detail-close-wrapper {
    display: block;
}

.resource-parameters-detail-close-wrapper {
    float: right;
    font-size: 10px;
    padding-top: 3px;
    color: #999;
    display: none;
}

.resource-parameters-detail-type-wrapper {
    float: left;
    width: 120px;
    font-weight: 400;
}

.resource-parameters-detail-identifier-wrapper {
    float: left;
}

.resource-parameters-detail-identifier-wrapper input {
    padding-left: 8px;
    padding-right: 8px;
    width: 280px;
    height: 22px;
}

/** End of Resource parameter CSS **/

/** Return type CSS **/

.return-types-main-action-wrapper {
    width: 365px;
    overflow: auto;
    display: none;
    background: #fff;
}

.return-types-wrapper-heading {
    padding-bottom: 28px;
    background-color: #3d3d3d;
}

.return-types-wrapper-heading input[type=text] {
    width: 120px;
    margin-left: 5px;
}

.return-types-wrapper-heading-type-textbox {
    width: 280px !important;
}

.return-types-wrapper-heading select {
    width: 160px;
}

.return-types-heading-named-return-wrapper {
    float: left;
    padding-left: 7px;
    padding-top: 0;
    height: auto;
}

.action-content-wrapper-heading.return-types-wrapper-heading input[type=checkbox] {
    margin-top: 6px;
    float: left;
}

.return-types-heading-parameter-wrapper {
    float: left;
    padding-top: 0;
    padding-left: 10px;
    height: auto;
}

.return-types-heading-named-return-wrapper-text {
    padding-right: 5px;
    padding-left: 3px;
    padding-top: 3px;
    color: #FFF;
    float: left;
}

.return-types-edit-named-return-wrapper-text {
    padding-right: 5px;
    padding-left: 3px;
    color: #000;
}

.return-types-detail-wrapper input[type=text] {
    width: 175px;
    margin-left: 5px;
    padding-left: 5px;
    padding-right: 5px;
}

.return-types-heading-separator {
    float: left;
    color: white;
    padding-left: 10px;
    padding-right: 10px;
    font-size: 25px;
}

.return-types-action-icon {
    top: 7px;
    right: 6px;
}

.return-types-action-icon-i {
    background-color: #818181;
}

.return-types-details-wrapper {
    padding: 0;
    overflow-y: scroll;
    width: 100%;
    border-left: 1px solid #555;
    border-bottom: 1px solid #555;
    max-height: 450px;
}

.return-types-details-wrapper hr {
    margin-left: 8px;
    margin-right: 5px;
}

.return-types-detail-wrapper {
    overflow: hidden;
    padding: 4px 5px 3px 12px;
    cursor: pointer;
}

.return-types-detail-wrapper:hover {
    background-color: #f5f5f5;
}

.return-types-detail-wrapper:hover .return-types-detail-close-wrapper {
    display: block;
}

.return-types-detail-close-wrapper {
    float: right;
    font-size: 10px;
    padding-top: 3px;
    color: #999;
    display: none;
}

.return-types-detail-type-wrapper {
    float: left;
    width: 120px;
    font-weight: bold;
}

.return-types-detail-identifier-wrapper {
    float: left;
}

.return-types-detail-identifier-wrapper input {
    padding-left: 8px;
    padding-right: 8px;
    width: 280px;
    height: 22px;
}

.outer-box .mCustomScrollBox {
    height: auto;
}

.mCSB_outside + .mCS-minimal.mCSB_scrollTools_vertical, .mCSB_outside + .mCS-minimal-dark.mCSB_scrollTools_vertical{
    margin-right:-4px ;
}

.tooltip {
    position: fixed;
}

/** End of Return type CSS **/

/** typeahead CSS **/
.twitter-typeahead {
    display: inline !important;
}

.action-import-wrapper-heading .tt-hint {
    width: 100%;
    color: #999;
    top:13px !important;
    background: none !important;
}

.action-import-wrapper-heading .tt-menu {
    background-color: #fff;
    border: 1px solid #ccc;
    border: 1px solid rgba(0, 0, 0, 0.2);
    width: 100%;
}

.action-import-wrapper-heading  .tt-suggestion {
    padding: 3px 7px;
}
/** End of typeahead CSS **/

/** Struct view CSS **/
.struct-content-wrapper {
    margin: 35px 60px;
    float: left;
}

.struct-type-dropdown-wrapper {
    float: left;
    min-width: 210px;
    padding-top: 12px;
    padding-left: 10px;
}

.struct-type-dropdown-wrapper i {
    line-height: 20px;
    padding-left: 7px;
}

.struct-content-operations-wrapper {
    background-color: #3d3d3d;
    padding: 10px;
    float: left;
}

.struct-identifier-text-input {
    float: left;
    width: 190px;
    padding-left: 8px;
    padding-right: 8px;
    margin-right: 5px;
    border: 0;
    height: 24px;
}

.struct-default-value-text-input {
    float: left;
    width: 190px;
    padding-left: 8px;
    padding-right: 8px;
    margin-right: 5px;
    border: 0;
    height: 24px;
}

.type-drop-wrapper{
    float: left;
    margin: 0 5px 0 0;
    position: relative;
}

.type-drop-wrapper.struct-view .select2.select2-container {
    min-width: 192px;
}

.type-drop-wrapper.struct-view .select2.select2-container .select2-selection--single {
    min-width: 192px;
    height: 24px;
    border-right: 1px solid #333;
}

.type-drop-wrapper.struct-edit .select2.select2-container {
    min-width: 170px;
    margin: -3px 0 0 0;
    border: 1px solid #CCC;
}

.type-drop-wrapper.struct-edit .select2.select2-container .select2-selection--single {
    min-width: 164px;
    margin: 0;
}

.type-drop-wrapper .select2.select2-container {
    min-width: 127px;
    border-radius: 0;
    margin-right: -5px;
}

.type-drop-wrapper .select2.select2-container .select2-selection--single {
    min-width: 127px;
    border-radius: 0;
    height: 22px;
    border: 0;
}

.type-drop-wrapper .select2.select2-container .select2-selection--single .select2-selection__rendered {
    line-height: 22px;
}
.type-drop-wrapper .select2-container--default .select2-selection--single .select2-selection__arrow{
    height:20px;
}
div.type-drop-wrapper.service{
    margin: 0;
}

div.type-drop-wrapper.service .select2.select2-container .select2-selection--single {
    height: 22px;
    border: 1px solid #dfdfdf;
    padding-bottom: 3px;
    margin-right: 3px;
}

div.type-drop-wrapper.service .select2.select2-container .select2-selection--single .select2-selection__rendered{
    line-height: 20px;
    margin-right: 3px;
}

div.type-drop-wrapper.resource{
    margin: 0 5px 0 0;
}

div.type-drop-wrapper.resource .select2.select2-container .select2-selection--single {
    height: 24px;
}

div.type-drop-wrapper.resource .select2.select2-container .select2-selection--single .select2-selection__rendered{
    line-height: 24px;
}
.add-struct-variable-button {
    height: 25px;
    width: 25px;
    font-size: 9px;
    cursor: pointer;
    opacity: 0.4;
}

.add-struct-variable-button:hover {
    opacity: 1;
}

.clear-struct-variable-button {
    height: 25px;
    width: 25px;
    font-size: 9px;
    cursor: pointer;
    opacity: 0.4;
    padding-top: 12px;
    padding-left: 3px;
}

.clear-struct-variable-button:hover {
    opacity: 1;
}

.struct-variable-definition-wrapper:hover {
    font-weight: 400;
}

.struct-variable-definition-wrapper:nth-child(1){
    clear: both;
    margin-top: 46px;
}

.struct-variable-definition-wrapper {
    border: 1px solid #CCC;
    background: #FFF;
    margin-top: 2px;
    cursor: pointer;
    width: 627px;
    height: 31px;
    display: block;
}

.struct-variable-definition-type {
    width: 200px;
    border-right: 1px solid #CCC;
    padding: 5px 13px;
}

.struct-variable-definition-identifier {
    width: 196px;
    border-right: 1px solid #CCC;
    padding: 5px 13px;
}

.struct-variable-definition-value {
    padding: 5px 13px 0 13px;
    min-width: 160px;
}

.struct-variable-definition-wrapper i {
    padding: 10px 15px 0 0;
    opacity: 0.4;
    cursor: pointer;
    float: right;
    font-size: 9px;
}

.struct-variable-definition-wrapper i:hover {
    opacity: 1;
}

.struct-type-dropdown-wrapper button {
    height: 24px;
    width: 183px;
    padding-top: 2px;
}

.add-struct-variable-button-square {
    border: 1px solid #FFF;
    height: 24px;
    line-height: 22px;
}

.clear-struct-variable-button-square {
    border: 1px solid #FFF;
    height: 24px;
    line-height: 22px;
}

.struct-variable-identifier-text-input {
    width: 177px;
    padding-left: 8px;
    padding-right: 8px;
    border: 1px solid #ccc;
    margin-top: -2px;
}

.struct-variable-type-dropdown-wrapper button {
    height: 24px;
    padding-top: 1px;
    width: 170px;
}

.struct-variable-type-dropdown-wrapper i {
    padding: 0;
    line-height: 20px;
}

.jstree-anchor {
    padding: 2px 4px 0 1px;
}

/** End of Struct view CSS **/

span.package-pane {
    padding: 3px;
    margin-left: 0;
    background-color: #ddd;
    display: none;
    color: #333;
    float: left;
}

.action-content-wrapper-heading input[type=text] {
    padding-left: 7px;
    margin-left: 2px;
    border: 1px solid #ccc;
}

input#package-name-input {
    margin-left: 2px;
    border: 0 solid #ccc;
    line-height: 18px;
    padding: 2px 10px;
}

.package-name-btn span {
    cursor: pointer;
}

.package-definition-wrapper, .package-imports-wrapper {
    min-height: 57px;
    clear: both;
    float: left;
    width: 89%;
}

.tooltip-inner {
    white-space: nowrap;
    max-width: none;
}

.tooltip.bottom {
    margin-top: -3px;
}

.swaggerEditor {
    height: 100%;
    width: 100%;
}

.swaggerEditor .se-iframe {
    border: 0;
    background: #4a4a4a;
}

.select2-container--open .select2-dropdown--below {
    border-radius: 0 !important;
    border: 0;
    background: #f1f1f1;
}
.select2-container--default .select2-search--dropdown .select2-search__field {
    border: 1px solid #d4d4d4;
    height: 24px;
}
.select2-results__option {
    padding: 4px 10px;
    user-select: none;
    -webkit-user-select: none;
    font-weight: 300;
    font-size: 14px;
}
.select2-container--default .select2-results__option--highlighted[aria-selected] {
    background-color: #333333;
    color: #f17b31;
}

<<<<<<< HEAD
.annotation-definition-inner-container {
    left: 0;
    top: 40px;
    position: relative;
}

.annotation-definition-container {
    height: 100%
}

.add-annotation-attribute-button-wrapper {
    height: 28px;
    position: static;
    width: 26px;
    font-size: 11px;
    float: left;
    padding: 7px;
    margin: -1px;
    border: 1px solid #ddd;
    background: #fff;
    opacity: 1;
}

.attribute-row {
    position: relative;
    top: 20px;
}

.close-btn > i {
    position:relative;
    top: calc(50% - 10px); /* 50% - 3/4 of icon height */
}

.input-label{
    display: block;
    height: 40px;
    font-size: 14px;
    margin-left: 15px;
    margin-bottom: 20px;
    margin-top: 20px;
=======
.expression-editor-form-body-property-wrapper .ace_ballerina-keyword-primitive-type{
    color: #f39100;
}

.expression-editor-form-body-property-wrapper .ace_ballerina-keyword-non-primitive-type{
    color: #f39100;
>>>>>>> ea976453
}<|MERGE_RESOLUTION|>--- conflicted
+++ resolved
@@ -826,7 +826,6 @@
     color: #f17b31;
 }
 
-<<<<<<< HEAD
 .annotation-definition-inner-container {
     left: 0;
     top: 40px;
@@ -867,12 +866,12 @@
     margin-left: 15px;
     margin-bottom: 20px;
     margin-top: 20px;
-=======
+}
+
 .expression-editor-form-body-property-wrapper .ace_ballerina-keyword-primitive-type{
     color: #f39100;
 }
 
 .expression-editor-form-body-property-wrapper .ace_ballerina-keyword-non-primitive-type{
     color: #f39100;
->>>>>>> ea976453
 }