--- conflicted
+++ resolved
@@ -66,8 +66,10 @@
 
         //todo document the supported algorithm
         switch (algorithm) {
-            case "SHA1":
-            case "SHA256":
+            case "SHA1": algorithm = "SHA-1";
+                break;
+            case "SHA256": algorithm = "SHA-256";
+                break;
             case "MD5":
                 break;
             default:
@@ -78,11 +80,7 @@
         String result;
         try {
             MessageDigest messageDigest;
-<<<<<<< HEAD
-            messageDigest = MessageDigest.getInstance("SHA-256");
-=======
             messageDigest = MessageDigest.getInstance(algorithm);
->>>>>>> ca91ec90
             messageDigest.update(baseString.getBytes("UTF-8"));
             byte[] bytes = messageDigest.digest();
 
