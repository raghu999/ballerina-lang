--- conflicted
+++ resolved
@@ -53,17 +53,13 @@
                     <exclude>ballerina/**</exclude>
                 </excludes>
             </resource>
-<<<<<<< HEAD
-            
+
             <!-- copy built-in ballerina sources to the jar -->
             <resource>
                 <directory>${generated.ballerina.source.directory}</directory>
                 <targetPath>META-INF/natives</targetPath>
             </resource>
     	</resources>
-=======
-        </resources>
->>>>>>> 5eb3c54b
         <plugins>
             <!-- For ballerina natives processing/validation -->
             <plugin>
@@ -98,12 +94,8 @@
                     <options>
                         <packageName>${native.constructs.provider.package}</packageName>
                         <className>${native.constructs.provider.class}</className>
-<<<<<<< HEAD
                         <srcDir>${ballerina.source.directory}</srcDir>
                         <targetDir>${generated.ballerina.source.directory}</targetDir>
-=======
-                        <targetDir>${project.build.directory}</targetDir>
->>>>>>> 5eb3c54b
                     </options>
                 </configuration>
                 <executions>
