/*
 *  Copyright (c) 2017, WSO2 Inc. (http://www.wso2.org) All Rights Reserved.
 *
 *  WSO2 Inc. licenses this file to you under the Apache License,
 *  Version 2.0 (the "License"); you may not use this file except
 *  in compliance with the License.
 *  You may obtain a copy of the License at
 *
 *  http://www.apache.org/licenses/LICENSE-2.0
 *
 *  Unless required by applicable law or agreed to in writing,
 *  software distributed under the License is distributed on an
 *  "AS IS" BASIS, WITHOUT WARRANTIES OR CONDITIONS OF ANY
 *  KIND, either express or implied.  See the License for the
 *  specific language governing permissions and limitations
 *  under the License.
 *
 */

package org.ballerinalang.net.http;

import org.ballerinalang.connector.api.AnnAttrValue;
import org.ballerinalang.connector.api.Annotation;
import org.ballerinalang.connector.api.BallerinaConnectorException;
import org.ballerinalang.connector.api.ParamDetail;
import org.ballerinalang.connector.api.Resource;
import org.ballerinalang.net.uri.DispatcherUtil;
import org.ballerinalang.net.uri.URITemplateException;
import org.ballerinalang.net.ws.WebSocketServicesRegistry;
import org.slf4j.Logger;
import org.slf4j.LoggerFactory;
import org.wso2.transport.http.netty.config.ListenerConfiguration;

import java.util.ArrayList;
import java.util.HashMap;
import java.util.List;
import java.util.Map;
import java.util.Set;
import java.util.concurrent.ConcurrentHashMap;
import java.util.concurrent.CopyOnWriteArrayList;
import java.util.stream.Collectors;

/**
 * This services registry holds all the services of HTTP + WebSocket.
 * This is a singleton class where all HTTP + WebSocket Dispatchers can access.
 *
 * @since 0.8
 */
public class HTTPServicesRegistry {

    private static final Logger logger = LoggerFactory.getLogger(HTTPServicesRegistry.class);

    // Outer Map key=interface, Inner Map key=basePath
    private final Map<String, Map<String, HttpService>> servicesInfoMap = new ConcurrentHashMap<>();
    private CopyOnWriteArrayList<String> sortedServiceURIs = new CopyOnWriteArrayList<>();
    private final WebSocketServicesRegistry webSocketServicesRegistry;

    public HTTPServicesRegistry(WebSocketServicesRegistry webSocketServicesRegistry) {
        this.webSocketServicesRegistry = webSocketServicesRegistry;
    }

    /**
     * Get ServiceInfo isntance for given interface and base path.
     *
     * @param interfaceId interface id of the service.
     * @param basepath    basepath of the service.
     * @return the {@link HttpService} instance if exist else null
     */
    public HttpService getServiceInfo(String interfaceId, String basepath) {
        return servicesInfoMap.get(interfaceId).get(basepath);
    }

    /**
     * Get ServiceInfo map for given interfaceId.
     *
     * @param interfaceId interfaceId interface id of the services.
     * @return the serviceInfo map if exists else null.
     */
    public Map<String, HttpService> getServicesInfoByInterface(String interfaceId) {
        return servicesInfoMap.get(interfaceId);
    }

    /**
     * Register a service into the map.
     *
     * @param service requested serviceInfo to be registered.
     */
    public void registerService(HttpService service) {
        Annotation annotation = HttpUtil.getServiceConfigAnnotation(service.getBalService(),
                                                                    Constants.HTTP_PACKAGE_PATH);

        String basePath = discoverBasePathFrom(service, annotation);
        service.setBasePath(basePath);
        Set<ListenerConfiguration> listenerConfigurationSet = HttpUtil.getDefaultOrDynamicListenerConfig(annotation);

        for (ListenerConfiguration listenerConfiguration : listenerConfigurationSet) {
            String entryListenerInterface = listenerConfiguration.getHost() + ":" + listenerConfiguration.getPort();
            Map<String, HttpService> servicesOnInterface = servicesInfoMap
                    .computeIfAbsent(entryListenerInterface, k -> new HashMap<>());

            HttpConnectionManager.getInstance().createHttpServerConnector(listenerConfiguration);
            // Assumption : this is always sequential, no two simultaneous calls can get here
            if (servicesOnInterface.containsKey(basePath)) {
                throw new BallerinaConnectorException(
                        "service with base path :" + basePath + " already exists in listener : "
                                + entryListenerInterface);
            }
            servicesOnInterface.put(basePath, service);

            // If WebSocket upgrade path is available, then register the name of the WebSocket service.
            if (annotation != null) {
                AnnAttrValue webSocketAttr = annotation.getAnnAttrValue(Constants.ANN_CONFIG_ATTR_WEBSOCKET);
                if (webSocketAttr != null) {
                    Annotation webSocketAnn = webSocketAttr.getAnnotation();
                    registerWebSocketUpgradePath(webSocketAnn, basePath, entryListenerInterface);
                }
            }
        }
<<<<<<< HEAD
    }

    /**
     * Removing service from the service registry.
     *
     * @param service requested service to be removed.
     */
    public void unregisterService(HttpService service) {
        List<Annotation> annotationList = service.getBalService().getAnnotationList(Constants.PROTOCOL_PACKAGE_HTTP,
                                                                                    Constants.ANN_NAME_CONFIG);

        if (annotationList == null) {
            removeService(service, null);
            return;
        }

        for (Annotation annotation : annotationList) {
            removeService(service, annotation);
        }
=======
        logger.info("Service deployed : " + service.getName() + " with context " + basePath);
        postProcessService(service);
>>>>>>> 6ea05453
    }

    private String discoverBasePathFrom(HttpService service, Annotation annotation) {
        String basePath = service.getName();
        if (annotation == null) {
            //service name cannot start with / hence concat
            return Constants.DEFAULT_BASE_PATH.concat(basePath);
        }
        AnnAttrValue annotationValue = annotation.getAnnAttrValue(Constants.ANN_CONFIG_ATTR_BASE_PATH);
        if (annotationValue == null || annotationValue.getStringValue() == null) {
            return Constants.DEFAULT_BASE_PATH.concat(basePath);
        }
        if (!annotationValue.getStringValue().trim().isEmpty()) {
            basePath = annotationValue.getStringValue();
        } else {
            basePath = Constants.DEFAULT_BASE_PATH;
        }
        return sanitizeBasePath(basePath);
    }

    private String sanitizeBasePath(String basePath) {
        basePath = basePath.trim();
        if (!basePath.startsWith(Constants.DEFAULT_BASE_PATH)) {
            basePath = Constants.DEFAULT_BASE_PATH.concat(basePath);
        }
        if (basePath.endsWith(Constants.DEFAULT_BASE_PATH) && basePath.length() != 1) {
            basePath = basePath.substring(0, basePath.length() - 1);
        }
        return basePath;
    }

    private void registerWebSocketUpgradePath(Annotation webSocketAnn, String basePath, String serviceInterface) {
        String upgradePath = sanitizeBasePath(
                webSocketAnn.getAnnAttrValue(Constants.ANN_WEBSOCKET_ATTR_UPGRADE_PATH).getStringValue());
        String serviceName =
                webSocketAnn.getAnnAttrValue(Constants.ANN_WEBSOCKET_ATTR_SERVICE_NAME).getStringValue().trim();
        String uri = basePath.concat(upgradePath);
        webSocketServicesRegistry.addUpgradableServiceByName(serviceInterface, uri, serviceName);
    }

    private void postProcessService(HttpService httpService) {
        CorsPopulator.populateServiceCors(httpService);
        List<HttpResource> resources = new ArrayList<>();
        for (Resource resource : httpService.getBalerinaService().getResources()) {
            HttpResource httpResource = buildHttpResource(resource);
            validateResourceSignature(httpResource);
            try {
                httpService.getUriTemplate().parse(httpResource.getPath(), httpResource,
                                                   new HttpResourceElementFactory());
            } catch (URITemplateException e) {
                throw new BallerinaConnectorException(e.getMessage());
            }
            CorsPopulator.processResourceCors(httpResource, httpService);
            resources.add(httpResource);
        }
        httpService.setResources(resources);
        httpService.setAllAllowMethods(DispatcherUtil.getAllResourceMethods(httpService));
        //basePath will get cached after registering service
        sortedServiceURIs.add(httpService.getBasePath());
        sortedServiceURIs.sort((basePath1, basePath2) -> basePath2.length() - basePath1.length());
    }

    private HttpResource buildHttpResource(Resource resource) {
        HttpResource httpResource = new HttpResource(resource);
        Annotation rConfigAnnotation = resource.getAnnotation(Constants.HTTP_PACKAGE_PATH,
                                                              Constants.ANN_NAME_RESOURCE_CONFIG);
        if (rConfigAnnotation == null) {
            if (logger.isDebugEnabled()) {
                logger.debug("resourceConfig not specified in the Resource, using default sub path");
            }
            httpResource.setPath(resource.getName());
            return httpResource;
        }
        String subPath;
        AnnAttrValue pathAttrVal = rConfigAnnotation.getAnnAttrValue(Constants.ANN_RESOURCE_ATTR_PATH);
        if (pathAttrVal == null) {
            if (logger.isDebugEnabled()) {
                logger.debug("Path not specified in the Resource, using default sub path");
            }
            subPath = resource.getName();
        } else {
            subPath = pathAttrVal.getStringValue().trim();
        }
        if (subPath.isEmpty()) {
            subPath = Constants.DEFAULT_BASE_PATH;
        }
        httpResource.setPath(subPath);

        AnnAttrValue methodsAttrVal = rConfigAnnotation.getAnnAttrValue(Constants.ANN_RESOURCE_ATTR_METHODS);
        if (methodsAttrVal != null) {
            httpResource.setMethods(DispatcherUtil.getValueList(methodsAttrVal, null));
        }
        AnnAttrValue consumesAttrVal = rConfigAnnotation.getAnnAttrValue(Constants.ANN_RESOURCE_ATTR_CONSUMES);
        if (consumesAttrVal != null) {
            httpResource.setConsumes(DispatcherUtil.getValueList(consumesAttrVal, null));
        }
        AnnAttrValue producesAttrVal = rConfigAnnotation.getAnnAttrValue(Constants.ANN_RESOURCE_ATTR_PRODUCES);
        if (producesAttrVal != null) {
            httpResource.setProduces(DispatcherUtil.getValueList(producesAttrVal, null));
        }
        if (httpResource.getProduces() != null) {
            List<String> subAttributeValues = httpResource.getProduces().stream()
                    .map(mediaType -> mediaType.trim()
                            .substring(0, mediaType.indexOf("/")))
                    .distinct().collect(Collectors.toList());
            httpResource.setProducesSubTypes(subAttributeValues);
        }
        return httpResource;
    }

    private void validateResourceSignature(HttpResource resource) {
        List<ParamDetail> paramDetails = resource.getParamDetails();

        if (paramDetails.size() < 2) {
            throw new BallerinaConnectorException("resource signature parameter count should be more than two");
        }

        //Validate request parameter
        ParamDetail reqParamDetail = paramDetails.get(0);
        if (reqParamDetail == null) {
            throw new BallerinaConnectorException("request parameter cannot be null");
        }
        if (reqParamDetail.getVarType().getPackagePath() == null
                || !reqParamDetail.getVarType().getPackagePath().equals(Constants.PROTOCOL_PACKAGE_HTTP)
                || !reqParamDetail.getVarType().getName().equals(Constants.REQUEST)) {
            throw new BallerinaConnectorException("request parameter should be of type - "
                                                          + Constants.PROTOCOL_PACKAGE_HTTP + ":" + Constants.REQUEST);
        }

        //validate response parameter
        ParamDetail respParamDetail = paramDetails.get(1);
        if (respParamDetail == null) {
            throw new BallerinaConnectorException("response parameter cannot be null");
        }
        if (respParamDetail.getVarType().getPackagePath() == null
                || !respParamDetail.getVarType().getPackagePath().equals(Constants.PROTOCOL_PACKAGE_HTTP)
                || !respParamDetail.getVarType().getName().equals(Constants.RESPONSE)) {
            throw new BallerinaConnectorException("response parameter should be of type - "
                                                          + Constants.PROTOCOL_PACKAGE_HTTP + ":" + Constants.REQUEST);
        }

        //validate rest of the parameters
        for (int i = 2; i < paramDetails.size(); i++) {
            ParamDetail paramDetail = paramDetails.get(i);
            if (!paramDetail.getVarType().getName().equals(Constants.TYPE_STRING)) {
                throw new BallerinaConnectorException("incompatible resource signature parameter type");
            }
        }
    }


    public String findTheMostSpecificBasePath(String requestURIPath, Map<String, HttpService> services) {
        for (Object key : sortedServiceURIs) {
            if (!requestURIPath.toLowerCase().contains(key.toString().toLowerCase())) {
                continue;
            }
            if (requestURIPath.length() <= key.toString().length()) {
                return key.toString();
            }
            if (requestURIPath.charAt(key.toString().length()) == '/') {
                return key.toString();
            }
        }
        if (services.containsKey(Constants.DEFAULT_BASE_PATH)) {
            return Constants.DEFAULT_BASE_PATH;
        }
        return null;
    }

    private void removeService(HttpService service, Annotation annotation) {
        String basePath = discoverBasePathFrom(service, annotation);
        service.setBasePath(basePath);
        Set<ListenerConfiguration> listenerConfigurationSet = HttpUtil.getDefaultOrDynamicListenerConfig(
                annotation);

        for (ListenerConfiguration listenerConfiguration : listenerConfigurationSet) {
            String entryListenerInterface = listenerConfiguration.getHost() + ":" + listenerConfiguration.getPort();
            Map<String, HttpService> servicesOnInterface = servicesInfoMap.get(entryListenerInterface);
            if (servicesOnInterface == null) {
                continue;
            }
            servicesOnInterface.remove(basePath);
            if (servicesOnInterface.isEmpty()) {
                servicesInfoMap.remove(entryListenerInterface);
                HttpConnectionManager.getInstance().closeIfLast(entryListenerInterface);
            }
        }
    }
}<|MERGE_RESOLUTION|>--- conflicted
+++ resolved
@@ -116,30 +116,8 @@
                 }
             }
         }
-<<<<<<< HEAD
-    }
-
-    /**
-     * Removing service from the service registry.
-     *
-     * @param service requested service to be removed.
-     */
-    public void unregisterService(HttpService service) {
-        List<Annotation> annotationList = service.getBalService().getAnnotationList(Constants.PROTOCOL_PACKAGE_HTTP,
-                                                                                    Constants.ANN_NAME_CONFIG);
-
-        if (annotationList == null) {
-            removeService(service, null);
-            return;
-        }
-
-        for (Annotation annotation : annotationList) {
-            removeService(service, annotation);
-        }
-=======
         logger.info("Service deployed : " + service.getName() + " with context " + basePath);
         postProcessService(service);
->>>>>>> 6ea05453
     }
 
     private String discoverBasePathFrom(HttpService service, Annotation annotation) {
@@ -204,8 +182,7 @@
 
     private HttpResource buildHttpResource(Resource resource) {
         HttpResource httpResource = new HttpResource(resource);
-        Annotation rConfigAnnotation = resource.getAnnotation(Constants.HTTP_PACKAGE_PATH,
-                                                              Constants.ANN_NAME_RESOURCE_CONFIG);
+        Annotation rConfigAnnotation = HttpUtil.getResourceConfigAnnotation(resource, Constants.HTTP_PACKAGE_PATH);
         if (rConfigAnnotation == null) {
             if (logger.isDebugEnabled()) {
                 logger.debug("resourceConfig not specified in the Resource, using default sub path");
@@ -308,24 +285,4 @@
         }
         return null;
     }
-
-    private void removeService(HttpService service, Annotation annotation) {
-        String basePath = discoverBasePathFrom(service, annotation);
-        service.setBasePath(basePath);
-        Set<ListenerConfiguration> listenerConfigurationSet = HttpUtil.getDefaultOrDynamicListenerConfig(
-                annotation);
-
-        for (ListenerConfiguration listenerConfiguration : listenerConfigurationSet) {
-            String entryListenerInterface = listenerConfiguration.getHost() + ":" + listenerConfiguration.getPort();
-            Map<String, HttpService> servicesOnInterface = servicesInfoMap.get(entryListenerInterface);
-            if (servicesOnInterface == null) {
-                continue;
-            }
-            servicesOnInterface.remove(basePath);
-            if (servicesOnInterface.isEmpty()) {
-                servicesInfoMap.remove(entryListenerInterface);
-                HttpConnectionManager.getInstance().closeIfLast(entryListenerInterface);
-            }
-        }
-    }
 }