/*
 * Copyright (c) 2016, WSO2 Inc. (http://www.wso2.org) All Rights Reserved.
 *
 * WSO2 Inc. licenses this file to you under the Apache License,
 * Version 2.0 (the "License"); you may not use this file except
 * in compliance with the License.
 * You may obtain a copy of the License at
 *
 *    http://www.apache.org/licenses/LICENSE-2.0
 *
 * Unless required by applicable law or agreed to in writing,
 * software distributed under the License is distributed on an
 * "AS IS" BASIS, WITHOUT WARRANTIES OR CONDITIONS OF ANY
 * KIND, either express or implied.  See the License for the
 * specific language governing permissions and limitations
 * under the License.
 */

package org.ballerinalang.net.http;

/**
 * Constants for HTTP.
 *
 * @since 0.8.0
 */
public class Constants {

    public static final String BASE_PATH = "BASE_PATH";
    public static final String SUB_PATH = "SUB_PATH";
    public static final String REST_URI_POSTFIX = "REST_URI_POSTFIX";
    public static final String RESOURCE_ARGS = "RESOURCE_ARGS";
    public static final String QUERY_STR = "QUERY_STR";
    public static final String RAW_QUERY_STR = "RAW_QUERY_STR";

    public static final String DEFAULT_INTERFACE = "0.0.0.0:8080";
    public static final String DEFAULT_BASE_PATH = "/";
    public static final String DEFAULT_SUB_PATH = "/*";

    public static final String PROTOCOL_HTTP = "http";
    public static final String PROTOCOL_PACKAGE_HTTP = "ballerina.net.http";
    public static final String PROTOCOL_HTTPS = "https";
    public static final String HTTP_METHOD = "HTTP_METHOD";
    public static final String HTTP_STATUS_CODE = "HTTP_STATUS_CODE";
    public static final String HTTP_REASON_PHRASE = "HTTP_REASON_PHRASE";
    public static final String HTTP_CONTENT_LENGTH = "Content-Length";
    public static final String USER_AGENT_HEADER = "User-Agent";
    public static final String CONTENT_TYPE_HEADER = "Content-Type";
    public static final String ACCEPT_HEADER = "Accept";
    public static final String ALLOW = "Allow";
    public static final String SERVER_HEADER = "Server";
    public static final String APPLICATION_OCTET_STREAM = "application/octet-stream";
    public static final String PROTOCOL = "PROTOCOL";
    public static final String PORT = "PORT";
    public static final String TO = "TO";
    public static final String LOCAL_ADDRESS = "LOCAL_ADDRESS";
    public static final String HTTP_VERSION = "HTTP_VERSION";
    public static final String LISTENER_PORT = "LISTENER_PORT";
    public static final String HTTP_DEFAULT_HOST = "0.0.0.0";
    public static final String TLS_STORE_TYPE = "tlsStoreType";
    public static final String PKCS_STORE_TYPE = "PKCS12";

    public static final String HTTP_PACKAGE_PATH = "ballerina.net.http";

    public static final String HTTP_METHOD_GET = "GET";
    public static final String HTTP_METHOD_POST = "POST";
    public static final String HTTP_METHOD_PUT = "PUT";
    public static final String HTTP_METHOD_PATCH = "PATCH";
    public static final String HTTP_METHOD_DELETE = "DELETE";
    public static final String HTTP_METHOD_OPTIONS = "OPTIONS";
    public static final String HTTP_METHOD_HEAD = "HEAD";

    /* Annotations */
    public static final String ANN_NAME_RESOURCE_CONFIG = "resourceConfig";
    public static final String ANN_RESOURCE_ATTR_METHODS = "methods";
    public static final String ANN_RESOURCE_ATTR_PATH = "path";
    public static final String ANN_RESOURCE_ATTR_CONSUMES = "consumes";
    public static final String ANN_RESOURCE_ATTR_PRODUCES = "produces";
    public static final String ANN_NAME_CONFIG = "configuration";
    public static final String ANN_CONFIG_ATTR_HOST = "host";
    public static final String ANN_CONFIG_ATTR_PORT = "port";
    public static final String ANN_CONFIG_ATTR_HTTPS_PORT = "httpsPort";
    public static final String ANN_CONFIG_ATTR_KEEP_ALIVE = "keepAlive";
    public static final String ANN_CONFIG_ATTR_BASE_PATH = "basePath";
    public static final String ANN_CONFIG_ATTR_SCHEME = "scheme";
    public static final String ANN_CONFIG_ATTR_TLS_STORE_TYPE = "tlsStoreType";
    public static final String ANN_CONFIG_ATTR_KEY_STORE_FILE = "keyStoreFile";
    public static final String ANN_CONFIG_ATTR_KEY_STORE_PASS = "keyStorePassword";
    public static final String ANN_CONFIG_ATTR_TRUST_STORE_FILE = "trustStoreFile";
    public static final String ANN_CONFIG_ATTR_TRUST_STORE_PASS = "trustStorePassword";
    public static final String ANN_CONFIG_ATTR_CERT_PASS = "certPassword";
    public static final String ANN_CONFIG_ATTR_SSL_VERIFY_CLIENT = "sslVerifyClient";
    public static final String ANN_CONFIG_ATTR_SSL_ENABLED_PROTOCOLS = "sslEnabledProtocols";
    public static final String ANN_CONFIG_ATTR_CIPHERS = "ciphers";
    public static final String ANN_CONFIG_ATTR_SSL_PROTOCOL = "sslProtocol";
    public static final String ANN_CONFIG_ATTR_WEBSOCKET = "webSocket";
    public static final String ANN_WEBSOCKET_ATTR_UPGRADE_PATH = "upgradePath";
    public static final String ANN_WEBSOCKET_ATTR_SERVICE_NAME = "serviceName";
    public static final String ANNOTATION_METHOD_GET = HTTP_METHOD_GET;
    public static final String ANNOTATION_METHOD_POST = HTTP_METHOD_POST;
    public static final String ANNOTATION_METHOD_PUT = HTTP_METHOD_PUT;
    public static final String ANNOTATION_METHOD_PATCH = HTTP_METHOD_PATCH;
    public static final String ANNOTATION_METHOD_DELETE = HTTP_METHOD_DELETE;
    public static final String ANNOTATION_METHOD_OPTIONS = HTTP_METHOD_OPTIONS;

    public static final String ANNOTATION_SOURCE_KEY_INTERFACE = "interface";
    public static final String VALUE_ATTRIBUTE = "value";

    public static final String COOKIE_HEADER = "Cookie";
    public static final String SESSION_ID = "BSESSIONID=";
    public static final String PATH = "Path=";
    public static final String RESPONSE_COOKIE_HEADER = "Set-Cookie";
    public static final String SESSION = "Session";

    public static final String ORIGIN = "Origin";
    public static final String AC_REQUEST_METHOD = "Access-Control-Request-Method";
    public static final String AC_REQUEST_HEADERS = "Access-Control-Request-Headers";
    public static final String AC_ALLOW_ORIGIN = "Access-Control-Allow-Origin";
    public static final String AC_ALLOW_CREDENTIALS = "Access-Control-Allow-Credentials";
    public static final String AC_ALLOW_METHODS = "Access-Control-Allow-Methods";
    public static final String AC_MAX_AGE = "Access-Control-Max-Age";
    public static final String AC_ALLOW_HEADERS = "Access-Control-Allow-Headers";
    public static final String AC_EXPOSE_HEADERS = "Access-Control-Expose-Headers";

    public static final String ALLOW_ORIGIN = "allowOrigins";
    public static final String ALLOW_CREDENTIALS = "allowCredentials";
    public static final String ALLOW_METHODS = "allowMethods";
    public static final String MAX_AGE = "maxAge";
    public static final String ALLOW_HEADERS = "allowHeaders";
    public static final String EXPOSE_HEADERS = "exposeHeaders";
    public static final String PREFLIGHT_RESOURCES = "PREFLIGHT_RESOURCES";
    public static final String RESOURCES_CORS = "RESOURCES_CORS";


    public static final String CONNECTOR_NAME = "HttpClient";

    public static final String REQUEST_URL = "REQUEST_URL";
    public static final String SRC_HANDLER = "SRC_HANDLER";

    /* Annotations */
    public static final String ANNOTATION_NAME_SOURCE = "Source";
    public static final String ANNOTATION_NAME_BASE_PATH = "BasePath";
    public static final String ANNOTATION_NAME_PATH = "Path";
    public static final String HTTP_CLIENT_EXCEPTION_CATEGORY = "http-client";
    public static final String CONNECTION = "Connection";
    public static final String REQUEST = "Request";
    public static final String RESPONSE = "Response";
    public static final String HEADER_VALUE_STRUCT = "HeaderValue";
    public static final String HEADER_VALUE = "value";
    public static final String HEADER_PARAM = "param";
    public static final String HTTP_CONNECTOR_ERROR = "HttpConnectorError";
    public static final String TYPE_STRING = "string";
    public static final String TRANSPORT_MESSAGE = "transport_message";
    public static final String MESSAGE_DATA_SOURCE = "message_dataSource";
    public static final String MESSAGE_OUTPUT_STREAM = "message_output_stream";
    public static final String INBOUND_REQUEST = "inbound_request";
    public static final String HTTP_SESSION = "http_session";

    public static final String HTTP_TRANSPORT_CONF = "transports.netty.conf";
    public static final String CIPHERS = "ciphers";
    public static final String SSL_ENABLED_PROTOCOLS = "sslEnabledProtocols";
    public static final int OPTIONS_STRUCT_INDEX = 0;
    public static final int ENDPOINT_TIMEOUT_STRUCT_INDEX = 1;
    public static final int ENABLE_CHUNKING_INDEX = 0;
    public static final int IS_KEEP_ALIVE_INDEX = 1;
    public static final int HTTP_VERSION_STRUCT_INDEX = 0;
    public static final int SSL_STRUCT_INDEX = 1;
    public static final int FOLLOW_REDIRECT_STRUCT_INDEX = 0;
    public static final int FOLLOW_REDIRECT_INDEX = 0;
    public static final int MAX_REDIRECT_COUNT = 0;
    public static final int TRUST_STORE_FILE_INDEX = 0;
    public static final int TRUST_STORE_PASSWORD_INDEX = 1;
    public static final int KEY_STORE_FILE_INDEX = 2;
    public static final int KEY_STORE_PASSWORD_INDEX = 3;
    public static final int SSL_ENABLED_PROTOCOLS_INDEX = 4;
    public static final int CIPHERS_INDEX = 5;
    public static final int SSL_PROTOCOL_INDEX = 6;

    //Connection struct indexes
    public static final int CONNECTION_HOST_INDEX = 0;
    public static final int CONNECTION_PORT_INDEX = 0;

    //Request struct indexes
<<<<<<< HEAD
    public static final int REQUEST_PATH_INDEX = 0;
    public static final int REQUEST_METHOD_INDEX = 1;
    public static final int REQUEST_VERSION_INDEX = 2;
    public static final int REQUEST_USER_AGENT_INDEX = 3;
=======
    public static final int REQUEST_HOST_INDEX = 0;
    public static final int REQUEST_PATH_INDEX = 1;
    public static final int REQUEST_METHOD_INDEX = 2;
    public static final int REQUEST_VERSION_INDEX = 3;
    public static final int REQUEST_USER_AGENT_INDEX = 4;
    public static final int REQUEST_REST_URI_POSTFIX_INDEX = 5;
    public static final int REQUEST_PORT_INDEX = 0;
>>>>>>> 2ef2dff0
    public static final int REQUEST_HEADERS_INDEX = 0;

    //Response struct indexes
    public static final int RESPONSE_STATUS_CODE_INDEX = 0;
    public static final int RESPONSE_REASON_PHRASE_INDEX = 0;
    public static final int RESPONSE_SERVER_INDEX = 1;
    public static final int RESPONSE_HEADERS_INDEX = 0;

    //HeaderValue struct indexes
    public static final int HEADER_VALUE_INDEX = 0;
    public static final int HEADER_PARAM_INDEX = 0;

    //Proxy server struct indexes
    public static final int PROXY_STRUCT_INDEX = 3;
    public static final int PROXY_HOST_INDEX = 0;
    public static final int PROXY_PORT_INDEX = 0;
    public static final int PROXY_USER_NAME_INDEX = 1;
    public static final int PROXY_PASSWORD_INDEX = 2;

    //Retry Struct indexes
    public static final int RETRY_STRUCT_INDEX = 2;
    public static final int RETRY_COUNT_INDEX = 0;
    public static final int RETRY_INTERVAL_INDEX = 1;

    public static final String CONNECTION_HEADER = "Connection";
    public static final String HEADER_VAL_CONNECTION_CLOSE = "Close";
    public static final String HEADER_VAL_CONNECTION_KEEP_ALIVE = "Keep-Alive";
    public static final String EXPECT_HEADER = "Expect";
    public static final String HEADER_VAL_100_CONTINUE = "100-continue";
    /**
     * Content type HTTP header.
     */
    public static final String CONTENT_TYPE = "Content-Type";

    /**
     * HTTP content-type application/json.
     */
    public static final String APPLICATION_JSON = "application/json";

    /**
     * HTTP content-type application/xml.
     */
    public static final String APPLICATION_XML = "application/xml";

    /**
     * HTTP content-type text/plain.
     */
    public static final String TEXT_PLAIN = "text/plain";

    /**
     * HTTP content-type application/octet-stream.
     */
    public static final String OCTET_STREAM = "application/octet-stream";

    /**
     * HTTP content-type application/x-www-form-urlencoded.
     */
    public static final String APPLICATION_FORM = "application/x-www-form-urlencoded";

}<|MERGE_RESOLUTION|>--- conflicted
+++ resolved
@@ -180,20 +180,11 @@
     public static final int CONNECTION_PORT_INDEX = 0;
 
     //Request struct indexes
-<<<<<<< HEAD
     public static final int REQUEST_PATH_INDEX = 0;
     public static final int REQUEST_METHOD_INDEX = 1;
     public static final int REQUEST_VERSION_INDEX = 2;
     public static final int REQUEST_USER_AGENT_INDEX = 3;
-=======
-    public static final int REQUEST_HOST_INDEX = 0;
-    public static final int REQUEST_PATH_INDEX = 1;
-    public static final int REQUEST_METHOD_INDEX = 2;
-    public static final int REQUEST_VERSION_INDEX = 3;
-    public static final int REQUEST_USER_AGENT_INDEX = 4;
-    public static final int REQUEST_REST_URI_POSTFIX_INDEX = 5;
-    public static final int REQUEST_PORT_INDEX = 0;
->>>>>>> 2ef2dff0
+    public static final int REQUEST_REST_URI_POSTFIX_INDEX = 4;
     public static final int REQUEST_HEADERS_INDEX = 0;
 
     //Response struct indexes
