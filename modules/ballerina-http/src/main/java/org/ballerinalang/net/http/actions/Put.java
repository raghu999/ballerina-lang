/*
 * Copyright (c) 2016, WSO2 Inc. (http://www.wso2.org) All Rights Reserved.
 *
 * Licensed under the Apache License, Version 2.0 (the "License");
 * you may not use this file except in compliance with the License.
 * You may obtain a copy of the License at
 *
 * http://www.apache.org/licenses/LICENSE-2.0
 *
 * Unless required by applicable law or agreed to in writing, software
 * distributed under the License is distributed on an "AS IS" BASIS,
 * WITHOUT WARRANTIES OR CONDITIONS OF ANY KIND, either express or implied.
 * See the License for the specific language governing permissions and
 * limitations under the License.
 */

package org.ballerinalang.net.http.actions;

import org.ballerinalang.bre.Context;
import org.ballerinalang.model.types.TypeEnum;
import org.ballerinalang.model.values.BConnector;
import org.ballerinalang.model.values.BStruct;
import org.ballerinalang.model.values.BValue;
import org.ballerinalang.natives.annotations.Argument;
import org.ballerinalang.natives.annotations.BallerinaAction;
import org.ballerinalang.natives.annotations.ReturnType;
import org.ballerinalang.natives.connectors.BalConnectorCallback;
import org.ballerinalang.net.http.Constants;
import org.ballerinalang.util.exceptions.BallerinaException;
import org.slf4j.Logger;
import org.slf4j.LoggerFactory;
import org.wso2.carbon.transport.http.netty.message.HTTPCarbonMessage;

/**
 * {@code Put} is the PUT action implementation of the HTTP Connector.
 */
@BallerinaAction(
        packageName = "ballerina.net.http",
        actionName = "put",
        connectorName = Constants.CONNECTOR_NAME,
        args = {
                @Argument(name = "c",
                        type = TypeEnum.CONNECTOR),
                @Argument(name = "path", type = TypeEnum.STRING),
                @Argument(name = "req", type = TypeEnum.STRUCT, structType = "Request",
                        structPackage = "ballerina.net.http")
        },
        returnType = {@ReturnType(type = TypeEnum.STRUCT, structType = "Response",
                structPackage = "ballerina.net.http")},
        connectorArgs = {
                @Argument(name = "serviceUri", type = TypeEnum.STRING)
        }
)
public class Put extends AbstractHTTPAction {

    private static final Logger logger = LoggerFactory.getLogger(Put.class);

    @Override
    public BValue execute(Context context) {

        logger.debug("Executing Native Action : Put");

        try {
            // Execute the operation
            return executeAction(context, createCarbonMsg(context));
        } catch (Throwable t) {
            throw new BallerinaException("Failed to invoke 'put' action in " + Constants.CONNECTOR_NAME
                    + ". " + t.getMessage(), context);
        }
    }

    @Override
    public void execute(Context context, BalConnectorCallback callback) {

        if (logger.isDebugEnabled()) {
            logger.debug("Executing Native Action (non-blocking): {}", this.getName());
        }
        try {
            // Execute the operation
            executeNonBlockingAction(context, createCarbonMsg(context));
        } catch (Throwable t) {
            // This is should be a JavaError. Need to handle this properly.
            throw new BallerinaException("Failed to invoke 'put' action in " + Constants.CONNECTOR_NAME
                    + ". " + t.getMessage(), context);
        }
    }

<<<<<<< HEAD
    private CarbonMessage createCarbonMsg(Context context) {

        // Extract Argument values
        BConnector bConnector = (BConnector) getRefArgument(context, 0);
        String path = getStringArgument(context, 0);
        BStruct requestStruct  = ((BStruct) getRefArgument(context, 1));
        HTTPCarbonMessage cMsg = (HTTPCarbonMessage) requestStruct
                .getNativeData(Constants.TRANSPORT_MESSAGE);
        prepareRequest(bConnector, path, cMsg);
=======
    protected HTTPCarbonMessage createCarbonMsg(Context context) {
        HTTPCarbonMessage cMsg = super.createCarbonMsg(context);
>>>>>>> 8a700a00
        cMsg.setProperty(Constants.HTTP_METHOD, Constants.HTTP_METHOD_PUT);
        return cMsg;
    }

}<|MERGE_RESOLUTION|>--- conflicted
+++ resolved
@@ -85,20 +85,8 @@
         }
     }
 
-<<<<<<< HEAD
-    private CarbonMessage createCarbonMsg(Context context) {
-
-        // Extract Argument values
-        BConnector bConnector = (BConnector) getRefArgument(context, 0);
-        String path = getStringArgument(context, 0);
-        BStruct requestStruct  = ((BStruct) getRefArgument(context, 1));
-        HTTPCarbonMessage cMsg = (HTTPCarbonMessage) requestStruct
-                .getNativeData(Constants.TRANSPORT_MESSAGE);
-        prepareRequest(bConnector, path, cMsg);
-=======
     protected HTTPCarbonMessage createCarbonMsg(Context context) {
         HTTPCarbonMessage cMsg = super.createCarbonMsg(context);
->>>>>>> 8a700a00
         cMsg.setProperty(Constants.HTTP_METHOD, Constants.HTTP_METHOD_PUT);
         return cMsg;
     }
