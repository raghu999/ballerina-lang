/*
 *  Copyright (c) 2017, WSO2 Inc. (http://www.wso2.org) All Rights Reserved.
 *
 *  WSO2 Inc. licenses this file to you under the Apache License,
 *  Version 2.0 (the "License"); you may not use this file except
 *  in compliance with the License.
 *  You may obtain a copy of the License at
 *
 *  http://www.apache.org/licenses/LICENSE-2.0
 *
 *  Unless required by applicable law or agreed to in writing,
 *  software distributed under the License is distributed on an
 *  "AS IS" BASIS, WITHOUT WARRANTIES OR CONDITIONS OF ANY
 *  KIND, either express or implied.  See the License for the
 *  specific language governing permissions and limitations
 *  under the License.
 */

package org.ballerinalang.net.ws;

import org.ballerinalang.connector.api.AnnAttrValue;
import org.ballerinalang.connector.api.Annotation;
import org.ballerinalang.connector.api.BallerinaConnectorException;
import org.ballerinalang.net.http.HttpConnectionManager;
import org.ballerinalang.net.http.HttpUtil;
import org.ballerinalang.net.uri.URITemplate;
import org.ballerinalang.net.uri.URITemplateException;
import org.ballerinalang.net.uri.parser.Literal;
import org.ballerinalang.util.exceptions.BallerinaException;
import org.slf4j.Logger;
import org.slf4j.LoggerFactory;
import org.wso2.transport.http.netty.config.ListenerConfiguration;
import org.wso2.transport.http.netty.contract.websocket.WebSocketMessage;

import java.util.HashMap;
import java.util.LinkedList;
import java.util.List;
import java.util.Map;
import java.util.Set;
import java.util.concurrent.ConcurrentHashMap;

/**
 * Store all the WebSocket serviceEndpointsTemplate here.
 */
public class WebSocketServicesRegistry {

    private static final Logger logger = LoggerFactory.getLogger(WebSocketServicesRegistry.class);

    // Map<interface, URITemplate<WebSocketService, messageType>>
    private final Map<String, URITemplate<WebSocketService, WebSocketMessage>>
            serviceEndpointsTemplate = new ConcurrentHashMap<>();
    // Map<clientServiceName, ClientService>
    private final Map<String, WebSocketService> clientServices = new ConcurrentHashMap<>();
    // Map<ServiceName, ServiceEndpoint>
    private Map<String, WebSocketService> masterServices = new ConcurrentHashMap<>();

    private Map<String, WebSocketService> slaveServices = new HashMap<>();
    private List<UpgradableServiceInfo> httpToWsUpgradableServices = new LinkedList<>();

    public WebSocketServicesRegistry() {
    }

    /**
     * Register the service. Check for WebSocket upgrade path and client service.
     *
     * @param service service to register.
     */
    public void registerService(WebSocketService service) {
        if (WebSocketServiceValidator.isWebSocketClientService(service)
                && WebSocketServiceValidator.validateClientService(service)) {
            registerClientService(service);
        } else {
            if (WebSocketServiceValidator.validateServiceEndpoint(service)) {
                Annotation configAnnotation =
                        HttpUtil.getServiceConfigAnnotation(service, Constants.PROTOCOL_PACKAGE_WS);
                if (configAnnotation == null) {
                    slaveServices.put(service.getName(), service);
                    return;
                }

                String basePath = findFullWebSocketUpgradePath(service);
                if (basePath == null) {
                    slaveServices.put(service.getName(), service);
                    return;
                }

                Set<ListenerConfiguration> listenerConfigurationSet =
                        HttpUtil.getDefaultOrDynamicListenerConfig(configAnnotation);

                for (ListenerConfiguration listenerConfiguration : listenerConfigurationSet) {
                    String entryListenerInterface =
                            listenerConfiguration.getHost() + ":" + listenerConfiguration.getPort();
                    addServiceToURITemplate(entryListenerInterface, basePath, service);
                    masterServices.put(service.getName(), service);
                    HttpConnectionManager.getInstance().createHttpServerConnector(listenerConfiguration);
                }

                logger.info("Service deployed : " + service.getName() + " with context " + basePath);
            }
        }
    }

    public void addUpgradableServiceByName(String entryListenerInterface, String basePath, String serviceName) {
        httpToWsUpgradableServices.add(new UpgradableServiceInfo(entryListenerInterface, basePath, serviceName));
    }

    public void completeDeployment() {
        httpToWsUpgradableServices.forEach(upgradableServiceInfo -> {
            String serviceName = upgradableServiceInfo.getServiceName();
            if (!masterServices.containsKey(serviceName)) {
                if (!slaveServices.containsKey(serviceName)) {
                    throw new BallerinaConnectorException("Cannot find a WebSocket service for service name "
                                                                  + upgradableServiceInfo.getServiceName());
                }
                masterServices.put(serviceName, slaveServices.remove(serviceName));
            }
            addServiceToURITemplate(upgradableServiceInfo.getServiceInterface(),
                                    upgradableServiceInfo.getBasePath(), masterServices.get(serviceName));
        });

<<<<<<< HEAD
        if (slaveEndpoints.size() > 0) {
            String errorMsg = "Cannot register following services: \n";
            for (String serviceName : slaveEndpoints.keySet()) {
                WebSocketService service = slaveEndpoints.remove(serviceName);
                if (HttpUtil.getServiceConfigAnnotation(service, Constants.PROTOCOL_PACKAGE_WS) == null) {
=======
        if (slaveServices.size() > 0) {
            StringBuilder errorMsg = new StringBuilder("Cannot register following services: \n");
            for (String serviceName : slaveServices.keySet()) {
                WebSocketService service = slaveServices.remove(serviceName);
                if (service.getAnnotation(Constants.PROTOCOL_PACKAGE_WS,
                                          Constants.ANNOTATION_CONFIGURATION) == null) {
>>>>>>> 6ea05453
                    String msg = "Cannot deploy WebSocket service without configuration annotation";
                    errorMsg.append(String.format("\t%s: %s\n", serviceName, msg));
                } else {
                    String msg = "Cannot deploy WebSocket service without associated path";
                    errorMsg.append(String.format("\t%s: %s\n", serviceName, msg));
                }
            }
            throw new BallerinaConnectorException(errorMsg.toString());
        }

        // After deployment is completed these data structures are not needed anymore.
        masterServices.clear();
        slaveServices.clear();
        httpToWsUpgradableServices.clear();
    }

    private void addServiceToURITemplate(String entryListenerInterface, String basePath, WebSocketService service) {
        URITemplate<WebSocketService, WebSocketMessage> servicesOnInterface = serviceEndpointsTemplate
                .computeIfAbsent(entryListenerInterface, k -> {
                    try {
                        return new URITemplate<>(new Literal<>(new WsDataElement(), "/"));
                    } catch (URITemplateException e) {
                        throw new BallerinaConnectorException(e.getMessage());
                    }
                });

        try {
            servicesOnInterface.parse(basePath, service, new WsDataElementFactory());
        } catch (URITemplateException e) {
            throw new BallerinaConnectorException(e.getMessage());
        }
    }

    /**
     * Register a service as a client service.
     *
     * @param clientService {@link WebSocketService} of the client service.
     */
    private void registerClientService(WebSocketService clientService) {
        if (clientServices.containsKey(clientService.getName())) {
            throw new BallerinaException("Already contains a client service with name " + clientService.getName());
        } else {
            clientServices.put(clientService.getName(), clientService);
        }
    }

    /**
     * Find the best matching service.
     *
     * @param listenerInterface Listener interface of the the service.
     * @param uri uri of the service.
     * @return the service which matches.
     */
    public WebSocketService matchServiceEndpoint(String listenerInterface, String uri, Map<String, String> variables) {
        // Message can be null here since WsDataElement does not use inbound message to match services.
        return serviceEndpointsTemplate.get(listenerInterface).matches(uri, variables, null);
    }

    /**
     * Retrieve the client service by service name if exists.
     *
     * @param serviceName name of the service.
     * @return the service by service name if exists. Else return null.
     */
    public WebSocketService getClientService(String serviceName) {
        return clientServices.get(serviceName);
    }

    /**
     * Refactor the given URI.
     *
     * @param uri URI to refactor.
     * @return refactored URI.
     */
    public String refactorUri(String uri) {
        if (uri.startsWith("\"")) {
            uri = uri.substring(1, uri.length() - 1);
        }

        if (!uri.startsWith("/")) {
            uri = "/".concat(uri);
        }

        if (uri.endsWith("/")) {
            uri = uri.substring(0, uri.length() - 1);
        }
        return uri;
    }

    /**
     * Find the Full path for WebSocket upgrade.
     *
     * @param service {@link WebSocketService} which the full path should be found.
     * @return the full path of the WebSocket upgrade.
     */
    private String findFullWebSocketUpgradePath(WebSocketService service) {
        // Find Base path for WebSocket
        Annotation configAnnotation = HttpUtil.getServiceConfigAnnotation(service, Constants.PROTOCOL_PACKAGE_WS);
        String basePath = null;
        if (configAnnotation != null) {
            AnnAttrValue annotationAttributeBasePathValue = configAnnotation.getAnnAttrValue
                    (Constants.ANN_CONFIG_ATTR_BASE_PATH);
            if (annotationAttributeBasePathValue != null && annotationAttributeBasePathValue.getStringValue() != null
                    && !annotationAttributeBasePathValue.getStringValue().trim().isEmpty()) {
                basePath = refactorUri(annotationAttributeBasePathValue.getStringValue());
            }
        }
        return basePath;
    }

    private class UpgradableServiceInfo {
        private final String basePath;
        private final String serviceInterface;
        private final String serviceName;

        private UpgradableServiceInfo(String basePath, String serviceInterface, String serviceName) {
            this.basePath = basePath;
            this.serviceInterface = serviceInterface;
            this.serviceName = serviceName;
        }

        private String getBasePath() {
            return basePath;
        }

        private String getServiceInterface() {
            return serviceInterface;
        }

        private String getServiceName() {
            return serviceName;
        }
    }

}<|MERGE_RESOLUTION|>--- conflicted
+++ resolved
@@ -118,20 +118,11 @@
                                     upgradableServiceInfo.getBasePath(), masterServices.get(serviceName));
         });
 
-<<<<<<< HEAD
-        if (slaveEndpoints.size() > 0) {
-            String errorMsg = "Cannot register following services: \n";
-            for (String serviceName : slaveEndpoints.keySet()) {
-                WebSocketService service = slaveEndpoints.remove(serviceName);
-                if (HttpUtil.getServiceConfigAnnotation(service, Constants.PROTOCOL_PACKAGE_WS) == null) {
-=======
         if (slaveServices.size() > 0) {
             StringBuilder errorMsg = new StringBuilder("Cannot register following services: \n");
             for (String serviceName : slaveServices.keySet()) {
                 WebSocketService service = slaveServices.remove(serviceName);
-                if (service.getAnnotation(Constants.PROTOCOL_PACKAGE_WS,
-                                          Constants.ANNOTATION_CONFIGURATION) == null) {
->>>>>>> 6ea05453
+                if (HttpUtil.getServiceConfigAnnotation(service, Constants.PROTOCOL_PACKAGE_WS) == null) {
                     String msg = "Cannot deploy WebSocket service without configuration annotation";
                     errorMsg.append(String.format("\t%s: %s\n", serviceName, msg));
                 } else {
