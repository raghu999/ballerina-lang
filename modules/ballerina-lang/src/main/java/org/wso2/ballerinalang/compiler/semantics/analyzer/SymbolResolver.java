--- conflicted
+++ resolved
@@ -397,7 +397,6 @@
         resultType = typeNode.type = typeSymbol.type;
     }
 
-<<<<<<< HEAD
     private void addNamespacesInScope(Map<Name, BXMLNSSymbol> namespaces, SymbolEnv env) {
         if (env == null) {
             return;
@@ -409,9 +408,9 @@
             }
         });
         addNamespacesInScope(namespaces, env.enclEnv);
-=======
+    }
+  
     private boolean isMemberAccessAllowed(SymbolEnv env, BSymbol symbol) {
         return env.enclPkg.symbol.pkgID == symbol.pkgID || Symbols.isPublic(symbol);
->>>>>>> 74464880
     }
 }