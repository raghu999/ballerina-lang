/*
*  Copyright (c) 2017, WSO2 Inc. (http://www.wso2.org) All Rights Reserved.
*
*  WSO2 Inc. licenses this file to you under the Apache License,
*  Version 2.0 (the "License"); you may not use this file except
*  in compliance with the License.
*  You may obtain a copy of the License at
*
*    http://www.apache.org/licenses/LICENSE-2.0
*
*  Unless required by applicable law or agreed to in writing,
*  software distributed under the License is distributed on an
*  "AS IS" BASIS, WITHOUT WARRANTIES OR CONDITIONS OF ANY
*  KIND, either express or implied.  See the License for the
*  specific language governing permissions and limitations
*  under the License.
*/
package org.wso2.ballerinalang.compiler.semantics.model;

import org.ballerinalang.model.tree.NodeKind;
import org.wso2.ballerinalang.compiler.semantics.model.symbols.BVarSymbol;
import org.wso2.ballerinalang.compiler.tree.BLangConnector;
import org.wso2.ballerinalang.compiler.tree.BLangInvokableNode;
import org.wso2.ballerinalang.compiler.tree.BLangNode;
import org.wso2.ballerinalang.compiler.tree.BLangPackage;
import org.wso2.ballerinalang.compiler.tree.BLangService;
import org.wso2.ballerinalang.compiler.tree.BLangVariable;
<<<<<<< HEAD
import org.wso2.ballerinalang.compiler.tree.expressions.BLangXMLAttribute;
import org.wso2.ballerinalang.compiler.tree.expressions.BLangXMLElementLiteral;
=======
import org.wso2.ballerinalang.compiler.tree.BLangWorker;
>>>>>>> 4b9e872a
import org.wso2.ballerinalang.compiler.tree.statements.BLangBlockStmt;
import org.wso2.ballerinalang.compiler.tree.statements.BLangForkJoin;

/**
 * @since 0.94
 */
public class SymbolEnv {

    public Scope scope;

    public BLangNode node;

    public BLangPackage enclPkg;

    public BLangConnector enclConnector;

    public BLangService enclService;

    public BLangInvokableNode enclInvokable;

    public BVarSymbol enclVarSym;

    public SymbolEnv enclEnv;

    public SymbolEnv(BLangNode node, Scope scope) {
        this.scope = scope;
        this.node = node;
        this.enclPkg = null;
        this.enclConnector = null;
        this.enclService = null;
        this.enclInvokable = null;
        this.enclEnv = null;
        this.enclVarSym = null;
    }

    public void copyTo(SymbolEnv target) {
        target.enclPkg = this.enclPkg;
        target.enclConnector = this.enclConnector;
        target.enclService = this.enclService;
        target.enclInvokable = this.enclInvokable;
        target.enclVarSym = this.enclVarSym;
        target.enclEnv = this;
    }

    public static SymbolEnv createPkgEnv(BLangPackage node,
                                         Scope scope,
                                         BLangPackage rootPkgNode) {
        SymbolEnv env = new SymbolEnv(node, scope);
        env.enclPkg = rootPkgNode;
        return env;
    }

    public static SymbolEnv createPkgLevelSymbolEnv(BLangNode node,
                                                    SymbolEnv pkgEnv,
                                                    Scope scope) {
        SymbolEnv symbolEnv = new SymbolEnv(node, scope);
        pkgEnv.copyTo(symbolEnv);
        symbolEnv.enclPkg = (BLangPackage) pkgEnv.node;
        return symbolEnv;
    }

    public static SymbolEnv createResourceActionSymbolEnv(BLangNode node,
                                                    SymbolEnv pkgEnv,
                                                    Scope scope) {
        SymbolEnv symbolEnv = new SymbolEnv(node, scope);
        pkgEnv.copyTo(symbolEnv);
        return symbolEnv;
    }

    public static SymbolEnv createBlockEnv(BLangBlockStmt block, SymbolEnv env) {
        // Create a scope for the block node if one doesn't exists
        Scope scope = block.scope;
        if (scope == null) {
            scope = new Scope(env.scope.owner);
            block.scope = scope;
        }

        SymbolEnv symbolEnv = new SymbolEnv(block, scope);
        env.copyTo(symbolEnv);
        return symbolEnv;
    }

    public static SymbolEnv createVarInitEnv(BLangVariable node, SymbolEnv env, BVarSymbol enclVarSym) {
        SymbolEnv symbolEnv = new SymbolEnv(node, env.scope);
        env.copyTo(symbolEnv);
        symbolEnv.enclVarSym = enclVarSym;
        return symbolEnv;
    }
    
<<<<<<< HEAD
    public static SymbolEnv getXMLElementEnv(BLangXMLElementLiteral node, SymbolEnv env) {
        Scope scope = node.scope;
        if (scope == null) {
            scope = new Scope(env.scope.owner);
            node.scope = scope;
        }
        SymbolEnv symbolEnv = new SymbolEnv(node, scope);
        env.copyTo(symbolEnv);
        return symbolEnv;
    }
    
    public static SymbolEnv getXMLAttributeEnv(BLangXMLAttribute node, SymbolEnv env) {
        SymbolEnv symbolEnv = new SymbolEnv(node, env.scope);
        env.copyTo(symbolEnv);
        return symbolEnv;
    }
=======
    public static SymbolEnv createWorkerEnv(BLangWorker worker, SymbolEnv env) {
        SymbolEnv symbolEnv = new SymbolEnv(worker, worker.symbol.scope);
        env.copyTo(symbolEnv);
        if (env.node.getKind() == NodeKind.FUNCTION) {
            symbolEnv.enclInvokable = (BLangInvokableNode) env.node;
        }
        return symbolEnv;
    }
    
    public static SymbolEnv createFolkJoinEnv(BLangForkJoin forkJoin, SymbolEnv env) {
        Scope scope = new Scope(env.scope.owner);
        SymbolEnv symbolEnv = new SymbolEnv(forkJoin, scope);
        env.copyTo(symbolEnv);
        if (env.node.getKind() == NodeKind.FUNCTION) {
            symbolEnv.enclInvokable = (BLangInvokableNode) env.node;
        }
        return symbolEnv;
    }
    
>>>>>>> 4b9e872a
}<|MERGE_RESOLUTION|>--- conflicted
+++ resolved
@@ -25,12 +25,9 @@
 import org.wso2.ballerinalang.compiler.tree.BLangPackage;
 import org.wso2.ballerinalang.compiler.tree.BLangService;
 import org.wso2.ballerinalang.compiler.tree.BLangVariable;
-<<<<<<< HEAD
 import org.wso2.ballerinalang.compiler.tree.expressions.BLangXMLAttribute;
 import org.wso2.ballerinalang.compiler.tree.expressions.BLangXMLElementLiteral;
-=======
 import org.wso2.ballerinalang.compiler.tree.BLangWorker;
->>>>>>> 4b9e872a
 import org.wso2.ballerinalang.compiler.tree.statements.BLangBlockStmt;
 import org.wso2.ballerinalang.compiler.tree.statements.BLangForkJoin;
 
@@ -119,8 +116,7 @@
         symbolEnv.enclVarSym = enclVarSym;
         return symbolEnv;
     }
-    
-<<<<<<< HEAD
+
     public static SymbolEnv getXMLElementEnv(BLangXMLElementLiteral node, SymbolEnv env) {
         Scope scope = node.scope;
         if (scope == null) {
@@ -131,13 +127,13 @@
         env.copyTo(symbolEnv);
         return symbolEnv;
     }
-    
+
     public static SymbolEnv getXMLAttributeEnv(BLangXMLAttribute node, SymbolEnv env) {
         SymbolEnv symbolEnv = new SymbolEnv(node, env.scope);
         env.copyTo(symbolEnv);
         return symbolEnv;
     }
-=======
+
     public static SymbolEnv createWorkerEnv(BLangWorker worker, SymbolEnv env) {
         SymbolEnv symbolEnv = new SymbolEnv(worker, worker.symbol.scope);
         env.copyTo(symbolEnv);
@@ -157,5 +153,4 @@
         return symbolEnv;
     }
     
->>>>>>> 4b9e872a
 }