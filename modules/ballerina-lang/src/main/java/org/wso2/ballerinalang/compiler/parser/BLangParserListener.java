/*
*  Copyright (c) 2017, WSO2 Inc. (http://www.wso2.org) All Rights Reserved.
*
*  WSO2 Inc. licenses this file to you under the Apache License,
*  Version 2.0 (the "License"); you may not use this file except
*  in compliance with the License.
*  You may obtain a copy of the License at
*
*    http://www.apache.org/licenses/LICENSE-2.0
*
*  Unless required by applicable law or agreed to in writing,
*  software distributed under the License is distributed on an
*  "AS IS" BASIS, WITHOUT WARRANTIES OR CONDITIONS OF ANY
*  KIND, either express or implied.  See the License for the
*  specific language governing permissions and limitations
*  under the License.
*/
package org.wso2.ballerinalang.compiler.parser;

import org.antlr.v4.runtime.ParserRuleContext;
import org.antlr.v4.runtime.Token;
import org.antlr.v4.runtime.tree.ErrorNode;
import org.antlr.v4.runtime.tree.ParseTree;
import org.antlr.v4.runtime.tree.TerminalNode;
import org.apache.commons.lang3.StringEscapeUtils;
import org.ballerinalang.model.Whitespace;
import org.ballerinalang.model.tree.CompilationUnitNode;
import org.wso2.ballerinalang.compiler.parser.antlr4.BallerinaParser;
import org.wso2.ballerinalang.compiler.parser.antlr4.BallerinaParser.StringTemplateContentContext;
import org.wso2.ballerinalang.compiler.parser.antlr4.BallerinaParserBaseListener;
import org.wso2.ballerinalang.compiler.tree.BLangAnnotationAttachmentPoint;
import org.wso2.ballerinalang.compiler.util.CompilerContext;
import org.wso2.ballerinalang.compiler.util.QuoteType;
import org.wso2.ballerinalang.compiler.util.TypeTags;
import org.wso2.ballerinalang.compiler.util.diagnotic.BDiagnosticSource;
import org.wso2.ballerinalang.compiler.util.diagnotic.DiagnosticPos;

import java.util.ArrayList;
import java.util.List;
import java.util.Set;
import java.util.Stack;
import java.util.stream.Collectors;

/**
 * @since 0.94
 */
public class BLangParserListener extends BallerinaParserBaseListener {
    protected static final String KEYWORD_PUBLIC = "public";
    protected static final String KEYWORD_NATIVE = "native";

    private BLangPackageBuilder pkgBuilder;
    private BDiagnosticSource diagnosticSrc;

    private List<String> pkgNameComps;
    private String pkgVersion;

    public BLangParserListener(CompilerContext context, CompilationUnitNode compUnit,
            BDiagnosticSource diagnosticSource) {
        this.pkgBuilder = new BLangPackageBuilder(context, compUnit);
        this.diagnosticSrc = diagnosticSource;
    }

    @Override
    public void enterParameterList(BallerinaParser.ParameterListContext ctx) {
        if (ctx.exception != null) {
            return;
        }

        this.pkgBuilder.startVarList();
    }

    @Override
    public void exitParameter(BallerinaParser.ParameterContext ctx) {
        if (ctx.exception != null) {
            return;
        }

        this.pkgBuilder.addVar(getCurrentPos(ctx), getWS(ctx), ctx.Identifier().getText(),
                false, ctx.annotationAttachment().size());
    }

    /**
     * {@inheritDoc}
     */
    @Override
    public void enterCompilationUnit(BallerinaParser.CompilationUnitContext ctx) {
    }

    /**
     * {@inheritDoc}
     */
    @Override
    public void exitCompilationUnit(BallerinaParser.CompilationUnitContext ctx) {
         this.pkgBuilder.endCompilationUnit(getWS(ctx));
    }

    /**
     * {@inheritDoc}
     */
    @Override
    public void exitPackageDeclaration(BallerinaParser.PackageDeclarationContext ctx) {
        if (ctx.exception != null) {
            return;
        }

        this.pkgBuilder.setPackageDeclaration(getCurrentPos(ctx), getWS(ctx), this.pkgNameComps, this.pkgVersion);
    }

    /**
     * {@inheritDoc}
     */
    @Override
    public void exitPackageName(BallerinaParser.PackageNameContext ctx) {
        if (ctx.exception != null) {
            return;
        }

        this.pkgNameComps = new ArrayList<>();
        ctx.Identifier().forEach(e -> pkgNameComps.add(e.getText()));
        this.pkgVersion = ctx.version() != null ? ctx.version().Identifier().getText() : null;
    }

    /**
     * {@inheritDoc}
     */
    @Override
    public void exitImportDeclaration(BallerinaParser.ImportDeclarationContext ctx) {
        if (ctx.exception != null) {
            return;
        }

        String alias = ctx.Identifier() != null ? ctx.Identifier().getText() : null;
        this.pkgBuilder.addImportPackageDeclaration(getCurrentPos(ctx), getWS(ctx),
                this.pkgNameComps, this.pkgVersion, alias);
    }

    /**
     * {@inheritDoc}
     */
    @Override
    public void enterDefinition(BallerinaParser.DefinitionContext ctx) {
    }

    /**
     * {@inheritDoc}
     */
    @Override
    public void exitDefinition(BallerinaParser.DefinitionContext ctx) {
    }

    /**
     * {@inheritDoc}
     */
    @Override
    public void enterServiceDefinition(BallerinaParser.ServiceDefinitionContext ctx) {
        if (ctx.exception != null) {
            return;
        }
        this.pkgBuilder.startServiceDef(getCurrentPos(ctx));
    }

    /**
     * {@inheritDoc}
     */
    @Override
    public void exitServiceDefinition(BallerinaParser.ServiceDefinitionContext ctx) {
        if (ctx.exception != null) {
            return;
        }
        this.pkgBuilder.endServiceDef(getCurrentPos(ctx), getWS(ctx), ctx.Identifier(0).getText(),
                ctx.Identifier(1).getText());
    }

    /**
     * {@inheritDoc}
     */
    @Override
    public void enterServiceBody(BallerinaParser.ServiceBodyContext ctx) {
        if (ctx.exception != null) {
            return;
        }

        this.pkgBuilder.startBlock();
    }

    /**
     * {@inheritDoc}
     */
    @Override
    public void exitServiceBody(BallerinaParser.ServiceBodyContext ctx) {
        if (ctx.exception != null) {
            return;
        }

        this.pkgBuilder.addServiceBody(getWS(ctx));
    }

    /**
     * {@inheritDoc}
     */
    @Override
    public void enterResourceDefinition(BallerinaParser.ResourceDefinitionContext ctx) {
        if (ctx.exception != null) {
            return;
        }
        this.pkgBuilder.startResourceDef();
    }

    /**
     * {@inheritDoc}
     */
    @Override
    public void exitResourceDefinition(BallerinaParser.ResourceDefinitionContext ctx) {
        if (ctx.exception != null) {
            return;
        }
        this.pkgBuilder.endResourceDef(getCurrentPos(ctx), getWS(ctx),
                ctx.Identifier().getText(), ctx.annotationAttachment().size());
    }

    /**
     * {@inheritDoc}
     */
    @Override
    public void enterCallableUnitBody(BallerinaParser.CallableUnitBodyContext ctx) {
        if (ctx.exception != null) {
            return;
        }

        this.pkgBuilder.startBlock();
    }

    /**
     * {@inheritDoc}
     */
    @Override
    public void exitCallableUnitBody(BallerinaParser.CallableUnitBodyContext ctx) {
        if (ctx.exception != null) {
            return;
        }

        this.pkgBuilder.endCallableUnitBody(getWS(ctx));
    }

    /**
     * {@inheritDoc}
     */
    @Override
    public void enterFunctionDefinition(BallerinaParser.FunctionDefinitionContext ctx) {
        if (ctx.exception != null) {
            return;
        }

        this.pkgBuilder.startFunctionDef();
    }

    /**
     * {@inheritDoc}
     */
    @Override
    public void exitFunctionDefinition(BallerinaParser.FunctionDefinitionContext ctx) {
        if (ctx.exception != null) {
            return;
        }

        boolean isReceiverAttached;
        if (ctx.parameter() != null) {
            isReceiverAttached = true;
        } else {
            isReceiverAttached = false;
        }

        int nativeKWTokenIndex = 0;
        boolean publicFunc = KEYWORD_PUBLIC.equals(ctx.getChild(0).getText());
        if (publicFunc) {
            nativeKWTokenIndex = 1;
        }
        boolean nativeFunc = KEYWORD_NATIVE.equals(ctx.getChild(nativeKWTokenIndex).getText());
        boolean bodyExists = ctx.callableUnitBody() != null;
        this.pkgBuilder.endFunctionDef(getCurrentPos(ctx), getWS(ctx), publicFunc, nativeFunc,
                bodyExists, isReceiverAttached);
    }

    @Override
    public void enterLambdaFunction(BallerinaParser.LambdaFunctionContext ctx) {
        if (ctx.exception != null) {
            return;
        }

        this.pkgBuilder.startLambdaFunctionDef();
    }

    @Override
    public void exitLambdaFunction(BallerinaParser.LambdaFunctionContext ctx) {
        if (ctx.exception != null) {
            return;
        }

        this.pkgBuilder.addLambdaFunctionDef(getCurrentPos(ctx), getWS(ctx), ctx.parameterList() != null,
                ctx.returnParameters() != null,
                ctx.returnParameters() != null && ctx.returnParameters().typeList() != null);
    }

    /**
     * {@inheritDoc}
     */
    @Override
    public void enterCallableUnitSignature(BallerinaParser.CallableUnitSignatureContext ctx) {
    }

    /**
     * {@inheritDoc}
     */
    @Override
    public void exitCallableUnitSignature(BallerinaParser.CallableUnitSignatureContext ctx) {
        if (ctx.exception != null) {
            return;
        }

        this.pkgBuilder.endCallableUnitSignature(getWS(ctx), ctx.Identifier().getText(),
                ctx.parameterList() != null, ctx.returnParameters() != null,
                ctx.returnParameters() != null ? ctx.returnParameters().typeList() != null : false);
    }

    /**
     * {@inheritDoc}
     */
    @Override
    public void enterConnectorDefinition(BallerinaParser.ConnectorDefinitionContext ctx) {
        if (ctx.exception != null) {
            return;
        }

        this.pkgBuilder.startConnectorDef();
    }

    /**
     * {@inheritDoc}
     */
    @Override
    public void exitConnectorDefinition(BallerinaParser.ConnectorDefinitionContext ctx) {
        if (ctx.exception != null) {
            return;
        }

        boolean publicConnector = KEYWORD_PUBLIC.equals(ctx.getChild(0).getText());
        this.pkgBuilder.endConnectorDef(getCurrentPos(ctx), getWS(ctx), ctx.Identifier().getText(), publicConnector);
    }

    /**
     * {@inheritDoc}
     */
    @Override
    public void enterConnectorBody(BallerinaParser.ConnectorBodyContext ctx) {
        if (ctx.exception != null) {
            return;
        }

        this.pkgBuilder.startConnectorBody();
    }

    /**
     * {@inheritDoc}
     */
    @Override
    public void exitConnectorBody(BallerinaParser.ConnectorBodyContext ctx) {
        if (ctx.exception != null) {
            return;
        }

        this.pkgBuilder.endConnectorBody(getWS(ctx));
    }

    /**
     * {@inheritDoc}
     */
    @Override
    public void enterActionDefinition(BallerinaParser.ActionDefinitionContext ctx) {
        if (ctx.exception != null) {
            return;
        }

        this.pkgBuilder.startActionDef();
    }

    /**
     * {@inheritDoc}
     */
    @Override
    public void exitActionDefinition(BallerinaParser.ActionDefinitionContext ctx) {
        if (ctx.exception != null) {
            return;
        }

        boolean nativeAction = ctx.NATIVE() != null;
        boolean bodyExists = ctx.callableUnitBody() != null;
        this.pkgBuilder.endActionDef(
                getCurrentPos(ctx), getWS(ctx), ctx.annotationAttachment().size(), nativeAction, bodyExists);
    }

    /**
     * {@inheritDoc}
     */
    @Override
    public void enterStructDefinition(BallerinaParser.StructDefinitionContext ctx) {
        if (ctx.exception != null) {
            return;
        }

        this.pkgBuilder.startStructDef();
    }

    /**
     * {@inheritDoc}
     */
    @Override
    public void exitStructDefinition(BallerinaParser.StructDefinitionContext ctx) {
        if (ctx.exception != null) {
            return;
        }

        boolean publicStruct = KEYWORD_PUBLIC.equals(ctx.getChild(0).getText());
        this.pkgBuilder.endStructDef(getCurrentPos(ctx), getWS(ctx), ctx.Identifier().getText(), publicStruct);
    }

    /**
     * {@inheritDoc}
     */
    @Override
    public void enterStructBody(BallerinaParser.StructBodyContext ctx) {
        if (ctx.exception != null) {
            return;
        }

        this.pkgBuilder.startVarList();
    }

    /**
     * {@inheritDoc}
     */
    @Override
    public void exitStructBody(BallerinaParser.StructBodyContext ctx) {
    }

    /**
     * {@inheritDoc}
     */
    @Override
    public void enterAnnotationDefinition(BallerinaParser.AnnotationDefinitionContext ctx) {
        if (ctx.exception != null) {
            return;
        }

        this.pkgBuilder.startAnnotationDef(getCurrentPos(ctx));
    }

    /**
     * {@inheritDoc}
     */
    @Override
    public void exitAnnotationDefinition(BallerinaParser.AnnotationDefinitionContext ctx) {
        if (ctx.exception != null) {
            return;
        }

        boolean publicAnnotation = KEYWORD_PUBLIC.equals(ctx.getChild(0).getText());
        this.pkgBuilder.endAnnotationDef(getWS(ctx), ctx.Identifier().getText(), publicAnnotation);
    }

    /**
     * {@inheritDoc}
     */
    @Override
    public void enterEnumDefinition(BallerinaParser.EnumDefinitionContext ctx) {
        if (ctx.exception != null) {
            return;
        }

        this.pkgBuilder.startEnumDef(getCurrentPos(ctx));
    }

    /**
     * {@inheritDoc}
     */
    @Override
    public void exitEnumDefinition(BallerinaParser.EnumDefinitionContext ctx) {
        if (ctx.exception != null) {
            return;
        }

        boolean publicEnum = KEYWORD_PUBLIC.equals(ctx.getChild(0).getText());
        this.pkgBuilder.endEnumDef(ctx.Identifier().getText(), publicEnum);
    }

    @Override
    public void exitEnumerator(BallerinaParser.EnumeratorContext ctx) {
        if (ctx.exception != null) {
            return;
        }

        this.pkgBuilder.addEnumerator(getCurrentPos(ctx), getWS(ctx), ctx.Identifier().getText());
    }

    /**
     * {@inheritDoc}
     */
    @Override
    public void exitGlobalVariableDefinition(BallerinaParser.GlobalVariableDefinitionContext ctx) {
        if (ctx.exception != null) {
            return;
        }

        boolean publicVar = KEYWORD_PUBLIC.equals(ctx.getChild(0).getText());
        this.pkgBuilder.addGlobalVariable(getCurrentPos(ctx), getWS(ctx),
                ctx.Identifier().getText(), ctx.expression() != null, publicVar);
    }

    /**
     * {@inheritDoc}
     */
    @Override
    public void enterTransformerDefinition(BallerinaParser.TransformerDefinitionContext ctx) {
        if (ctx.exception != null) {
            return;
        }

        this.pkgBuilder.startTransformerDef();
    }

    /**
     * {@inheritDoc}
     */
    @Override
    public void exitTransformerDefinition(BallerinaParser.TransformerDefinitionContext ctx) {
        if (ctx.exception != null) {
            return;
        }

        TerminalNode identifier = ctx.Identifier();
        String transformerName = identifier == null ? null : identifier.getText();
        boolean publicFunc = KEYWORD_PUBLIC.equals(ctx.getChild(0).getText());
        boolean paramsAvailable = ctx.parameterList().size() > 1;
        this.pkgBuilder.endTransformerDef(getCurrentPos(ctx), getWS(ctx), publicFunc, transformerName, paramsAvailable);
    }
    
    /**
     * {@inheritDoc}
     */
    @Override
    public void enterServiceAttachPoint(BallerinaParser.ServiceAttachPointContext ctx) {
    }

    /**
     * {@inheritDoc}
     */
    @Override
    public void exitServiceAttachPoint(BallerinaParser.ServiceAttachPointContext ctx) {
        if (ctx.exception != null) {
            return;
        }
        String pkgPath = null;
        if (ctx.getChildCount() == 4) {
            pkgPath = ctx.Identifier().getText();
        } else if (ctx.getChildCount() == 3) {
            pkgPath = "";
        }
        this.pkgBuilder.addAttachPoint(BLangAnnotationAttachmentPoint.AttachmentPoint.SERVICE, pkgPath);
    }

    /**
     * {@inheritDoc}
     */
    @Override
    public void exitResourceAttachPoint(BallerinaParser.ResourceAttachPointContext ctx) {
        if (ctx.exception != null) {
            return;
        }

        this.pkgBuilder.addAttachPoint(BLangAnnotationAttachmentPoint.AttachmentPoint.RESOURCE, null);
    }

    /**
     * {@inheritDoc}
     */
    @Override
    public void exitConnectorAttachPoint(BallerinaParser.ConnectorAttachPointContext ctx) {
        if (ctx.exception != null) {
            return;
        }

        this.pkgBuilder.addAttachPoint(BLangAnnotationAttachmentPoint.AttachmentPoint.CONNECTOR, null);
    }

    /**
     * {@inheritDoc}
     */
    @Override
    public void exitActionAttachPoint(BallerinaParser.ActionAttachPointContext ctx) {
        if (ctx.exception != null) {
            return;
        }

        this.pkgBuilder.addAttachPoint(BLangAnnotationAttachmentPoint.AttachmentPoint.ACTION, null);
    }

    /**
     * {@inheritDoc}
     */
    @Override
    public void exitFunctionAttachPoint(BallerinaParser.FunctionAttachPointContext ctx) {
        if (ctx.exception != null) {
            return;
        }

        this.pkgBuilder.addAttachPoint(BLangAnnotationAttachmentPoint.AttachmentPoint.FUNCTION, null);
    }

    /**
     * {@inheritDoc}
     */
    @Override
<<<<<<< HEAD
    public void enterStructAttachPoint(BallerinaParser.StructAttachPointContext ctx) {
=======
    public void exitTypemapperAttachPoint(BallerinaParser.TypemapperAttachPointContext ctx) {
        if (ctx.exception != null) {
            return;
        }

        this.pkgBuilder.addAttachPoint(BLangAnnotationAttachmentPoint.AttachmentPoint.TYPEMAPPER, null);
>>>>>>> 53bc6900
    }

    /**
     * {@inheritDoc}
     */
    @Override
    public void exitStructAttachPoint(BallerinaParser.StructAttachPointContext ctx) {
        if (ctx.exception != null) {
            return;
        }

        this.pkgBuilder.addAttachPoint(BLangAnnotationAttachmentPoint.AttachmentPoint.STRUCT, null);
    }

    @Override
    public void exitEnumAttachPoint(BallerinaParser.EnumAttachPointContext ctx) {
        if (ctx.exception != null) {
            return;
        }

        this.pkgBuilder.addAttachPoint(BLangAnnotationAttachmentPoint.AttachmentPoint.ENUM, null);
    }

    /**
     * {@inheritDoc}
     */
    @Override
    public void exitConstAttachPoint(BallerinaParser.ConstAttachPointContext ctx) {
        if (ctx.exception != null) {
            return;
        }

        this.pkgBuilder.addAttachPoint(BLangAnnotationAttachmentPoint.AttachmentPoint.CONST, null);
    }

    /**
     * {@inheritDoc}
     */
    @Override
    public void exitParameterAttachPoint(BallerinaParser.ParameterAttachPointContext ctx) {
        if (ctx.exception != null) {
            return;
        }

        this.pkgBuilder.addAttachPoint(BLangAnnotationAttachmentPoint.AttachmentPoint.PARAMETER, null);
    }

    /**
     * {@inheritDoc}
     */
    @Override
    public void exitAnnotationAttachPoint(BallerinaParser.AnnotationAttachPointContext ctx) {
        if (ctx.exception != null) {
            return;
        }

        this.pkgBuilder.addAttachPoint(BLangAnnotationAttachmentPoint.AttachmentPoint.ANNOTATION, null);
    }

    /**
     * {@inheritDoc}
     */
    @Override
    public void exitTransformerAttachPoint(BallerinaParser.TransformerAttachPointContext ctx) {
        if (ctx.exception != null) {
            return;
        }

        this.pkgBuilder.addAttachPoint(BLangAnnotationAttachmentPoint.AttachmentPoint.TRANSFORMER, null);
    }

    /**
     * {@inheritDoc}
     */
    @Override
    public void enterAnnotationBody(BallerinaParser.AnnotationBodyContext ctx) {
        if (ctx.exception != null) {
            return;
        }

        this.pkgBuilder.startVarList();
    }

    @Override
    public void exitConstantDefinition(BallerinaParser.ConstantDefinitionContext ctx) {
        if (ctx.exception != null) {
            return;
        }

        boolean publicVar = KEYWORD_PUBLIC.equals(ctx.getChild(0).getText());
        this.pkgBuilder.addConstVariable(getCurrentPos(ctx), getWS(ctx), ctx.Identifier().getText(), publicVar);
    }

    @Override
    public void enterWorkerDeclaration(BallerinaParser.WorkerDeclarationContext ctx) {
        if (ctx.exception != null) {
            return;
        }

        this.pkgBuilder.startWorker();
    }

    @Override
    public void exitWorkerDeclaration(BallerinaParser.WorkerDeclarationContext ctx) {
        if (ctx.exception != null) {
            return;
        }

        String workerName = null;
        if (ctx.workerDefinition() != null) {
            workerName = ctx.workerDefinition().Identifier().getText();
        }
        this.pkgBuilder.addWorker(getCurrentPos(ctx), getWS(ctx), workerName);
    }

    /**
     * {@inheritDoc}
     */
    @Override
    public void enterWorkerDefinition(BallerinaParser.WorkerDefinitionContext ctx) {
    }

    /**
     * {@inheritDoc}
     */
    @Override
    public void exitWorkerDefinition(BallerinaParser.WorkerDefinitionContext ctx) {
        if (ctx.exception != null) {
            return;
        }

        this.pkgBuilder.attachWorkerWS(getWS(ctx));
    }

    @Override
    public void exitTypeName(BallerinaParser.TypeNameContext ctx) {
        if (ctx.exception != null) {
            return;
        }

        if (ctx.referenceTypeName() != null || ctx.valueTypeName() != null) {
            return;
        }
        if (ctx.typeName() != null) {
            // This ia an array Type.
            this.pkgBuilder.addArrayType(getCurrentPos(ctx), getWS(ctx), (ctx.getChildCount() - 1) / 2);
            return;
        }
        // This is 'any' type
        this.pkgBuilder.addValueType(getCurrentPos(ctx), getWS(ctx), ctx.getChild(0).getText());
    }

    @Override
    public void exitReferenceTypeName(BallerinaParser.ReferenceTypeNameContext ctx) {
    }

    @Override
    public void exitUserDefineTypeName(BallerinaParser.UserDefineTypeNameContext ctx) {
        if (ctx.exception != null) {
            return;
        }

        this.pkgBuilder.addUserDefineType(getWS(ctx));
    }

    @Override
    public void enterAnonStructTypeName(BallerinaParser.AnonStructTypeNameContext ctx) {
        if (ctx.exception != null) {
            return;
        }

        this.pkgBuilder.startStructDef();
    }


    @Override
    public void exitAnonStructTypeName(BallerinaParser.AnonStructTypeNameContext ctx) {
        if (ctx.exception != null) {
            return;
        }

        this.pkgBuilder.addAnonStructType(getCurrentPos(ctx), getWS(ctx));
    }

    @Override
    public void exitValueTypeName(BallerinaParser.ValueTypeNameContext ctx) {
        if (ctx.exception != null) {
            return;
        }

        this.pkgBuilder.addValueType(getCurrentPos(ctx), getWS(ctx), ctx.getText());
    }

    @Override
    public void exitBuiltInReferenceTypeName(BallerinaParser.BuiltInReferenceTypeNameContext ctx) {
        if (ctx.exception != null) {
            return;
        }
        if (ctx.functionTypeName() != null) {
            return;
        }
        String typeName = ctx.getChild(0).getText();
        if (ctx.nameReference() != null) {
            this.pkgBuilder.addConstraintType(getCurrentPos(ctx), getWS(ctx), typeName);
        } else {
            this.pkgBuilder.addBuiltInReferenceType(getCurrentPos(ctx), getWS(ctx), typeName);
        }
    }

    @Override
    public void exitFunctionTypeName(BallerinaParser.FunctionTypeNameContext ctx) {
        if (ctx.exception != null) {
            return;
        }

        boolean paramsAvail = false, paramsTypeOnly = false, retParamsAvail = false, retParamTypeOnly = false,
                returnsKeywordExists = false;
        if (ctx.parameterList() != null) {
            paramsAvail = ctx.parameterList().parameter().size() > 0;
        } else if (ctx.typeList() != null) {
            paramsAvail = ctx.typeList().typeName().size() > 0;
            paramsTypeOnly = true;
        }

        if (ctx.returnParameters() != null) {
            BallerinaParser.ReturnParametersContext returnCtx = ctx.returnParameters();
            returnsKeywordExists = "returns".equals(returnCtx.getChild(0).getText());
            if (returnCtx.parameterList() != null) {
                retParamsAvail = returnCtx.parameterList().parameter().size() > 0;
            } else if (returnCtx.typeList() != null) {
                retParamsAvail = returnCtx.typeList().typeName().size() > 0;
                retParamTypeOnly = true;
            }
        }

        this.pkgBuilder.addFunctionType(getCurrentPos(ctx), getWS(ctx), paramsAvail, paramsTypeOnly, retParamsAvail,
                retParamTypeOnly, returnsKeywordExists);
    }

    /**
     * {@inheritDoc}
     */
    @Override
    public void enterXmlNamespaceName(BallerinaParser.XmlNamespaceNameContext ctx) {
    }

    /**
     * {@inheritDoc}
     */
    @Override
    public void exitXmlNamespaceName(BallerinaParser.XmlNamespaceNameContext ctx) {
    }

    /**
     * {@inheritDoc}
     */
    @Override
    public void enterXmlLocalName(BallerinaParser.XmlLocalNameContext ctx) {
    }

    /**
     * {@inheritDoc}
     */
    @Override
    public void exitXmlLocalName(BallerinaParser.XmlLocalNameContext ctx) {
    }

    /**
     * {@inheritDoc}
     */
    @Override
    public void enterAnnotationAttachment(BallerinaParser.AnnotationAttachmentContext ctx) {
        if (ctx.exception != null) {
            return;
        }

        this.pkgBuilder.startAnnotationAttachment(getCurrentPos(ctx));
    }

    /**
     * {@inheritDoc}
     */
    @Override
    public void exitAnnotationAttachment(BallerinaParser.AnnotationAttachmentContext ctx) {
        if (ctx.exception != null) {
            return;
        }

        this.pkgBuilder.setAnnotationAttachmentName(getWS(ctx));
    }

    /**
     * {@inheritDoc}
     */
    @Override
    public void enterAnnotationAttributeList(BallerinaParser.AnnotationAttributeListContext ctx) {
    }

    /**
     * {@inheritDoc}
     */
    @Override
    public void exitAnnotationAttributeList(BallerinaParser.AnnotationAttributeListContext ctx) {
    }

    /**
     * {@inheritDoc}
     */
    @Override
    public void enterAnnotationAttribute(BallerinaParser.AnnotationAttributeContext ctx) {
    }

    /**
     * {@inheritDoc}
     */
    @Override
    public void exitAnnotationAttribute(BallerinaParser.AnnotationAttributeContext ctx) {
        if (ctx.exception != null) {
            return;
        }

        String attrName = ctx.Identifier().getText();
        this.pkgBuilder.createAnnotAttachmentAttribute(getCurrentPos(ctx), getWS(ctx), attrName);
    }

    /**
     * {@inheritDoc}
     */
    @Override
    public void enterAnnotationAttributeValue(BallerinaParser.AnnotationAttributeValueContext ctx) {
    }

    /**
     * {@inheritDoc}
     */
    @Override
    public void exitAnnotationAttributeValue(BallerinaParser.AnnotationAttributeValueContext ctx) {
        if (ctx.exception != null) {
            return;
        }

        ParseTree childContext = ctx.getChild(0);
        if (childContext instanceof BallerinaParser.SimpleLiteralContext) {
            this.pkgBuilder.createLiteralTypeAttributeValue(getCurrentPos(ctx), getWS(ctx));
        } else if (childContext instanceof BallerinaParser.NameReferenceContext) {
            this.pkgBuilder.createVarRefTypeAttributeValue(getCurrentPos(ctx), getWS(ctx));
        } else if (childContext instanceof BallerinaParser.AnnotationAttachmentContext) {
            this.pkgBuilder.createAnnotationTypeAttributeValue(getCurrentPos(ctx), getWS(ctx));
        } else if (childContext instanceof BallerinaParser.AnnotationAttributeArrayContext) {
            this.pkgBuilder.createArrayTypeAttributeValue(getCurrentPos(ctx), getWS(ctx));
        }
    }

    /**
     * {@inheritDoc}
     */
    @Override
    public void enterAnnotationAttributeArray(BallerinaParser.AnnotationAttributeArrayContext ctx) {
    }

    /**
     * {@inheritDoc}
     */
    @Override
    public void exitAnnotationAttributeArray(BallerinaParser.AnnotationAttributeArrayContext ctx) {
    }

    /**
     * {@inheritDoc}
     */
    @Override
    public void enterStatement(BallerinaParser.StatementContext ctx) {
    }

    /**
     * {@inheritDoc}
     */
    @Override
    public void exitStatement(BallerinaParser.StatementContext ctx) {
    }

    @Override
    public void exitVariableDefinitionStatement(BallerinaParser.VariableDefinitionStatementContext ctx) {
        if (ctx.exception != null) {
            return;
        }

        this.pkgBuilder.addVariableDefStatement(getCurrentPos(ctx), getWS(ctx),
                ctx.Identifier().getText(), ctx.ASSIGN() != null);
    }

    @Override
    public void enterMapStructLiteral(BallerinaParser.MapStructLiteralContext ctx) {
        if (ctx.exception != null) {
            return;
        }

        this.pkgBuilder.startMapStructLiteral();
    }

    @Override
    public void exitMapStructLiteral(BallerinaParser.MapStructLiteralContext ctx) {
        if (ctx.exception != null) {
            return;
        }

        this.pkgBuilder.addMapStructLiteral(getCurrentPos(ctx), getWS(ctx));
    }

    @Override
    public void exitMapStructKeyValue(BallerinaParser.MapStructKeyValueContext ctx) {
        if (ctx.exception != null) {
            return;
        }

        this.pkgBuilder.addKeyValueRecord(getWS(ctx));
    }

    @Override
    public void exitArrayLiteral(BallerinaParser.ArrayLiteralContext ctx) {
        if (ctx.exception != null) {
            return;
        }

        boolean argsAvailable = ctx.expressionList() != null;
        this.pkgBuilder.addArrayInitExpr(getCurrentPos(ctx), getWS(ctx), argsAvailable);
    }

    @Override
    public void exitConnectorInit(BallerinaParser.ConnectorInitContext ctx) {
        if (ctx.exception != null) {
            return;
        }

        boolean argsAvailable = ctx.expressionList() != null;
        this.pkgBuilder.addConnectorInitExpression(getCurrentPos(ctx), getWS(ctx), argsAvailable);
    }

    @Override
    public void exitEndpointDeclaration(BallerinaParser.EndpointDeclarationContext ctx) {
        if (ctx.exception != null) {
            return;
        }
        if (ctx.endpointDefinition() == null) {
            return;
        }

        String endpointName = ctx.endpointDefinition().Identifier().getText();

        boolean exprAvailable = ctx.connectorInit() != null || ctx.variableReference() != null;
        this.pkgBuilder.addVariableDefStatement(getCurrentPos(ctx), getWS(ctx),
                endpointName, exprAvailable);
    }

    @Override
    public void exitEndpointDefinition(BallerinaParser.EndpointDefinitionContext ctx) {
        if (ctx.exception != null) {
            return;
        }
        this.pkgBuilder.addEndpointType(getCurrentPos(ctx), getWS(ctx));
    }

    /**
     * {@inheritDoc}
     */
    @Override
    public void exitAssignmentStatement(BallerinaParser.AssignmentStatementContext ctx) {
        if (ctx.exception != null) {
            return;
        }

        boolean isVarDeclaration = false;
        if (ctx.getChild(0).getText().equals("var")) {
            isVarDeclaration = true;
        }
        this.pkgBuilder.addAssignmentStatement(getCurrentPos(ctx), getWS(ctx), isVarDeclaration);
    }

    @Override
    public void exitBindStatement(BallerinaParser.BindStatementContext ctx) {
        if (ctx.exception != null) {
            return;
        }

        this.pkgBuilder.addBindStatement(getCurrentPos(ctx), getWS(ctx), ctx.Identifier().getText());
    }

    @Override
    public void enterVariableReferenceList(BallerinaParser.VariableReferenceListContext ctx) {
        if (ctx.exception != null) {
            return;
        }

        this.pkgBuilder.startExprNodeList();
    }

    @Override
    public void exitVariableReferenceList(BallerinaParser.VariableReferenceListContext ctx) {
        if (ctx.exception != null) {
            return;
        }

        this.pkgBuilder.endExprNodeList(getWS(ctx), ctx.getChildCount() / 2 + 1);
    }

    /**
     * {@inheritDoc}
     */
    @Override
    public void enterIfElseStatement(BallerinaParser.IfElseStatementContext ctx) {
        if (ctx.exception != null) {
            return;
        }

        this.pkgBuilder.startIfElseNode(getCurrentPos(ctx));
    }

    /**
     * {@inheritDoc}
     */
    @Override
    public void exitIfElseStatement(BallerinaParser.IfElseStatementContext ctx) {
        if (ctx.exception != null) {
            return;
        }

        this.pkgBuilder.endIfElseNode(getWS(ctx));
    }

    /**
     * {@inheritDoc}
     */
    @Override
    public void enterIfClause(BallerinaParser.IfClauseContext ctx) {
    }

    /**
     * {@inheritDoc}
     */
    @Override
    public void exitIfClause(BallerinaParser.IfClauseContext ctx) {
        if (ctx.exception != null) {
            return;
        }

        this.pkgBuilder.addIfBlock(getCurrentPos(ctx), getWS(ctx));
    }

    /**
     * {@inheritDoc}
     */
    @Override
    public void enterElseIfClause(BallerinaParser.ElseIfClauseContext ctx) {
        if (ctx.exception != null) {
            return;
        }

        // else-if clause is also modeled as an if-else statement
        this.pkgBuilder.startIfElseNode(getCurrentPos(ctx));
    }

    /**
     * {@inheritDoc}
     */
    @Override
    public void exitElseIfClause(BallerinaParser.ElseIfClauseContext ctx) {
        if (ctx.exception != null) {
            return;
        }

        this.pkgBuilder.addElseIfBlock(getCurrentPos(ctx), getWS(ctx));
    }

    /**
     * {@inheritDoc}
     */
    @Override
    public void enterElseClause(BallerinaParser.ElseClauseContext ctx) {
        if (ctx.exception != null) {
            return;
        }

        this.pkgBuilder.startBlock();
    }

    /**
     * {@inheritDoc}
     */
    @Override
    public void exitElseClause(BallerinaParser.ElseClauseContext ctx) {
        if (ctx.exception != null) {
            return;
        }

        this.pkgBuilder.addElseBlock(getCurrentPos(ctx), getWS(ctx));
    }

    /**
     * {@inheritDoc}
     */
    @Override
    public void enterIterateStatement(BallerinaParser.IterateStatementContext ctx) {
    }

    /**
     * {@inheritDoc}
     */
    @Override
    public void exitIterateStatement(BallerinaParser.IterateStatementContext ctx) {
    }

    /**
     * {@inheritDoc}
     */
    @Override
    public void enterWhileStatement(BallerinaParser.WhileStatementContext ctx) {
        if (ctx.exception != null) {
            return;
        }

        this.pkgBuilder.startWhileStmt();
    }

    /**
     * {@inheritDoc}
     */
    @Override
    public void exitWhileStatement(BallerinaParser.WhileStatementContext ctx) {
        if (ctx.exception != null) {
            return;
        }

        this.pkgBuilder.addWhileStmt(getCurrentPos(ctx), getWS(ctx));
    }

    /**
     * {@inheritDoc}
     */
    @Override
    public void enterNextStatement(BallerinaParser.NextStatementContext ctx) {
    }

    /**
     * {@inheritDoc}
     */
    @Override
    public void exitNextStatement(BallerinaParser.NextStatementContext ctx) {
        if (ctx.exception != null) {
            return;
        }

        this.pkgBuilder.addNextStatement(getCurrentPos(ctx), getWS(ctx));
    }

    /**
     * {@inheritDoc}
     */
    @Override
    public void enterBreakStatement(BallerinaParser.BreakStatementContext ctx) {
    }

    /**
     * {@inheritDoc}
     */
    @Override
    public void exitBreakStatement(BallerinaParser.BreakStatementContext ctx) {
        if (ctx.exception != null) {
            return;
        }

        this.pkgBuilder.addBreakStatement(getCurrentPos(ctx), getWS(ctx));
    }

    @Override
    public void enterForkJoinStatement(BallerinaParser.ForkJoinStatementContext ctx) {
        if (ctx.exception != null) {
            return;
        }

        this.pkgBuilder.startForkJoinStmt();
    }

    @Override
    public void exitForkJoinStatement(BallerinaParser.ForkJoinStatementContext ctx) {
        if (ctx.exception != null) {
            return;
        }

        this.pkgBuilder.addForkJoinStmt(getCurrentPos(ctx), getWS(ctx));
    }

    @Override
    public void enterJoinClause(BallerinaParser.JoinClauseContext ctx) {
        if (ctx.exception != null) {
            return;
        }

        this.pkgBuilder.startJoinCause();
    }

    @Override
    public void exitJoinClause(BallerinaParser.JoinClauseContext ctx) {
        this.pkgBuilder.addJoinCause(this.getWS(ctx), ctx.Identifier().getText());
    }

    @Override
    public void exitAnyJoinCondition(BallerinaParser.AnyJoinConditionContext ctx) {
        if (ctx.exception != null) {
            return;
        }

        List<String> workerNames = new ArrayList<>();
        if (ctx.Identifier() != null) {
            workerNames = ctx.Identifier().stream().map(TerminalNode::getText).collect(Collectors.toList());
        }
        int joinCount = 0;
        if (ctx.IntegerLiteral() != null) {
            try {
                joinCount = Integer.valueOf(ctx.IntegerLiteral().getText());
            } catch (NumberFormatException ex) {
                // When ctx.IntegerLiteral() is not a string or missing, compilation fails due to NumberFormatException.
                // Hence catching the error and ignore. Still Parser complains about missing IntegerLiteral.
            }
        }
        this.pkgBuilder.addJoinCondition(getWS(ctx), "SOME", workerNames, joinCount);
    }

    @Override
    public void exitAllJoinCondition(BallerinaParser.AllJoinConditionContext ctx) {
        if (ctx.exception != null) {
            return;
        }

        List<String> workerNames = new ArrayList<>();
        if (ctx.Identifier() != null) {
            workerNames = ctx.Identifier().stream().map(TerminalNode::getText).collect(Collectors.toList());
        }
        this.pkgBuilder.addJoinCondition(getWS(ctx), "ALL", workerNames, -1);
    }

    @Override
    public void enterTimeoutClause(BallerinaParser.TimeoutClauseContext ctx) {
        if (ctx.exception != null) {
            return;
        }

        this.pkgBuilder.startTimeoutCause();
    }

    @Override
    public void exitTimeoutClause(BallerinaParser.TimeoutClauseContext ctx) {
        if (ctx.exception != null) {
            return;
        }

        this.pkgBuilder.addTimeoutCause(this.getWS(ctx), ctx.Identifier().getText());
    }

    @Override
    public void enterTryCatchStatement(BallerinaParser.TryCatchStatementContext ctx) {
        if (ctx.exception != null) {
            return;
        }

        this.pkgBuilder.startTryCatchFinallyStmt();
    }

    @Override
    public void exitTryCatchStatement(BallerinaParser.TryCatchStatementContext ctx) {
        if (ctx.exception != null) {
            return;
        }

        this.pkgBuilder.addTryCatchFinallyStmt(getCurrentPos(ctx), getWS(ctx));
    }

    @Override
    public void enterCatchClauses(BallerinaParser.CatchClausesContext ctx) {
        if (ctx.exception != null) {
            return;
        }

        this.pkgBuilder.addTryClause(getCurrentPos(ctx));
    }

    @Override
    public void enterCatchClause(BallerinaParser.CatchClauseContext ctx) {
        if (ctx.exception != null) {
            return;
        }

        this.pkgBuilder.startCatchClause();
    }

    @Override
    public void exitCatchClause(BallerinaParser.CatchClauseContext ctx) {
        if (ctx.exception != null) {
            return;
        }

        String paramName = ctx.Identifier().getText();
        this.pkgBuilder.addCatchClause(getCurrentPos(ctx), getWS(ctx), paramName);
    }

    @Override
    public void enterFinallyClause(BallerinaParser.FinallyClauseContext ctx) {
        if (ctx.exception != null) {
            return;
        }

        this.pkgBuilder.startFinallyBlock();
    }

    @Override
    public void exitFinallyClause(BallerinaParser.FinallyClauseContext ctx) {
        if (ctx.exception != null) {
            return;
        }

        this.pkgBuilder.addFinallyBlock(getCurrentPos(ctx), getWS(ctx));
    }

    @Override
    public void exitThrowStatement(BallerinaParser.ThrowStatementContext ctx) {
        if (ctx.exception != null) {
            return;
        }

        this.pkgBuilder.addThrowStmt(getCurrentPos(ctx), getWS(ctx));
    }

    /**
     * {@inheritDoc}
     */
    @Override
    public void enterReturnStatement(BallerinaParser.ReturnStatementContext ctx) {
    }

    /**
     * {@inheritDoc}
     */
    @Override
    public void exitReturnStatement(BallerinaParser.ReturnStatementContext ctx) {
        if (ctx.exception != null) {
            return;
        }

        this.pkgBuilder.addReturnStatement(this.getCurrentPos(ctx), getWS(ctx), ctx.expressionList() != null);
    }

    @Override
    public void exitInvokeWorker(BallerinaParser.InvokeWorkerContext ctx) {
        if (ctx.exception != null) {
            return;
        }

        this.pkgBuilder.addWorkerSendStmt(getCurrentPos(ctx), getWS(ctx), ctx.Identifier().getText(), false);
    }

    @Override
    public void exitInvokeFork(BallerinaParser.InvokeForkContext ctx) {
        if (ctx.exception != null) {
            return;
        }

        this.pkgBuilder.addWorkerSendStmt(getCurrentPos(ctx), getWS(ctx), "FORK", true);
    }

    @Override
    public void exitWorkerReply(BallerinaParser.WorkerReplyContext ctx) {
        if (ctx.exception != null) {
            return;
        }

        this.pkgBuilder.addWorkerReceiveStmt(getCurrentPos(ctx), getWS(ctx), ctx.Identifier().getText());
    }

    /**
     * {@inheritDoc}
     */
    @Override
    public void enterCommentStatement(BallerinaParser.CommentStatementContext ctx) {
    }

    /**
     * {@inheritDoc}
     */
    @Override
    public void exitCommentStatement(BallerinaParser.CommentStatementContext ctx) {
        if (ctx.exception != null) {
            return;
        }

        this.pkgBuilder.addCommentStmt(getCurrentPos(ctx), getWS(ctx), ctx.LINE_COMMENT().getText());
    }

    /**
     * {@inheritDoc}
     */
    @Override
    public void enterXmlAttribVariableReference(BallerinaParser.XmlAttribVariableReferenceContext ctx) {
    }

    /**
     * {@inheritDoc}
     */
    @Override
    public void exitXmlAttribVariableReference(BallerinaParser.XmlAttribVariableReferenceContext ctx) {
        boolean isSingleAttrRef = ctx.xmlAttrib().expression() != null;
        this.pkgBuilder.createXmlAttributesRefExpr(getCurrentPos(ctx), getWS(ctx), isSingleAttrRef);
    }

    @Override
    public void exitSimpleVariableReference(BallerinaParser.SimpleVariableReferenceContext ctx) {
        if (ctx.exception != null) {
            return;
        }

        this.pkgBuilder.createSimpleVariableReference(getCurrentPos(ctx), getWS(ctx));
    }

    @Override
    public void exitFunctionInvocation(BallerinaParser.FunctionInvocationContext ctx) {
        if (ctx.exception != null) {
            return;
        }

        boolean argsAvailable = ctx.expressionList() != null;
        this.pkgBuilder.createFunctionInvocation(getCurrentPos(ctx), getWS(ctx), argsAvailable);
    }

    @Override
    public void exitFieldVariableReference(BallerinaParser.FieldVariableReferenceContext ctx) {
        if (ctx.exception != null) {
            return;
        }

        String fieldName = ctx.field().Identifier().getText();
        this.pkgBuilder.createFieldBasedAccessNode(getCurrentPos(ctx), getWS(ctx), fieldName);
    }

    @Override
    public void exitMapArrayVariableReference(BallerinaParser.MapArrayVariableReferenceContext ctx) {
        if (ctx.exception != null) {
            return;
        }

        this.pkgBuilder.createIndexBasedAccessNode(getCurrentPos(ctx), getWS(ctx));
    }

    @Override
    public void exitInvocationReference(BallerinaParser.InvocationReferenceContext ctx) {
        if (ctx.exception != null) {
            return;
        }

        boolean argsAvailable = ctx.invocation().expressionList() != null;
        String invocation = ctx.invocation().Identifier().getText();
        this.pkgBuilder.createInvocationNode(getCurrentPos(ctx), getWS(ctx), invocation, argsAvailable);
    }

    public void enterExpressionList(BallerinaParser.ExpressionListContext ctx) {
        if (ctx.exception != null) {
            return;
        }

        this.pkgBuilder.startExprNodeList();
    }

    @Override
    public void exitExpressionList(BallerinaParser.ExpressionListContext ctx) {
        if (ctx.exception != null) {
            return;
        }

        this.pkgBuilder.endExprNodeList(getWS(ctx), ctx.getChildCount() / 2 + 1);
    }

    @Override
    public void exitExpressionStmt(BallerinaParser.ExpressionStmtContext ctx) {
        if (ctx.exception != null) {
            return;
        }

        this.pkgBuilder.addExpressionStmt(getCurrentPos(ctx), getWS(ctx));
    }

    /**
     * {@inheritDoc}
     */
    @Override
    public void enterTransactionStatement(BallerinaParser.TransactionStatementContext ctx) {
        if (ctx.exception != null) {
            return;
        }

        this.pkgBuilder.startTransactionStmt();
    }

    /**
     * {@inheritDoc}
     */
    @Override
    public void exitTransactionStatement(BallerinaParser.TransactionStatementContext ctx) {
        if (ctx.exception != null) {
            return;
        }

        this.pkgBuilder.endTransactionStmt(getCurrentPos(ctx), getWS(ctx));
    }

    /**
     * {@inheritDoc}
     */
    @Override
    public void enterTransactionHandlers(BallerinaParser.TransactionHandlersContext ctx) {
        if (ctx.exception != null) {
            return;
        }

        this.pkgBuilder.addTransactionBlock(getCurrentPos(ctx), getWS(ctx));
    }

    /**
     * {@inheritDoc}
     */
    @Override
    public void exitTransactionHandlers(BallerinaParser.TransactionHandlersContext ctx) {
    }

    /**
     * {@inheritDoc}
     */
    @Override
    public void enterFailedClause(BallerinaParser.FailedClauseContext ctx) {
        if (ctx.exception != null) {
            return;
        }

        this.pkgBuilder.startFailedBlock();
    }

    /**
     * {@inheritDoc}
     */
    @Override
    public void exitFailedClause(BallerinaParser.FailedClauseContext ctx) {
        if (ctx.exception != null) {
            return;
        }

        this.pkgBuilder.addFailedBlock(getCurrentPos(ctx), getWS(ctx));
    }

    /**
     * {@inheritDoc}
     */
    @Override
    public void enterAbortedClause(BallerinaParser.AbortedClauseContext ctx) {
        if (ctx.exception != null) {
            return;
        }

        this.pkgBuilder.startAbortedBlock();
    }

    /**
     * {@inheritDoc}
     */
    @Override
    public void exitAbortedClause(BallerinaParser.AbortedClauseContext ctx) {
        if (ctx.exception != null) {
            return;
        }

        this.pkgBuilder.addAbortedBlock(getCurrentPos(ctx), getWS(ctx));
    }

    /**
     * {@inheritDoc}
     */
    @Override
    public void enterCommittedClause(BallerinaParser.CommittedClauseContext ctx) {
        if (ctx.exception != null) {
            return;
        }

        this.pkgBuilder.startCommittedBlock();
    }

    /**
     * {@inheritDoc}
     */
    @Override
    public void exitCommittedClause(BallerinaParser.CommittedClauseContext ctx) {
        if (ctx.exception != null) {
            return;
        }

        this.pkgBuilder.addCommittedBlock(getCurrentPos(ctx), getWS(ctx));
    }

    /**
     * {@inheritDoc}
     */
    @Override
    public void enterAbortStatement(BallerinaParser.AbortStatementContext ctx) {
    }

    /**
     * {@inheritDoc}
     */
    @Override
    public void exitAbortStatement(BallerinaParser.AbortStatementContext ctx) {
        if (ctx.exception != null) {
            return;
        }

        this.pkgBuilder.addAbortStatement(getCurrentPos(ctx), getWS(ctx));
    }

    /**
     * {@inheritDoc}
     */
    @Override
    public void enterRetryStatement(BallerinaParser.RetryStatementContext ctx) {
    }

    /**
     * {@inheritDoc}
     */
    @Override
    public void exitRetryStatement(BallerinaParser.RetryStatementContext ctx) {
        if (ctx.exception != null) {
            return;
        }

        this.pkgBuilder.addRetrytmt(getCurrentPos(ctx), getWS(ctx));
    }

    /**
     * {@inheritDoc}
     */
    @Override
    public void enterNamespaceDeclaration(BallerinaParser.NamespaceDeclarationContext ctx) {
    }

    @Override
    public void exitNamespaceDeclaration(BallerinaParser.NamespaceDeclarationContext ctx) {
        if (ctx.exception != null) {
            return;
        }

        boolean isTopLevel = ctx.parent instanceof BallerinaParser.CompilationUnitContext;
        String namespaceUri = ctx.QuotedStringLiteral().getText();
        namespaceUri = namespaceUri.substring(1, namespaceUri.length() - 1);
        namespaceUri = StringEscapeUtils.unescapeJava(namespaceUri);
        String prefix = (ctx.Identifier() != null) ? ctx.Identifier().getText() : "";

        this.pkgBuilder.addXMLNSDeclaration(getCurrentPos(ctx), getWS(ctx), namespaceUri, prefix, isTopLevel);
    }

    @Override
    public void exitBinaryDivMulModExpression(BallerinaParser.BinaryDivMulModExpressionContext ctx) {
        if (ctx.exception != null) {
            return;
        }

        this.pkgBuilder.createBinaryExpr(getCurrentPos(ctx), getWS(ctx), ctx.getChild(1).getText());
    }

    @Override
    public void exitBinaryOrExpression(BallerinaParser.BinaryOrExpressionContext ctx) {
        if (ctx.exception != null) {
            return;
        }

        this.pkgBuilder.createBinaryExpr(getCurrentPos(ctx), getWS(ctx), ctx.getChild(1).getText());
    }

    /**
     * {@inheritDoc}
     */
    @Override
    public void enterXmlLiteralExpression(BallerinaParser.XmlLiteralExpressionContext ctx) {
    }

    /**
     * {@inheritDoc}
     */
    @Override
    public void exitXmlLiteralExpression(BallerinaParser.XmlLiteralExpressionContext ctx) {
    }

    /**
     * {@inheritDoc}
     */
    @Override
    public void enterValueTypeTypeExpression(BallerinaParser.ValueTypeTypeExpressionContext ctx) {
    }

    /**
     * {@inheritDoc}
     */
    @Override
    public void exitValueTypeTypeExpression(BallerinaParser.ValueTypeTypeExpressionContext ctx) {
    }

    /**
     * {@inheritDoc}
     */
    @Override
    public void enterSimpleLiteralExpression(BallerinaParser.SimpleLiteralExpressionContext ctx) {
    }

    /**
     * {@inheritDoc}
     */
    @Override
    public void exitSimpleLiteralExpression(BallerinaParser.SimpleLiteralExpressionContext ctx) {
    }

    @Override
    public void exitBinaryEqualExpression(BallerinaParser.BinaryEqualExpressionContext ctx) {
        if (ctx.exception != null) {
            return;
        }

        this.pkgBuilder.createBinaryExpr(getCurrentPos(ctx), getWS(ctx), ctx.getChild(1).getText());
    }

    /**
     * {@inheritDoc}
     */
    @Override
    public void enterArrayLiteralExpression(BallerinaParser.ArrayLiteralExpressionContext ctx) {
    }

    /**
     * {@inheritDoc}
     */
    @Override
    public void exitArrayLiteralExpression(BallerinaParser.ArrayLiteralExpressionContext ctx) {
    }

    /**
     * {@inheritDoc}
     */
    @Override
    public void enterBracedExpression(BallerinaParser.BracedExpressionContext ctx) {
    }

    /**
     * {@inheritDoc}
     */
    @Override
    public void exitBracedExpression(BallerinaParser.BracedExpressionContext ctx) {
    }

    /**
     * {@inheritDoc}
     */
    @Override
    public void enterVariableReferenceExpression(BallerinaParser.VariableReferenceExpressionContext ctx) {
    }

    /**
     * {@inheritDoc}
     */
    @Override
    public void exitVariableReferenceExpression(BallerinaParser.VariableReferenceExpressionContext ctx) {
    }

    /**
     * {@inheritDoc}
     */
    @Override
    public void enterTypeCastingExpression(BallerinaParser.TypeCastingExpressionContext ctx) {
    }

    /**
     * {@inheritDoc}
     */
    @Override
    public void exitTypeCastingExpression(BallerinaParser.TypeCastingExpressionContext ctx) {
        if (ctx.exception != null) {
            return;
        }

        this.pkgBuilder.createTypeCastExpr(getCurrentPos(ctx), getWS(ctx));
    }

    /**
     * {@inheritDoc}
     */
    @Override
    public void exitTypeAccessExpression(BallerinaParser.TypeAccessExpressionContext ctx) {
        if (ctx.exception != null) {
            return;
        }

        this.pkgBuilder.createTypeAccessExpr(getCurrentPos(ctx), getWS(ctx));
    }

    @Override
    public void exitBinaryAndExpression(BallerinaParser.BinaryAndExpressionContext ctx) {
        if (ctx.exception != null) {
            return;
        }

        this.pkgBuilder.createBinaryExpr(getCurrentPos(ctx), getWS(ctx), ctx.getChild(1).getText());
    }

    @Override
    public void exitBinaryAddSubExpression(BallerinaParser.BinaryAddSubExpressionContext ctx) {
        if (ctx.exception != null) {
            return;
        }

        this.pkgBuilder.createBinaryExpr(getCurrentPos(ctx), getWS(ctx), ctx.getChild(1).getText());
    }

    /**
     * {@inheritDoc}
     */
    @Override
    public void enterTypeConversionExpression(BallerinaParser.TypeConversionExpressionContext ctx) {
    }

    /**
     * {@inheritDoc}
     */
    @Override
    public void exitTypeConversionExpression(BallerinaParser.TypeConversionExpressionContext ctx) {
        if (ctx.exception != null) {
            return;
        }

        this.pkgBuilder.createTypeConversionExpr(getCurrentPos(ctx), getWS(ctx), ctx.functionInvocation() != null);
    }

    @Override
    public void exitBinaryCompareExpression(BallerinaParser.BinaryCompareExpressionContext ctx) {
        if (ctx.exception != null) {
            return;
        }

        this.pkgBuilder.createBinaryExpr(getCurrentPos(ctx), getWS(ctx), ctx.getChild(1).getText());
    }

    @Override
    public void exitUnaryExpression(BallerinaParser.UnaryExpressionContext ctx) {
        if (ctx.exception != null) {
            return;
        }

        this.pkgBuilder.createUnaryExpr(getCurrentPos(ctx), getWS(ctx), ctx.getChild(0).getText());
    }

    /**
     * {@inheritDoc}
     */
    @Override
    public void exitTernaryExpression(BallerinaParser.TernaryExpressionContext ctx) {
        if (ctx.exception != null) {
            return;
        }

        this.pkgBuilder.createTernaryExpr(getCurrentPos(ctx), getWS(ctx));
    }

    @Override
    public void exitBinaryPowExpression(BallerinaParser.BinaryPowExpressionContext ctx) {
        if (ctx.exception != null) {
            return;
        }

        this.pkgBuilder.createBinaryExpr(getCurrentPos(ctx), getWS(ctx), ctx.getChild(1).getText());
    }

    @Override
    public void exitNameReference(BallerinaParser.NameReferenceContext ctx) {
        if (ctx.exception != null) {
            return;
        }

        if (ctx.Identifier().size() == 2) {
            String pkgName = ctx.Identifier(0).getText();
            String name = ctx.Identifier(1).getText();
            this.pkgBuilder.addNameReference(getCurrentPos(ctx), getWS(ctx), pkgName, name);
        } else {
            String name = ctx.Identifier(0).getText();
            this.pkgBuilder.addNameReference(getCurrentPos(ctx), getWS(ctx), null, name);
        }
    }

    @Override
    public void enterTypeList(BallerinaParser.TypeListContext ctx) {
        if (ctx.exception != null) {
            return;
        }

        this.pkgBuilder.startProcessingTypeNodeList();
    }

    @Override
    public void exitTypeList(BallerinaParser.TypeListContext ctx) {
        if (ctx.exception != null) {
            return;
        }
        ParserRuleContext parent = ctx.getParent();
        boolean inFuncTypeSig = parent instanceof BallerinaParser.FunctionTypeNameContext ||
                parent instanceof BallerinaParser.ReturnParametersContext &&
                        parent.parent instanceof BallerinaParser.FunctionTypeNameContext;
        if (inFuncTypeSig) {
            this.pkgBuilder.endProcessingTypeNodeList(getWS(ctx), ctx.typeName().size());
        } else {
            this.pkgBuilder.endProcessingTypeNodeList(ctx.typeName().size());
        }
    }

    /**
     * {@inheritDoc}
     */
    @Override
    public void exitParameterList(BallerinaParser.ParameterListContext ctx) {
        if (ctx.exception != null) {
            return;
        }

        // This attaches WS of the commas to the def.
        ParserRuleContext parent = ctx.getParent();
        boolean inFuncTypeSig = parent instanceof BallerinaParser.FunctionTypeNameContext ||
                parent instanceof BallerinaParser.ReturnParametersContext &&
                        parent.parent instanceof BallerinaParser.FunctionTypeNameContext;
        if (parent instanceof BallerinaParser.ConnectorDefinitionContext) {
            this.pkgBuilder.endConnectorParamList(getWS(ctx));
        } else if (inFuncTypeSig) {
            this.pkgBuilder.endFuncTypeParamList(getWS(ctx));
        } else {
            this.pkgBuilder.endCallableParamList(getWS(ctx));
        }
    }

    /**
     * {@inheritDoc}
     */
    @Override
    public void enterParameter(BallerinaParser.ParameterContext ctx) {
    }

    /**
     * {@inheritDoc}
     */
    @Override
    public void enterFieldDefinition(BallerinaParser.FieldDefinitionContext ctx) {
    }

    /**
     * {@inheritDoc}
     */
    @Override
    public void exitFieldDefinition(BallerinaParser.FieldDefinitionContext ctx) {
        if (ctx.exception != null) {
            return;
        }

        if (ctx.parent instanceof BallerinaParser.StructBodyContext) {
        this.pkgBuilder.addVarToStruct(getCurrentPos(ctx), getWS(ctx), ctx.Identifier().getText(),
                ctx.simpleLiteral() != null, 0);
        } else if (ctx.parent instanceof BallerinaParser.AnnotationBodyContext) {
            this.pkgBuilder.addVarToAnnotation(getCurrentPos(ctx), getWS(ctx), ctx.Identifier().getText(),
                    ctx.simpleLiteral() != null, 0);
        }
    }

    /**
     * {@inheritDoc}
     */
    @Override
    public void enterSimpleLiteral(BallerinaParser.SimpleLiteralContext ctx) {
    }

    /**
     * {@inheritDoc}
     */
    @Override
    public void exitSimpleLiteral(BallerinaParser.SimpleLiteralContext ctx) {
        if (ctx.exception != null) {
            return;
        }

        TerminalNode node;
        DiagnosticPos pos = getCurrentPos(ctx);
        Set<Whitespace> ws = getWS(ctx);
        if ((node = ctx.IntegerLiteral()) != null) {
            this.pkgBuilder.addLiteralValue(pos, ws, TypeTags.INT, Long.parseLong(getNodeValue(ctx, node)));
        } else if ((node = ctx.FloatingPointLiteral()) != null) {
            this.pkgBuilder.addLiteralValue(pos, ws, TypeTags.FLOAT, Double.parseDouble(getNodeValue(ctx, node)));
        } else if ((node = ctx.BooleanLiteral()) != null) {
            this.pkgBuilder.addLiteralValue(pos, ws, TypeTags.BOOLEAN, Boolean.parseBoolean(node.getText()));
        } else if ((node = ctx.QuotedStringLiteral()) != null) {
            String text = node.getText();
            text = text.substring(1, text.length() - 1);
            text = StringEscapeUtils.unescapeJava(text);
            this.pkgBuilder.addLiteralValue(pos, ws, TypeTags.STRING, text);
        } else if ((node = ctx.NullLiteral()) != null) {
            this.pkgBuilder.addLiteralValue(pos, ws, TypeTags.NULL, null);
        }
    }

    /**
     * {@inheritDoc}
     */
    @Override
    public void enterXmlLiteral(BallerinaParser.XmlLiteralContext ctx) {
    }

    /**
     * {@inheritDoc}
     */
    @Override
    public void exitXmlLiteral(BallerinaParser.XmlLiteralContext ctx) {
        if (ctx.exception != null) {
            return;
        }
        this.pkgBuilder.attachXmlLiteralWS(getWS(ctx));
    }

    /**
     * {@inheritDoc}
     */
    @Override
    public void enterXmlItem(BallerinaParser.XmlItemContext ctx) {
    }

    /**
     * {@inheritDoc}
     */
    @Override
    public void exitXmlItem(BallerinaParser.XmlItemContext ctx) {
    }

    /**
     * {@inheritDoc}
     */
    @Override
    public void enterContent(BallerinaParser.ContentContext ctx) {
    }

    /**
     * {@inheritDoc}
     */
    @Override
    public void exitContent(BallerinaParser.ContentContext ctx) {
    }

    /**
     * {@inheritDoc}
     */
    @Override
    public void enterComment(BallerinaParser.CommentContext ctx) {
    }

    /**
     * {@inheritDoc}
     */
    @Override
    public void exitComment(BallerinaParser.CommentContext ctx) {
        if (ctx.exception != null) {
            return;
        }

        Stack<String> stringFragments = getTemplateTextFragments(ctx.XMLCommentTemplateText());
        String endingString = getTemplateEndingStr(ctx.XMLCommentText());
        endingString = endingString.substring(0, endingString.length() - 3);
        this.pkgBuilder.createXMLCommentLiteral(getCurrentPos(ctx), getWS(ctx), stringFragments, endingString);

        if (ctx.getParent() instanceof BallerinaParser.ContentContext) {
            this.pkgBuilder.addChildToXMLElement(getWS(ctx));
        }
    }

    /**
     * {@inheritDoc}
     */
    @Override
    public void enterElement(BallerinaParser.ElementContext ctx) {
    }

    /**
     * {@inheritDoc}
     */
    @Override
    public void exitElement(BallerinaParser.ElementContext ctx) {
        if (ctx.exception != null) {
            return;
        }

        if (ctx.getParent() instanceof BallerinaParser.ContentContext) {
            this.pkgBuilder.addChildToXMLElement(getWS(ctx));
        }
    }

    /**
     * {@inheritDoc}
     */
    @Override
    public void enterStartTag(BallerinaParser.StartTagContext ctx) {
    }

    /**
     * {@inheritDoc}
     */
    @Override
    public void exitStartTag(BallerinaParser.StartTagContext ctx) {
        if (ctx.exception != null) {
            return;
        }

        boolean isRoot = ctx.parent.parent instanceof BallerinaParser.XmlItemContext;
        this.pkgBuilder.startXMLElement(getCurrentPos(ctx), getWS(ctx), isRoot);
    }

    /**
     * {@inheritDoc}
     */
    @Override
    public void enterCloseTag(BallerinaParser.CloseTagContext ctx) {
    }

    /**
     * {@inheritDoc}
     */
    @Override
    public void exitCloseTag(BallerinaParser.CloseTagContext ctx) {
        if (ctx.exception != null) {
            return;
        }

        this.pkgBuilder.endXMLElement(getWS(ctx));
    }

    /**
     * {@inheritDoc}
     */
    @Override
    public void enterEmptyTag(BallerinaParser.EmptyTagContext ctx) {
    }

    /**
     * {@inheritDoc}
     */
    @Override
    public void exitEmptyTag(BallerinaParser.EmptyTagContext ctx) {
        if (ctx.exception != null) {
            return;
        }

        boolean isRoot = ctx.parent.parent instanceof BallerinaParser.XmlItemContext;
        this.pkgBuilder.startXMLElement(getCurrentPos(ctx), getWS(ctx), isRoot);
    }

    /**
     * {@inheritDoc}
     */
    @Override
    public void enterProcIns(BallerinaParser.ProcInsContext ctx) {
    }

    /**
     * {@inheritDoc}
     */
    @Override
    public void exitProcIns(BallerinaParser.ProcInsContext ctx) {
        if (ctx.exception != null) {
            return;
        }

        String targetQName = ctx.XML_TAG_SPECIAL_OPEN().getText();
        // removing the starting '<?' and the trailing whitespace
        targetQName = targetQName.substring(2, targetQName.length() - 1);

        Stack<String> textFragments = getTemplateTextFragments(ctx.XMLPITemplateText());
        String endingText = getTemplateEndingStr(ctx.XMLPIText());
        endingText = endingText.substring(0, endingText.length() - 2);

        this.pkgBuilder.createXMLPILiteral(getCurrentPos(ctx), getWS(ctx), targetQName, textFragments, endingText);

        if (ctx.getParent() instanceof BallerinaParser.ContentContext) {
            this.pkgBuilder.addChildToXMLElement(getWS(ctx));
        }
    }

    /**
     * {@inheritDoc}
     */
    @Override
    public void enterAttribute(BallerinaParser.AttributeContext ctx) {
    }

    /**
     * {@inheritDoc}
     */
    @Override
    public void exitAttribute(BallerinaParser.AttributeContext ctx) {
        if (ctx.exception != null) {
            return;
        }

        this.pkgBuilder.createXMLAttribute(getCurrentPos(ctx), getWS(ctx));
    }

    /**
     * {@inheritDoc}
     */
    @Override
    public void enterText(BallerinaParser.TextContext ctx) {
    }

    /**
     * {@inheritDoc}
     */
    @Override
    public void exitText(BallerinaParser.TextContext ctx) {
        if (ctx.exception != null) {
            return;
        }

        Stack<String> textFragments = getTemplateTextFragments(ctx.XMLTemplateText());
        String endingText = getTemplateEndingStr(ctx.XMLText());
        if (ctx.getParent() instanceof BallerinaParser.ContentContext) {
            this.pkgBuilder.addXMLTextToElement(getCurrentPos(ctx), getWS(ctx), textFragments, endingText);
        } else {
            this.pkgBuilder.createXMLTextLiteral(getCurrentPos(ctx), getWS(ctx), textFragments, endingText);
        }
    }

    /**
     * {@inheritDoc}
     */
    @Override
    public void enterXmlQuotedString(BallerinaParser.XmlQuotedStringContext ctx) {
    }

    /**
     * {@inheritDoc}
     */
    @Override
    public void exitXmlQuotedString(BallerinaParser.XmlQuotedStringContext ctx) {
    }

    /**
     * {@inheritDoc}
     */
    @Override
    public void enterXmlSingleQuotedString(BallerinaParser.XmlSingleQuotedStringContext ctx) {
    }

    /**
     * {@inheritDoc}
     */
    @Override
    public void exitXmlSingleQuotedString(BallerinaParser.XmlSingleQuotedStringContext ctx) {
        if (ctx.exception != null) {
            return;
        }

        Stack<String> stringFragments = getTemplateTextFragments(ctx.XMLSingleQuotedTemplateString());
        String endingString = getTemplateEndingStr(ctx.XMLSingleQuotedString());
        this.pkgBuilder.createXMLQuotedLiteral(getCurrentPos(ctx), getWS(ctx), stringFragments, endingString,
                QuoteType.SINGLE_QUOTE);
    }

    /**
     * {@inheritDoc}
     */
    @Override
    public void enterXmlDoubleQuotedString(BallerinaParser.XmlDoubleQuotedStringContext ctx) {
    }

    /**
     * {@inheritDoc}
     */
    @Override
    public void exitXmlDoubleQuotedString(BallerinaParser.XmlDoubleQuotedStringContext ctx) {
        if (ctx.exception != null) {
            return;
        }

        Stack<String> stringFragments = getTemplateTextFragments(ctx.XMLDoubleQuotedTemplateString());
        String endingString = getTemplateEndingStr(ctx.XMLDoubleQuotedString());
        this.pkgBuilder.createXMLQuotedLiteral(getCurrentPos(ctx), getWS(ctx), stringFragments, endingString,
                QuoteType.DOUBLE_QUOTE);
    }

    /**
     * {@inheritDoc}
     */
    @Override
    public void enterXmlQualifiedName(BallerinaParser.XmlQualifiedNameContext ctx) {
    }

    /**
     * {@inheritDoc}
     */
    @Override
    public void exitXmlQualifiedName(BallerinaParser.XmlQualifiedNameContext ctx) {
        if (ctx.exception != null) {
            return;
        }

        if (ctx.expression() != null) {
            return;
        }

        List<TerminalNode> qnames = ctx.XMLQName();
        String prefix = null;
        String localname = null;

        if (qnames.size() > 1) {
            prefix = qnames.get(0).getText();
            localname = qnames.get(1).getText();
        } else {
            localname = qnames.get(0).getText();
        }

        this.pkgBuilder.createXMLQName(getCurrentPos(ctx), getWS(ctx), localname, prefix);
    }

    /**
     * {@inheritDoc}
     */
    @Override
    public void enterStringTemplateLiteral(BallerinaParser.StringTemplateLiteralContext ctx) {
    }

    /**
     * {@inheritDoc}
     */
    @Override
    public void exitStringTemplateLiteral(BallerinaParser.StringTemplateLiteralContext ctx) {
        if (ctx.exception != null) {
            return;
        }

        Stack<String> stringFragments = null;
        String endingText = null;
        StringTemplateContentContext contentContext = ctx.stringTemplateContent();
        if (contentContext != null) {
            stringFragments = getTemplateTextFragments(contentContext.StringTemplateExpressionStart());
            endingText = getTemplateEndingStr(contentContext.StringTemplateText());
        } else {
            stringFragments = new Stack<>();
        }

        this.pkgBuilder.createStringTemplateLiteral(getCurrentPos(ctx), getWS(ctx), stringFragments, endingText);
    }

    /**
     * {@inheritDoc}
     */
    @Override
    public void enterStringTemplateContent(BallerinaParser.StringTemplateContentContext ctx) {
    }

    /**
     * {@inheritDoc}
     */
    @Override
    public void exitStringTemplateContent(BallerinaParser.StringTemplateContentContext ctx) {
    }

    /**
     * {@inheritDoc}
     */
    @Override
    public void enterEveryRule(ParserRuleContext ctx) {
    }

    /**
     * {@inheritDoc}
     */
    @Override
    public void exitEveryRule(ParserRuleContext ctx) {
    }

    /**
     * {@inheritDoc}
     */
    @Override
    public void visitTerminal(TerminalNode node) {
    }

    /**
     * {@inheritDoc}
     */
    @Override
    public void visitErrorNode(ErrorNode node) {
    }

    private DiagnosticPos getCurrentPos(ParserRuleContext ctx) {
        int startLine = ctx.getStart().getLine();
        int startCol = ctx.getStart().getCharPositionInLine() + 1;

        int endLine = -1;
        int endCol = -1;
        Token stop = ctx.getStop();
        if (stop != null) {
            endLine = stop.getLine();
            endCol = stop.getCharPositionInLine() + 1;
        }

        return new DiagnosticPos(diagnosticSrc, startLine, endLine, startCol, endCol);
    }

    protected Set<Whitespace> getWS(ParserRuleContext ctx) {
        return null;
    }

    private Stack<String> getTemplateTextFragments(List<TerminalNode> nodes) {
        Stack<String> templateStrFragments = new Stack<>();
        nodes.forEach(node -> {
            if (node == null) {
                templateStrFragments.push(null);
            } else {
                String str = node.getText();
                templateStrFragments.push(str.substring(0, str.length() - 2));
            }
        });
        return templateStrFragments;
    }

    private String getTemplateEndingStr(TerminalNode node) {
        return node == null ? null : node.getText();
    }

    private String getNodeValue(BallerinaParser.SimpleLiteralContext ctx, TerminalNode node) {
        String op = ctx.getChild(0).getText();
        String value = node.getText();
        if (op != null && "-".equals(op)) {
            value = "-" + value;
        }
        return value;
    }
}<|MERGE_RESOLUTION|>--- conflicted
+++ resolved
@@ -619,16 +619,7 @@
      * {@inheritDoc}
      */
     @Override
-<<<<<<< HEAD
     public void enterStructAttachPoint(BallerinaParser.StructAttachPointContext ctx) {
-=======
-    public void exitTypemapperAttachPoint(BallerinaParser.TypemapperAttachPointContext ctx) {
-        if (ctx.exception != null) {
-            return;
-        }
-
-        this.pkgBuilder.addAttachPoint(BLangAnnotationAttachmentPoint.AttachmentPoint.TYPEMAPPER, null);
->>>>>>> 53bc6900
     }
 
     /**
