/*
*  Copyright (c) 2017, WSO2 Inc. (http://www.wso2.org) All Rights Reserved.
*
*  WSO2 Inc. licenses this file to you under the Apache License,
*  Version 2.0 (the "License"); you may not use this file except
*  in compliance with the License.
*  You may obtain a copy of the License at
*
*    http://www.apache.org/licenses/LICENSE-2.0
*
*  Unless required by applicable law or agreed to in writing,
*  software distributed under the License is distributed on an
*  "AS IS" BASIS, WITHOUT WARRANTIES OR CONDITIONS OF ANY
*  KIND, either express or implied.  See the License for the
*  specific language governing permissions and limitations
*  under the License.
*/
package org.wso2.ballerinalang.compiler.parser;

import org.ballerinalang.model.TreeBuilder;
import org.ballerinalang.model.TreeUtils;
import org.ballerinalang.model.elements.Flag;
import org.ballerinalang.model.elements.PackageID;
import org.ballerinalang.model.tree.ActionNode;
import org.ballerinalang.model.tree.AnnotatableNode;
import org.ballerinalang.model.tree.AnnotationAttachmentNode;
import org.ballerinalang.model.tree.AnnotationAttributeNode;
import org.ballerinalang.model.tree.AnnotationNode;
import org.ballerinalang.model.tree.CompilationUnitNode;
import org.ballerinalang.model.tree.ConnectorNode;
import org.ballerinalang.model.tree.FunctionNode;
import org.ballerinalang.model.tree.IdentifierNode;
import org.ballerinalang.model.tree.ImportPackageNode;
import org.ballerinalang.model.tree.InvokableNode;
import org.ballerinalang.model.tree.OperatorKind;
import org.ballerinalang.model.tree.PackageDeclarationNode;
import org.ballerinalang.model.tree.StructNode;
import org.ballerinalang.model.tree.VariableNode;
import org.ballerinalang.model.tree.expressions.AnnotationAttributeValueNode;
import org.ballerinalang.model.tree.expressions.ExpressionNode;
import org.ballerinalang.model.tree.expressions.LiteralNode;
import org.ballerinalang.model.tree.expressions.RecordTypeLiteralNode;
import org.ballerinalang.model.tree.expressions.SimpleVariableReferenceNode;
import org.ballerinalang.model.tree.statements.AbortNode;
import org.ballerinalang.model.tree.statements.AssignmentNode;
import org.ballerinalang.model.tree.statements.BlockNode;
import org.ballerinalang.model.tree.statements.IfNode;
import org.ballerinalang.model.tree.statements.StatementNode;
import org.ballerinalang.model.tree.statements.VariableDefinitionNode;
import org.ballerinalang.model.tree.types.TypeNode;
import org.wso2.ballerinalang.compiler.tree.BLangAnnotationAttachment;
import org.wso2.ballerinalang.compiler.tree.BLangIdentifier;
import org.wso2.ballerinalang.compiler.tree.BLangNameReference;
import org.wso2.ballerinalang.compiler.tree.expressions.BLangAnnotAttributeValue;
import org.wso2.ballerinalang.compiler.tree.expressions.BLangArrayLiteral;
import org.wso2.ballerinalang.compiler.tree.expressions.BLangBinaryExpression;
import org.wso2.ballerinalang.compiler.tree.expressions.BLangExpression;
import org.wso2.ballerinalang.compiler.tree.expressions.BLangFieldBasedAccess;
import org.wso2.ballerinalang.compiler.tree.expressions.BLangIndexBasedAccess;
import org.wso2.ballerinalang.compiler.tree.expressions.BLangInvocation;
import org.wso2.ballerinalang.compiler.tree.expressions.BLangLiteral;
import org.wso2.ballerinalang.compiler.tree.expressions.BLangRecordTypeLiteral;
import org.wso2.ballerinalang.compiler.tree.expressions.BLangSimpleVariableReference;
import org.wso2.ballerinalang.compiler.tree.expressions.BLangUnaryExpression;
import org.wso2.ballerinalang.compiler.tree.expressions.BLangVariableReference;
import org.wso2.ballerinalang.compiler.tree.types.BLangArrayType;
import org.wso2.ballerinalang.compiler.tree.types.BLangBuiltInRefTypeNode;
import org.wso2.ballerinalang.compiler.tree.types.BLangConstrainedType;
import org.wso2.ballerinalang.compiler.tree.types.BLangFunctionTypeNode;
import org.wso2.ballerinalang.compiler.tree.types.BLangType;
import org.wso2.ballerinalang.compiler.tree.types.BLangUserDefinedType;
import org.wso2.ballerinalang.compiler.tree.types.BLangValueType;
import org.wso2.ballerinalang.compiler.util.DiagnosticPos;

import java.util.ArrayList;
import java.util.List;
import java.util.Stack;
import java.util.stream.Collectors;

/**
 * This class builds the package AST of a Ballerina source file.
 *
 * @since 0.94
 */
public class BLangPackageBuilder {

    private CompilationUnitNode compUnit;

    private Stack<BLangNameReference> nameReferenceStack = new Stack<>();

    private Stack<TypeNode> typeNodeStack = new Stack<>();

    private Stack<List<TypeNode>> typeNodeListStack = new Stack<>();

    private Stack<BlockNode> blockNodeStack = new Stack<>();
    
    private Stack<VariableNode> varStack = new Stack<>();

    private Stack<List<VariableNode>> varListStack = new Stack<>();

    private Stack<InvokableNode> invokableNodeStack = new Stack<>();

    private Stack<ExpressionNode> exprNodeStack = new Stack<>();

    private Stack<List<ExpressionNode>> exprNodeListStack = new Stack<>();

    private Stack<RecordTypeLiteralNode> recordTypeLiteralNodes = new Stack<>();

    private Stack<PackageID> pkgIdStack = new Stack<>();
    
    private Stack<StructNode> structStack = new Stack<>();
        
    private Stack<ConnectorNode> connectorNodeStack = new Stack<>();
    
    private Stack<List<ActionNode>> actionNodeStack = new Stack<>();

    private Stack<AnnotationNode> annotationStack = new Stack<>();

    private Stack<AnnotationAttributeValueNode> annotAttribValStack = new Stack<>();

    private Stack<AnnotationAttachmentNode> annotAttachmentStack = new Stack<>();
    
    private Stack<IfNode> ifElseStatementStack = new Stack<>();

    public BLangPackageBuilder(CompilationUnitNode compUnit) {
        this.compUnit = compUnit;
    }

    public void addValueType(DiagnosticPos pos, String typeName) {
        BLangValueType typeNode = (BLangValueType) TreeBuilder.createValueTypeNode();
        typeNode.pos = pos;
        typeNode.typeKind = (TreeUtils.stringToTypeKind(typeName));

        addType(typeNode);
    }

    public void addArrayType(DiagnosticPos pos, int dimensions) {
        BLangType eType;
        if (!this.typeNodeListStack.empty()) {
            List<TypeNode> typeNodeList = this.typeNodeListStack.peek();
            eType = (BLangType) typeNodeList.get(typeNodeList.size() - 1);
            typeNodeList.remove(typeNodeList.size() - 1);
        } else {
            eType = (BLangType) this.typeNodeStack.pop();
        }
        BLangArrayType arrayTypeNode = (BLangArrayType) TreeBuilder.createArrayTypeNode();
        arrayTypeNode.pos = pos;
        arrayTypeNode.elemtype = eType;
        arrayTypeNode.dimensions = dimensions;

        addType(arrayTypeNode);
    }

    public void addUserDefineType(DiagnosticPos pos) {
        BLangNameReference nameReference = nameReferenceStack.pop();
        BLangUserDefinedType userDefinedType = (BLangUserDefinedType) TreeBuilder.createUserDefinedTypeNode();
        userDefinedType.pos = pos;
        userDefinedType.pkgAlias = (BLangIdentifier) nameReference.pkgAlias;
        userDefinedType.typeName = (BLangIdentifier) nameReference.name;

        addType(userDefinedType);
    }

    public void addBuiltInReferenceType(DiagnosticPos pos, String typeName) {
        BLangBuiltInRefTypeNode refType = (BLangBuiltInRefTypeNode) TreeBuilder.createBuiltInReferenceTypeNode();
        refType.typeKind = TreeUtils.stringToTypeKind(typeName);
        refType.pos = pos;
        addType(refType);
    }

    public void addConstraintType(DiagnosticPos pos, String typeName) {
        // TODO : Fix map<int> format.
        BLangNameReference nameReference = nameReferenceStack.pop();
        BLangUserDefinedType constraintType = (BLangUserDefinedType) TreeBuilder.createUserDefinedTypeNode();
        constraintType.pos = pos;
        constraintType.pkgAlias = (BLangIdentifier) nameReference.pkgAlias;
        constraintType.typeName = (BLangIdentifier) nameReference.name;

        BLangBuiltInRefTypeNode refType = (BLangBuiltInRefTypeNode) TreeBuilder.createBuiltInReferenceTypeNode();
        refType.typeKind = TreeUtils.stringToTypeKind(typeName);
        refType.pos = pos;

        BLangConstrainedType constrainedType = (BLangConstrainedType) TreeBuilder.createConstrainedTypeNode();
        constrainedType.type = refType;
        constrainedType.constraint = constraintType;
        constrainedType.pos = pos;

        addType(constrainedType);
    }

    public void addFunctionType(DiagnosticPos pos, boolean paramsAvail, boolean paramsTypeOnly,
                                boolean retParamsAvail, boolean retParamTypeOnly, boolean returnsKeywordExists) {
        // TODO : Fix function main ()(boolean , function(string x)(float, int)){} issue
        BLangFunctionTypeNode functionTypeNode = (BLangFunctionTypeNode) TreeBuilder.createFunctionTypeNode();
        functionTypeNode.pos = pos;
        functionTypeNode.returnsKeywordExists = returnsKeywordExists;

        if (retParamsAvail) {
            if (retParamTypeOnly) {
                functionTypeNode.returnParamTypeNodes.addAll(this.typeNodeListStack.pop());
            } else {
                this.varListStack.pop().forEach(v -> functionTypeNode.returnParamTypeNodes.add(v.getTypeNode()));
            }
        }
        if (paramsAvail) {
            if (paramsTypeOnly) {
                functionTypeNode.paramTypeNodes.addAll(this.typeNodeListStack.pop());
            } else {
                this.varListStack.pop().forEach(v -> functionTypeNode.paramTypeNodes.add(v.getTypeNode()));
            }
        }

        addType(functionTypeNode);
    }

    private void addType(TypeNode typeNode) {
        if (!this.typeNodeListStack.empty()) {
            this.typeNodeListStack.peek().add(typeNode);
        } else {
            this.typeNodeStack.push(typeNode);
        }
    }

    public void addNameReference(String pkgName, String name) {
        nameReferenceStack.push(new BLangNameReference(createIdentifier(pkgName), createIdentifier(name)));
    }

    public void startVarList() {
        this.varListStack.push(new ArrayList<>());
    }

    public void startFunctionDef() {
        FunctionNode functionNode = TreeBuilder.createFunctionNode();
        attachAnnotations(functionNode);
        this.invokableNodeStack.push(functionNode);
    }

    public void startBlock() {
        this.blockNodeStack.push(TreeBuilder.createBlockNode());
    }

    private IdentifierNode createIdentifier(String identifier) {
        IdentifierNode node = TreeBuilder.createIdentifierNode();
        if (identifier != null) {
            node.setValue(identifier);
        }
        return node;
    }

    public void addVar(String identifier, boolean exprAvailable) {
        VariableNode var = this.generateBasicVarNode(identifier, exprAvailable);
        if (this.varListStack.empty()) {
            this.varStack.push(var);
        } else {
            this.varListStack.peek().add(var);
        }
    }

    public void endCallableUnitSignature(String identifier, boolean paramsAvail,
                                         boolean retParamsAvail, boolean retParamTypeOnly) {
        InvokableNode invNode = this.invokableNodeStack.peek();
        invNode.setName(this.createIdentifier(identifier));
        if (retParamsAvail) {
            if (retParamTypeOnly) {
                this.typeNodeListStack.pop().forEach(e -> {
                    VariableNode var = TreeBuilder.createVariableNode();
                    var.setTypeNode(e);

                    // Create an empty name node
                    IdentifierNode nameNode = TreeBuilder.createIdentifierNode();
                    nameNode.setValue("");
                    var.setName(nameNode);
                    invNode.addReturnParameter(var);
                });
            } else {
                this.varListStack.pop().forEach(invNode::addReturnParameter);
            }
        }
        if (paramsAvail) {
            this.varListStack.pop().forEach(invNode::addParameter);
        }
    }

    public void addVariableDefStatement(String identifier, boolean exprAvailable) {
        VariableDefinitionNode varDefNode = TreeBuilder.createVariableDefinitionNode();
        VariableNode var = TreeBuilder.createVariableNode();
        var.setName(this.createIdentifier(identifier));
        var.setTypeNode(this.typeNodeStack.pop());
        if (exprAvailable) {
            var.setInitialExpression(this.exprNodeStack.pop());
        }
        varDefNode.setVariable(var);
        addStmtToCurrentBlock(varDefNode);
    }

    private void addStmtToCurrentBlock(StatementNode statement) {
        this.blockNodeStack.peek().addStatement(statement);
    }

    private void addExpressionNode(ExpressionNode expressionNode) {
        this.exprNodeStack.push(expressionNode);
    }

    public void addLiteralValue(Object value) {
        LiteralNode litExpr = TreeBuilder.createLiteralExpression();
        litExpr.setValue(value);
        addExpressionNode(litExpr);
    }

    public void addArrayInitExpr(DiagnosticPos pos, boolean argsAvailable) {
        List<ExpressionNode> argExprList;
        if (argsAvailable) {
            argExprList = exprNodeListStack.pop();
        } else {
            argExprList = new ArrayList<>(0);
        }
        BLangArrayLiteral arrayLiteral = (BLangArrayLiteral) TreeBuilder.createArrayLiteralNode();
        arrayLiteral.expressionNodes = argExprList;
        arrayLiteral.pos = pos;
        addExpressionNode(arrayLiteral);
    }

    public void addKeyValueRecord() {
        ExpressionNode valueExpr = exprNodeStack.pop();
        ExpressionNode keyExpr = exprNodeStack.pop();
        IdentifierNode identifierNode = null;
        if (keyExpr instanceof BLangLiteral) {
            identifierNode = createIdentifier(((BLangLiteral) keyExpr).getValue().toString());
            identifierNode.setLiteral(true);
        } else if (keyExpr instanceof SimpleVariableReferenceNode) {
            identifierNode = ((SimpleVariableReferenceNode) keyExpr).getVariableName();
        }
        recordTypeLiteralNodes.peek().getKeyValuePairs().put(identifierNode, valueExpr);
    }

    public void addMapStructLiteral(DiagnosticPos pos) {
        BLangRecordTypeLiteral recordTypeLiteralNode = (BLangRecordTypeLiteral) recordTypeLiteralNodes.pop();
        recordTypeLiteralNode.pos = pos;
        addExpressionNode(recordTypeLiteralNode);
    }

    public void startMapStructLiteral() {
        BLangRecordTypeLiteral literalNode = (BLangRecordTypeLiteral) TreeBuilder.createRecordTypeLiteralNode();
        recordTypeLiteralNodes.push(literalNode);
    }

    public void startExprNodeList() {
        this.exprNodeListStack.push(new ArrayList<>());
    }

    public void endExprNodeList(int exprCount) {
        List<ExpressionNode> exprList = exprNodeListStack.peek();
        addExprToExprNodeList(exprList, exprCount);
    }

    private void addExprToExprNodeList(List<ExpressionNode> exprList, int n) {
        if (exprNodeStack.isEmpty()) {
            throw new IllegalStateException("Expression stack cannot be empty in processing an ExpressionList");
        }
        ExpressionNode expr = exprNodeStack.pop();
        if (n > 1) {
            addExprToExprNodeList(exprList, n - 1);
        }
        exprList.add(expr);
    }


    public void createSimpleVariableReference(DiagnosticPos pos) {
        BLangNameReference nameReference = nameReferenceStack.pop();
        BLangSimpleVariableReference varRef = (BLangSimpleVariableReference) TreeBuilder
                .createSimpleVariableReferenceNode();
        varRef.pos = pos;
        varRef.packageIdentifier = nameReference.pkgAlias;
        varRef.variableName = nameReference.name;
        this.exprNodeStack.push(varRef);
    }

    public void createInvocationNode(DiagnosticPos pos, boolean argsAvailable) {
        BLangInvocation invocationNode = (BLangInvocation) TreeBuilder.createInvocationNode();
        invocationNode.pos = pos;
        if (argsAvailable) {
            invocationNode.argsExpressions = exprNodeListStack.pop();
        }
        ExpressionNode expressionNode = exprNodeStack.pop();
        if (expressionNode instanceof BLangSimpleVariableReference) {
            BLangSimpleVariableReference varRef = (BLangSimpleVariableReference) expressionNode;
            invocationNode.functionName = varRef.variableName;
            invocationNode.packIdentifier = varRef.packageIdentifier;
        } else if (expressionNode instanceof BLangFieldBasedAccess) {
            BLangFieldBasedAccess fieldRef = (BLangFieldBasedAccess) expressionNode;
            invocationNode.functionName = fieldRef.fieldName;
            invocationNode.packIdentifier = createIdentifier(null);
            invocationNode.variableReferenceNode = fieldRef;
        }
        addExpressionNode(invocationNode);
    }

    public void createFieldBasedAccessNode(DiagnosticPos pos, String fieldName) {
        BLangFieldBasedAccess fieldBasedAccess = (BLangFieldBasedAccess) TreeBuilder.createFieldBasedAccessNode();
        fieldBasedAccess.pos = pos;
        fieldBasedAccess.fieldName = createIdentifier(fieldName);
        fieldBasedAccess.expressionNode = exprNodeStack.pop();
        addExpressionNode(fieldBasedAccess);
    }

    public void createIndexBasedAccessNode(DiagnosticPos pos) {
        BLangIndexBasedAccess indexBasedAccess = (BLangIndexBasedAccess) TreeBuilder.createIndexBasedAccessNode();
        indexBasedAccess.pos = pos;
        indexBasedAccess.index = exprNodeStack.pop();
        indexBasedAccess.expression = exprNodeStack.pop();
        addExpressionNode(indexBasedAccess);
    }

    public void createBinaryExpr(DiagnosticPos pos, String operator) {
        BLangBinaryExpression binaryExpressionNode = (BLangBinaryExpression) TreeBuilder.createBinaryExpressionNode();
        binaryExpressionNode.pos = pos;
        binaryExpressionNode.rightExpression = exprNodeStack.pop();
        binaryExpressionNode.leftExpression = exprNodeStack.pop();
        binaryExpressionNode.operator = OperatorKind.valueFrom(operator);
        addExpressionNode(binaryExpressionNode);
    }

    public void createUnaryExpr(DiagnosticPos pos, String operator) {
        BLangUnaryExpression unaryExpressionNode = (BLangUnaryExpression) TreeBuilder.createUnaryExpressionNode();
        unaryExpressionNode.pos = pos;
        unaryExpressionNode.expressionNode = exprNodeStack.pop();
        unaryExpressionNode.operator = OperatorKind.valueFrom(operator);
        addExpressionNode(unaryExpressionNode);
    }

    public void endFunctionDef() {
        this.compUnit.addTopLevelNode((FunctionNode) this.invokableNodeStack.pop());
    }

    public void endCallableUnitBody() {
        this.invokableNodeStack.peek().setBody(this.blockNodeStack.pop());
    }

    public void addPackageId(List<String> nameComps, String version) {
        List<IdentifierNode> nameCompNodes = new ArrayList<>();
        IdentifierNode versionNode;
        if (version != null) {
            versionNode = TreeBuilder.createIdentifierNode();
            versionNode.setValue(version);
        } else {
            versionNode = null;
        }
        nameComps.forEach(e -> nameCompNodes.add(this.createIdentifier(e)));
        this.pkgIdStack.add(new PackageID(nameCompNodes, versionNode));
    }
    
    public void populatePackageDeclaration() {
        PackageDeclarationNode pkgDecl = TreeBuilder.createPackageDeclarationNode();
        pkgDecl.setPackageID(this.pkgIdStack.pop());
        this.compUnit.addTopLevelNode(pkgDecl);
    }
    
    public void addImportPackageDeclaration(String alias) {
        ImportPackageNode impDecl = TreeBuilder.createImportPackageNode();
        IdentifierNode aliasNode;
        if (alias != null) {
            aliasNode = this.createIdentifier(alias);
        } else {
            aliasNode = null;
        }
        impDecl.setPackageID(this.pkgIdStack.pop());
        impDecl.setAlias(aliasNode);
        this.compUnit.addTopLevelNode(impDecl);
    }

    private VariableNode generateBasicVarNode(String identifier, boolean exprAvailable) {
        IdentifierNode name = this.createIdentifier(identifier);
        VariableNode var = TreeBuilder.createVariableNode();
        var.setName(name);
        var.setTypeNode(this.typeNodeStack.pop());
        if (exprAvailable) {
            var.setInitialExpression(this.exprNodeStack.pop());
        }
        return var;
    }

    public void addGlobalVariable(String identifier, boolean exprAvailable) {
        VariableNode var = this.generateBasicVarNode(identifier, exprAvailable);
        this.compUnit.addTopLevelNode(var);
    }
    
    public void addConstVariable(String identifier) {
        VariableNode var = this.generateBasicVarNode(identifier, true);
        var.addFlag(Flag.CONST);
        this.compUnit.addTopLevelNode(var);
    }

    public void startStructDef() {
        StructNode structNode = TreeBuilder.createStructNode();
        attachAnnotations(structNode);
        this.structStack.add(structNode);
    }
    
    public void endStructDef(String identifier) {
        StructNode structNode = this.structStack.pop();
        structNode.setName(this.createIdentifier(identifier));
        this.varListStack.pop().forEach(structNode::addField);
        this.compUnit.addTopLevelNode(structNode);
    }
    
    public void startConnectorDef() {
        ConnectorNode connectorNode = TreeBuilder.createConnectorNode();
        attachAnnotations(connectorNode);
        this.connectorNodeStack.push(connectorNode);
    }
    
    public void startConnectorBody() {
        /* end of connector definition header, so let's populate 
         * the connector information before processing the body */
        ConnectorNode connectorNode = this.connectorNodeStack.peek();
        if (!this.varStack.empty()) {
            connectorNode.setFilteredParamter(this.varStack.pop());
        }
        if (!this.varListStack.empty()) {
            this.varListStack.pop().forEach(connectorNode::addParameter);
        }
        /* add a temporary block node to contain connector variable definitions */
        this.blockNodeStack.add(TreeBuilder.createBlockNode());
        /* action node list to contain the actions of the connector */
        this.actionNodeStack.add(new ArrayList<>());
    }
    
    public void endConnectorDef(String identifier) {
        ConnectorNode connectorNode = this.connectorNodeStack.pop();
        connectorNode.setName(this.createIdentifier(identifier));
        this.compUnit.addTopLevelNode(connectorNode);
    }
    
    public void endConnectorBody() {
        ConnectorNode connectorNode = this.connectorNodeStack.peek();
        this.blockNodeStack.pop().getStatements().forEach(
                e -> connectorNode.addVariableDef((VariableDefinitionNode) e));
        this.actionNodeStack.pop().forEach(connectorNode::addAction);
    }

    public void startActionDef() {
        ActionNode actionNode = TreeBuilder.createActionNode();
        attachAnnotations(actionNode);
        this.invokableNodeStack.push(actionNode);
    }

    public void endActionDef() {
        this.connectorNodeStack.peek().addAction((ActionNode) this.invokableNodeStack.pop());
    }

    public void startProcessingTypeNodeList() {
        this.typeNodeListStack.push(new ArrayList<>());
    }

    public void startAnnotationDef() {
        AnnotationNode annotNode = TreeBuilder.createAnnotationNode();
        attachAnnotations(annotNode);
        this.annotationStack.add(annotNode);
    }

    public void endAnnotationDef(String identifier) {
        AnnotationNode annotationNode = this.annotationStack.pop();
        annotationNode.setName(this.createIdentifier(identifier));
        this.varListStack.pop().forEach(var -> {
            AnnotationAttributeNode annAttrNode = TreeBuilder.createAnnotAttributeNode();
            var.getFlags().forEach(annAttrNode::addFlag);
            var.getAnnotationAttachments().forEach(annAttrNode::addAnnotationAttachment);
            annAttrNode.setTypeNode(var.getTypeNode());
            annAttrNode.setInitialExpression(var.getInitialExpression());
            annAttrNode.setName(var.getName());

            // add the attribute to the annotation definition
            annotationNode.addAttribute(annAttrNode);
        });

        this.compUnit.addTopLevelNode(annotationNode);
    }

    public void startAnnotationAttachment(DiagnosticPos currentPos) {
        BLangAnnotationAttachment annotAttachmentNode =
                (BLangAnnotationAttachment) TreeBuilder.createAnnotAttachmentNode();
        annotAttachmentNode.pos = currentPos;
        this.annotAttachmentStack.push(TreeBuilder.createAnnotAttachmentNode());
    }

    public void createLiteralTypeAttributeValue(DiagnosticPos currentPos) {
        createAnnotAttribValueFromExpr(currentPos);
    }

    public void createVarRefTypeAttributeValue(DiagnosticPos currentPos) {
        createAnnotAttribValueFromExpr(currentPos);
    }

    public void createAnnotationTypeAttributeValue(DiagnosticPos currentPos) {
        BLangAnnotAttributeValue annotAttrVal = (BLangAnnotAttributeValue) TreeBuilder.createAnnotAttributeValueNode();
        annotAttrVal.pos = currentPos;
        annotAttrVal.setValue(annotAttachmentStack.pop());
        annotAttribValStack.push(annotAttrVal);
    }

    public void createArrayTypeAttributeValue(DiagnosticPos currentPos) {
        BLangAnnotAttributeValue annotAttrVal = (BLangAnnotAttributeValue) TreeBuilder.createAnnotAttributeValueNode();
        annotAttrVal.pos = currentPos;
        while (!annotAttribValStack.isEmpty()) {
            annotAttrVal.addValue(annotAttribValStack.pop());
        }
        annotAttribValStack.push(annotAttrVal);
    }

    public void createAnnotationKeyValue(String attrName, DiagnosticPos currentPos) {
        annotAttachmentStack.peek().addAttribute(attrName, annotAttribValStack.pop());
    }

    private void createAnnotAttribValueFromExpr(DiagnosticPos currentPos) {
        BLangAnnotAttributeValue annotAttrVal = (BLangAnnotAttributeValue) TreeBuilder.createAnnotAttributeValueNode();
        annotAttrVal.pos = currentPos;
        annotAttrVal.setValue(exprNodeStack.pop());
        annotAttribValStack.push(annotAttrVal);
    }

    private void attachAnnotations(AnnotatableNode annotatableNode) {
        while (!annotAttachmentStack.empty()) {
            annotatableNode.addAnnotationAttachment(annotAttachmentStack.pop());
        }
    }
<<<<<<< HEAD

    public void startIfElseNode() {
        ifElseStatementStack.push(TreeBuilder.createIfElseStatementNode());
        startBlock();
    }

    public void addIfBlock() {
        IfNode ifNode = ifElseStatementStack.peek();
        ifNode.setCondition(exprNodeStack.pop());
        ifNode.setBody(blockNodeStack.pop());
    }

    public void addElseIfBlock() {
        IfNode elseIfNode = ifElseStatementStack.pop();
        elseIfNode.setCondition(exprNodeStack.pop());
        elseIfNode.setBody(blockNodeStack.pop());
        
        IfNode parentIfNode = ifElseStatementStack.peek();
        while (parentIfNode.getElseStatement() != null) {
            parentIfNode = (IfNode) parentIfNode.getElseStatement();
        }
        parentIfNode.setElseStatement(elseIfNode);
    }

    public void addElseBlock() {
        IfNode ifNode = ifElseStatementStack.peek();
        while (ifNode.getElseStatement() != null) {
            ifNode = (IfNode) ifNode.getElseStatement();
        }
        ifNode.setElseStatement(blockNodeStack.pop());
    }

    public void endIfElseNode() {
        addStmtToCurrentBlock(ifElseStatementStack.pop());
=======
    public void addAssignmentStatement(boolean isVarDeclaration) {
        ExpressionNode rExprNode = exprNodeStack.pop();
        List<ExpressionNode> lExprList = exprNodeListStack.pop();
        if (rExprNode instanceof BLangExpression) {
            List<BLangVariableReference> lVariableReferenceList = lExprList.stream()
                    .filter(BLangVariableReference.class::isInstance).map(BLangVariableReference.class::cast)
                    .collect(Collectors.toList());
            AssignmentNode assignmentNode = TreeBuilder
                    .createAssignmentNode(lVariableReferenceList, (BLangExpression) rExprNode, isVarDeclaration);
            this.blockNodeStack.peek().addStatement(assignmentNode);
        }
    }

    public void addAbortStatement() {
        AbortNode abortNode = TreeBuilder.createAbortNode();
        this.blockNodeStack.peek().addStatement(abortNode);
>>>>>>> eea4e8fb
    }
}<|MERGE_RESOLUTION|>--- conflicted
+++ resolved
@@ -623,42 +623,7 @@
             annotatableNode.addAnnotationAttachment(annotAttachmentStack.pop());
         }
     }
-<<<<<<< HEAD
-
-    public void startIfElseNode() {
-        ifElseStatementStack.push(TreeBuilder.createIfElseStatementNode());
-        startBlock();
-    }
-
-    public void addIfBlock() {
-        IfNode ifNode = ifElseStatementStack.peek();
-        ifNode.setCondition(exprNodeStack.pop());
-        ifNode.setBody(blockNodeStack.pop());
-    }
-
-    public void addElseIfBlock() {
-        IfNode elseIfNode = ifElseStatementStack.pop();
-        elseIfNode.setCondition(exprNodeStack.pop());
-        elseIfNode.setBody(blockNodeStack.pop());
-        
-        IfNode parentIfNode = ifElseStatementStack.peek();
-        while (parentIfNode.getElseStatement() != null) {
-            parentIfNode = (IfNode) parentIfNode.getElseStatement();
-        }
-        parentIfNode.setElseStatement(elseIfNode);
-    }
-
-    public void addElseBlock() {
-        IfNode ifNode = ifElseStatementStack.peek();
-        while (ifNode.getElseStatement() != null) {
-            ifNode = (IfNode) ifNode.getElseStatement();
-        }
-        ifNode.setElseStatement(blockNodeStack.pop());
-    }
-
-    public void endIfElseNode() {
-        addStmtToCurrentBlock(ifElseStatementStack.pop());
-=======
+
     public void addAssignmentStatement(boolean isVarDeclaration) {
         ExpressionNode rExprNode = exprNodeStack.pop();
         List<ExpressionNode> lExprList = exprNodeListStack.pop();
@@ -675,6 +640,40 @@
     public void addAbortStatement() {
         AbortNode abortNode = TreeBuilder.createAbortNode();
         this.blockNodeStack.peek().addStatement(abortNode);
->>>>>>> eea4e8fb
+    }
+
+    public void startIfElseNode() {
+        ifElseStatementStack.push(TreeBuilder.createIfElseStatementNode());
+        startBlock();
+    }
+
+    public void addIfBlock() {
+        IfNode ifNode = ifElseStatementStack.peek();
+        ifNode.setCondition(exprNodeStack.pop());
+        ifNode.setBody(blockNodeStack.pop());
+    }
+
+    public void addElseIfBlock() {
+        IfNode elseIfNode = ifElseStatementStack.pop();
+        elseIfNode.setCondition(exprNodeStack.pop());
+        elseIfNode.setBody(blockNodeStack.pop());
+
+        IfNode parentIfNode = ifElseStatementStack.peek();
+        while (parentIfNode.getElseStatement() != null) {
+            parentIfNode = (IfNode) parentIfNode.getElseStatement();
+        }
+        parentIfNode.setElseStatement(elseIfNode);
+    }
+
+    public void addElseBlock() {
+        IfNode ifNode = ifElseStatementStack.peek();
+        while (ifNode.getElseStatement() != null) {
+            ifNode = (IfNode) ifNode.getElseStatement();
+        }
+        ifNode.setElseStatement(blockNodeStack.pop());
+    }
+
+    public void endIfElseNode() {
+        addStmtToCurrentBlock(ifElseStatementStack.pop());
     }
 }