/*
*  Copyright (c) 2017, WSO2 Inc. (http://www.wso2.org) All Rights Reserved.
*
*  WSO2 Inc. licenses this file to you under the Apache License,
*  Version 2.0 (the "License"); you may not use this file except
*  in compliance with the License.
*  You may obtain a copy of the License at
*
*    http://www.apache.org/licenses/LICENSE-2.0
*
*  Unless required by applicable law or agreed to in writing,
*  software distributed under the License is distributed on an
*  "AS IS" BASIS, WITHOUT WARRANTIES OR CONDITIONS OF ANY
*  KIND, either express or implied.  See the License for the
*  specific language governing permissions and limitations
*  under the License.
*/
package org.ballerinalang.model.tree;

/**
 * @since 0.94
 */
public enum NodeKind {

    ABORT,
    ACTION,
    ANNOTATION,
    ANNOTATION_ATTRIBUTE,
    ANNOTATION_ATTACHMENT,
    ANNOTATION_ATTACHMENT_ATTRIBUTE,
    ANNOTATION_ATTACHMENT_ATTRIBUTE_VALUE,
    ASSIGNMENT,
    BREAK,
    BLOCK,
    CATCH,
    COMPILATION_UNIT,
    COMMENT,
    CONNECTOR,
    CONTINUE,
    ENUM,
    EXPRESSION_STATEMENT,
    FUNCTION,
    IDENTIFIER,
    IF,
    IMPORT,
    LITERAL,
    PACKAGE,
    PACKAGE_DECLARATION,
    SERVICE,
    REPLY,
    RESOURCE,
    RETURN,
    STRUCT,
    THROW,
    TRANSACTION,
    TRANSFORM,
    TRY,
    TYPE,
    VARIABLE,
    VARIABLE_REF,
    WHILE,
    XMLNS,
    /* Expressions */
    INVOCATION,
    ARRAY_LITERAL_EXPR,
    RECODE_LITERAL_EXPR,
    BINARY_EXPR,
    UNARY_EXPR,
    LAMBDA,
<<<<<<< HEAD
    TYPE_CAST_EXPR,
    TYPE_CONVERSION_EXPR,
=======
    XML_QNAME,
    XML_ELEMENT_LITERAL,
    XML_TEXT_LITERAL,
    XML_COMMENT_LITERAL,
    XML_PI_LITERAL,
    XML_QUOTED_STRING
>>>>>>> f42fb733
}<|MERGE_RESOLUTION|>--- conflicted
+++ resolved
@@ -67,15 +67,12 @@
     BINARY_EXPR,
     UNARY_EXPR,
     LAMBDA,
-<<<<<<< HEAD
-    TYPE_CAST_EXPR,
-    TYPE_CONVERSION_EXPR,
-=======
     XML_QNAME,
     XML_ELEMENT_LITERAL,
     XML_TEXT_LITERAL,
     XML_COMMENT_LITERAL,
     XML_PI_LITERAL,
-    XML_QUOTED_STRING
->>>>>>> f42fb733
+    XML_QUOTED_STRING,
+    TYPE_CAST_EXPR,
+    TYPE_CONVERSION_EXPR,
 }