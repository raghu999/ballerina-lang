<?xml version="1.0" encoding="UTF-8"?>
<!--
Copyright (c) 2016, WSO2 Inc. (http://www.wso2.org) All Rights Reserved.

WSO2 Inc. licenses this file to you under the Apache License,
Version 2.0 (the "License"); you may not use this file except
in compliance with the License.
You may obtain a copy of the License at

http://www.apache.org/licenses/LICENSE-2.0

Unless required by applicable law or agreed to in writing,
software distributed under the License is distributed on an
"AS IS" BASIS, WITHOUT WARRANTIES OR CONDITIONS OF ANY
KIND, either express or implied.  See the License for the
specific language governing permissions and limitations
under the License.
-->

<!DOCTYPE suite SYSTEM "http://testng.org/testng-1.0.dtd" >

<suite name="ballerina-test-suite">
<<<<<<< HEAD
    <!--<test name="ballerina-model-unit-tests" preserve-order="true" parallel="false">-->
        <!--<classes>-->
            <!--<class name="org.wso2.ballerina.core.model.FunctionInvocationTest" />-->
            <!--<class name="org.wso2.ballerina.core.model.WhileStmtTest" />-->
            <!--<class name="org.wso2.ballerina.core.model.IfElseStmtTest" />-->
            <!--<class name="org.wso2.ballerina.core.model.RecursiveFuncTest" />-->
            <!--<class name="org.wso2.ballerina.core.model.NativeFunctionInvocationTest" />-->
        <!--</classes>-->
    <!--</test>-->
    <!--<test name="ballerina-parser-unit-tests" preserve-order="true" parallel="false">-->
        <!--<classes>-->
            <!--<class name="org.wso2.ballerina.core.parser.BallerinaBaseListenerImplTest" />-->
            <!--<class name="org.wso2.ballerina.core.parser.WhileStatemetParserTest" />-->
            <!--<class name="org.wso2.ballerina.core.parser.visitor.BallerinaBaseVisitorImplTest" />-->
        <!--</classes>-->
    <!--</test>-->
=======
    <test name="ballerina-model-unit-tests" preserve-order="true" parallel="false">
        <classes>
            <class name="org.wso2.ballerina.core.model.FunctionInvocationTest" />
            <class name="org.wso2.ballerina.core.model.WhileStmtTest" />
            <class name="org.wso2.ballerina.core.model.IfElseStmtTest" />
            <class name="org.wso2.ballerina.core.model.RecursiveFuncTest" />
            <class name="org.wso2.ballerina.core.model.NativeFunctionInvocationTest" />
            <class name="org.wso2.ballerina.core.model.NativeJSONFunctionTest" />
            <class name="org.wso2.ballerina.core.model.NativeMessageFunctionTest" />
        </classes>
    </test>
    <test name="ballerina-parser-unit-tests" preserve-order="true" parallel="false">
        <classes>
            <class name="org.wso2.ballerina.core.parser.BallerinaBaseListenerImplTest" />
            <class name="org.wso2.ballerina.core.parser.WhileStatemetParserTest" />
            <class name="org.wso2.ballerina.core.parser.visitor.BallerinaBaseVisitorImplTest" />
        </classes>
    </test>
>>>>>>> 81ad348d
</suite><|MERGE_RESOLUTION|>--- conflicted
+++ resolved
@@ -20,25 +20,7 @@
 <!DOCTYPE suite SYSTEM "http://testng.org/testng-1.0.dtd" >
 
 <suite name="ballerina-test-suite">
-<<<<<<< HEAD
-    <!--<test name="ballerina-model-unit-tests" preserve-order="true" parallel="false">-->
-        <!--<classes>-->
-            <!--<class name="org.wso2.ballerina.core.model.FunctionInvocationTest" />-->
-            <!--<class name="org.wso2.ballerina.core.model.WhileStmtTest" />-->
-            <!--<class name="org.wso2.ballerina.core.model.IfElseStmtTest" />-->
-            <!--<class name="org.wso2.ballerina.core.model.RecursiveFuncTest" />-->
-            <!--<class name="org.wso2.ballerina.core.model.NativeFunctionInvocationTest" />-->
-        <!--</classes>-->
-    <!--</test>-->
-    <!--<test name="ballerina-parser-unit-tests" preserve-order="true" parallel="false">-->
-        <!--<classes>-->
-            <!--<class name="org.wso2.ballerina.core.parser.BallerinaBaseListenerImplTest" />-->
-            <!--<class name="org.wso2.ballerina.core.parser.WhileStatemetParserTest" />-->
-            <!--<class name="org.wso2.ballerina.core.parser.visitor.BallerinaBaseVisitorImplTest" />-->
-        <!--</classes>-->
-    <!--</test>-->
-=======
-    <test name="ballerina-model-unit-tests" preserve-order="true" parallel="false">
+    <!--<test name="ballerina-model-unit-tests" preserve-order="true" parallel="false">
         <classes>
             <class name="org.wso2.ballerina.core.model.FunctionInvocationTest" />
             <class name="org.wso2.ballerina.core.model.WhileStmtTest" />
@@ -55,6 +37,5 @@
             <class name="org.wso2.ballerina.core.parser.WhileStatemetParserTest" />
             <class name="org.wso2.ballerina.core.parser.visitor.BallerinaBaseVisitorImplTest" />
         </classes>
-    </test>
->>>>>>> 81ad348d
+    </test>-->
 </suite>