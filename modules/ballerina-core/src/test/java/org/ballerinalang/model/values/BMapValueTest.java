--- conflicted
+++ resolved
@@ -174,12 +174,7 @@
         map.put(new String("key1"), new BInteger(1));
         map.put(new String("key2"), new BString("foo"));
         map.put(new String("key3"), new BXMLItem("<bar>hello</bar>"));
-<<<<<<< HEAD
-
-        Assert.assertEquals(map.stringValue(), "{\"key1\":1,\"key2\":\"foo\",\"key3\":<bar>hello</bar>}");
-=======
         
         Assert.assertEquals(map.stringValue(), "{\"key1\":1, \"key2\":\"foo\", \"key3\":<bar>hello</bar>}");
->>>>>>> 8e3b7a9a
     }
 }