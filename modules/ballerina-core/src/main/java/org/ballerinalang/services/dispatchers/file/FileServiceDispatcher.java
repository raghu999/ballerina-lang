--- conflicted
+++ resolved
@@ -85,14 +85,8 @@
 
                 String serviceName = service.getSymbolName().getName();
 
-<<<<<<< HEAD
-                ServerConnector fileServerConnector = BallerinaConnectorManager.getInstance()
-                        .createServerConnector(Constants.PROTOCOL_FILE, serviceName,
-                                               getServerConnectorParamMap(elementsMap));
-=======
                 ServerConnector fileServerConnector = BallerinaConnectorManager.getInstance().createServerConnector(
                         Constants.PROTOCOL_FILE, serviceName, getServerConnectorParamMap(elementsMap));
->>>>>>> 91801c63
 
                 try {
                     fileServerConnector.start();
