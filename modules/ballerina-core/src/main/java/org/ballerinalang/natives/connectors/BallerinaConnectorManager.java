--- conflicted
+++ resolved
@@ -17,8 +17,6 @@
  */
 package org.ballerinalang.natives.connectors;
 
-import com.sun.org.apache.xpath.internal.operations.Bool;
-import org.ballerinalang.logging.BLogManager;
 import org.ballerinalang.services.MessageProcessor;
 import org.ballerinalang.services.dispatchers.DispatcherRegistry;
 import org.ballerinalang.services.dispatchers.ResourceDispatcher;
@@ -26,8 +24,6 @@
 import org.ballerinalang.services.dispatchers.http.BallerinaHTTPConnectorListener;
 import org.ballerinalang.services.dispatchers.ws.BallerinaWebSocketConnectorListener;
 import org.ballerinalang.util.exceptions.BallerinaException;
-import org.slf4j.Logger;
-import org.slf4j.LoggerFactory;
 import org.wso2.carbon.connector.framework.ConnectorManager;
 import org.wso2.carbon.messaging.CarbonMessageProcessor;
 import org.wso2.carbon.messaging.ClientConnector;
@@ -47,7 +43,6 @@
 import org.wso2.carbon.transport.http.netty.message.HTTPMessageUtil;
 
 import java.io.File;
-import java.io.IOException;
 import java.util.ArrayList;
 import java.util.HashMap;
 import java.util.List;
@@ -55,7 +50,6 @@
 import java.util.Optional;
 import java.util.ServiceLoader;
 import java.util.Set;
-import java.util.logging.LogManager;
 
 /**
  * {@code BallerinaConnectorManager} is responsible for managing all the server connectors with ballerina runtime.
@@ -63,8 +57,6 @@
  * @since 0.89
  */
 public class BallerinaConnectorManager {
-
-    private static final Logger log = LoggerFactory.getLogger(BallerinaConnectorManager.class);
 
     private ConnectorManager connectorManager = new ConnectorManager();
 
@@ -94,20 +86,9 @@
 
         org.wso2.carbon.transport.http.netty.contract.ServerConnector serverConnector;
         for (ListenerConfiguration listenerConfiguration : listenerConfigurationSet) {
-<<<<<<< HEAD
-            try {
-                serverConnector = httpConnectorFactory
-                        .getServerConnector(serverBootstrapConfiguration, listenerConfiguration);
-
-                addStartupDelayedHTTPServerConnector(listenerConfiguration.getId(), serverConnector);
-            } catch (Exception e) {
-                throw new BallerinaException("Error in retrieving HTTP Server Connector", e);
-            }
-=======
             serverConnector = httpConnectorFactory
                     .getServerConnector(serverBootstrapConfiguration, listenerConfiguration);
             addStartupDelayedHTTPServerConnector(listenerConfiguration.getId(), serverConnector);
->>>>>>> 72b1a06e
         }
     }
 
@@ -162,14 +143,6 @@
     createHTTPServerConnector(String id, Map<String, String> parameters) {
 
         ListenerConfiguration listenerConfig = HTTPMessageUtil.buildListenerConfig(id, parameters);
-        if (System.getProperty("wirelog") != null) {
-            try {
-                ((BLogManager) LogManager.getLogManager()).setWirelogHandler(System.getProperty("wirelog"));
-            } catch (IOException e) {
-                throw new BallerinaException("Error in initializing HTTP trace logs", e);
-            }
-            listenerConfig.setHttpTraceLog(true);
-        }
         ServerBootstrapConfiguration serverBootstrapConfiguration = HTTPMessageUtil
                 .getServerBootstrapConfiguration(trpConfig.getTransportProperties());
 
@@ -177,16 +150,7 @@
             return startupDelayedHTTPServerConnectors.get(id);
         }
         org.wso2.carbon.transport.http.netty.contract.ServerConnector serverConnector =
-<<<<<<< HEAD
-                null;
-        try {
-            serverConnector = httpConnectorFactory.getServerConnector(serverBootstrapConfiguration, listenerConfig);
-        } catch (Exception e) {
-            throw new BallerinaException("Error in retrieving HTTP Server Connector", e);
-        }
-=======
                 httpConnectorFactory.getServerConnector(serverBootstrapConfiguration, listenerConfig);
->>>>>>> 72b1a06e
         return serverConnector;
     }
 
@@ -339,22 +303,10 @@
         Map<String, Object> properties = HTTPMessageUtil.getTransportProperties(trpConfig);
         SenderConfiguration senderConfiguration =
                 HTTPMessageUtil.getSenderConfiguration(trpConfig);
-<<<<<<< HEAD
-        if (System.getProperty("wirelog") != null) {
-            try {
-                ((BLogManager) LogManager.getLogManager()).setWirelogHandler(System.getProperty("wirelog"));
-            } catch (IOException e) {
-                throw new BallerinaException("Error in initializing HTTP trace logs", e);
-            }
-            System.setProperty("wirelog.enabled", Boolean.TRUE.toString());
-        }
-        return httpConnectorFactory.getHTTPClientConnector(properties, senderConfiguration);
-=======
         return httpConnectorFactory.getHTTPClientConnector(properties, senderConfiguration);
     }
 
     public WebSocketClientConnector getWebSocketClientConnector(Map<String, Object> properties) {
         return  httpConnectorFactory.getWSClientConnector(properties);
->>>>>>> 72b1a06e
     }
 }