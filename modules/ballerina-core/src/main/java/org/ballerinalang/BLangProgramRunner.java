--- conflicted
+++ resolved
@@ -24,6 +24,9 @@
 import org.ballerinalang.bre.bvm.ControlStackNew;
 import org.ballerinalang.bre.bvm.DebuggerExecutor;
 import org.ballerinalang.bre.nonblocking.ModeResolver;
+import org.ballerinalang.model.BLangPackage;
+import org.ballerinalang.model.BLangProgram;
+import org.ballerinalang.model.Service;
 import org.ballerinalang.model.types.BArrayType;
 import org.ballerinalang.model.types.BType;
 import org.ballerinalang.model.types.BTypes;
@@ -47,7 +50,7 @@
  */
 public class BLangProgramRunner {
 
-<<<<<<< HEAD
+
     @Deprecated
     public void startServices(BLangProgram bLangProgram) {
         BLangPackage[] servicePackages = bLangProgram.getServicePackages();
@@ -86,9 +89,6 @@
         RuntimeEnvironment runtimeEnv = RuntimeEnvironment.get(bLangProgram);
         bLangProgram.setRuntimeEnvironment(runtimeEnv);
     }
-
-=======
->>>>>>> ce772866
     public void startServices(ProgramFile programFile) {
         String[] servicePackageNameList = programFile.getServicePackageNameList();
         if (servicePackageNameList.length == 0) {
