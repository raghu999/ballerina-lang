/*
*  Copyright (c) 2017, WSO2 Inc. (http://www.wso2.org) All Rights Reserved.
*
*  WSO2 Inc. licenses this file to you under the Apache License,
*  Version 2.0 (the "License"); you may not use this file except
*  in compliance with the License.
*  You may obtain a copy of the License at
*
*    http://www.apache.org/licenses/LICENSE-2.0
*
*  Unless required by applicable law or agreed to in writing,
*  software distributed under the License is distributed on an
*  "AS IS" BASIS, WITHOUT WARRANTIES OR CONDITIONS OF ANY
*  KIND, either express or implied.  See the License for the
*  specific language governing permissions and limitations
*  under the License.
*/
package org.ballerinalang.util.codegen;

/**
 * Bytecode instructions of a Ballerina compiled program.
 *
 * @since 0.87
 */
public interface InstructionCodes {
    
    int NOP = 0;
    int ICONST = 2;
    int FCONST = 3;
    int SCONST = 4;
    int ICONST_0 = 5;
    int ICONST_1 = 6;
    int ICONST_2 = 7;
    int ICONST_3 = 8;
    int ICONST_4 = 9;
    int ICONST_5 = 10;
    int FCONST_0 = 11;
    int FCONST_1 = 12;
    int FCONST_2 = 13;
    int FCONST_3 = 14;
    int FCONST_4 = 15;
    int FCONST_5 = 16;
    int BCONST_0 = 17;
    int BCONST_1 = 18;
    int RCONST_NULL = 19;

    int ILOAD = 22;
    int FLOAD = 23;
    int SLOAD = 24;
    int BLOAD = 25;
    int RLOAD = 26;
    int LLOAD = 27;
    int IALOAD = 28;
    int FALOAD = 29;
    int SALOAD = 30;
    int BALOAD = 31;
    int RALOAD = 32;
    int LALOAD = 33;
    int JSONALOAD = 34;
    int IGLOAD = 35;
    int FGLOAD = 36;
    int SGLOAD = 37;
    int BGLOAD = 38;
    int RGLOAD = 39;
    int LGLOAD = 40;

    int ISTORE = 41;
    int FSTORE = 42;
    int SSTORE = 43;
    int BSTORE = 44;
    int RSTORE = 45;
    int LSTORE = 46;
    int IASTORE = 47;
    int FASTORE = 48;
    int SASTORE = 49;
    int BASTORE = 50;
    int RASTORE = 51;
    int LASTORE = 52;
    int JSONASTORE = 53;
    int IGSTORE = 54;
    int FGSTORE = 55;
    int SGSTORE = 56;
    int BGSTORE = 57;
    int RGSTORE = 58;
    int LGSTORE = 59;

    int IFIELDLOAD = 60;
    int FFIELDLOAD = 61;
    int SFIELDLOAD = 62;
    int BFIELDLOAD = 63;
    int RFIELDLOAD = 64;
    int LFIELDLOAD = 65;

    int IFIELDSTORE = 66;
    int FFIELDSTORE = 67;
    int SFIELDSTORE = 68;
    int BFIELDSTORE = 69;
    int RFIELDSTORE = 70;
    int LFIELDSTORE = 71;

    // mapload map_reg_index key value_reg_index
    int MAPLOAD = 72;
    // mapstore map_reg_index key value_reg_index
    int MAPSTORE = 73;

    // jsonload json_reg_index key json_value_reg_index
<<<<<<< HEAD
    int JSONLOAD = 74;
    int JSONSTORE = 75;

    int IADD = 76;
    int FADD = 77;
    int SADD = 78;
    int ISUB = 79;
    int FSUB = 80;
    int IMUL = 81;
    int FMUL = 82;
    int IDIV = 83;
    int FDIV = 84;
    int IMOD = 85;
    int FMOD = 86;
    int INEG = 87;
    int FNEG = 88;
    int NOT = 89;

    int ICMP = 100;
    int FCMP = 101;
    int SCMP = 102;
    int BCMP = 103;
    int IFEQ = 110;
    int IFNE = 111;
    int IFLT = 112;
    int IFGE = 113;
    int IFGT = 114;
    int IFLE = 115;
=======
    int JSONLOAD = 67;
    int JSONSTORE = 68;

    int IADD = 70;
    int FADD = 71;
    int SADD = 72;
    int ISUB = 73;
    int FSUB = 74;
    int IMUL = 75;
    int FMUL = 76;
    int IDIV = 77;
    int FDIV = 78;
    int IMOD = 79;
    int FMOD = 80;
    int INEG = 81;
    int FNEG = 82;
    int BNOT = 83;

    int IEQ = 90;
    int FEQ = 91;
    int SEQ = 92;
    int BEQ = 93;
    int REQ = 94;

    int INE = 95;
    int FNE = 96;
    int SNE = 97;
    int BNE = 98;
    int RNE = 99;

    int IGT = 100;
    int FGT = 101;

    int IGE = 102;
    int FGE = 103;

    int ILT = 104;
    int FLT = 105;

    int ILE = 106;
    int FLE = 107;

    int REQ_NULL = 108;
    int RNE_NULL = 109;

    int BR_TRUE = 110;
    int BR_FALSE = 111;
>>>>>>> 9ddb9710

    int GOTO = 119;
    int CALL = 120;
    int NCALL = 121;
    int ACALL = 122;
    int NACALL = 123;
    int RET = 124;
    int REP = 125;
    int THROW = 126;
    int ERRSTORE = 127;

    // Type Cast/Conversion related instructions
    int I2F = 130;
    int I2S = 131;
    int I2B = 132;
    int I2ANY = 133;
    int I2JSON = 134;
    int F2I = 135;
    int F2S = 136;
    int F2B = 137;
    int F2ANY = 138;
    int F2JSON = 139;
    int S2I = 140;
    int S2F = 141;
    int S2B = 142;
    int S2ANY = 143;
    int S2JSON = 144;
    int B2I = 145;
    int B2F = 146;
    int B2S = 147;
    int B2ANY = 148;
    int B2JSON = 149;
    int JSON2I = 150;
    int JSON2F = 151;
    int JSON2S = 152;
    int JSON2B = 153;

    // Type cast
    int ANY2I = 155;
    int ANY2F = 156;
    int ANY2S = 157;
    int ANY2B = 158;
    int ANY2JSON = 159;
    int ANY2T = 160;
    int ANY2MAP = 161;
    int NULL2JSON = 162;
    int CHECKCAST = 163;
    int ANY2MSG = 164;

    int WRKINVOKE = 190;
    int WRKREPLY = 191;

    int INEWARRAY = 200;
    int FNEWARRAY = 201;
    int SNEWARRAY = 202;
    int BNEWARRAY = 203;
    int RNEWARRAY = 204;
    int LNEWARRAY = 205;
    int JSONNEWARRAY = 206;
    int ARRAYLEN = 207;

    int NEWSTRUCT = 210;
    int NEWCONNECTOR = 211;
    int NEWMAP = 212;
    int NEWJSON = 213;
    int NEWMESSAGE = 214;
    int NEWDATATABLE = 215;

    int INSTRUCTION_CODE_COUNT = 216;
}<|MERGE_RESOLUTION|>--- conflicted
+++ resolved
@@ -104,7 +104,6 @@
     int MAPSTORE = 73;
 
     // jsonload json_reg_index key json_value_reg_index
-<<<<<<< HEAD
     int JSONLOAD = 74;
     int JSONSTORE = 75;
 
@@ -121,36 +120,7 @@
     int FMOD = 86;
     int INEG = 87;
     int FNEG = 88;
-    int NOT = 89;
-
-    int ICMP = 100;
-    int FCMP = 101;
-    int SCMP = 102;
-    int BCMP = 103;
-    int IFEQ = 110;
-    int IFNE = 111;
-    int IFLT = 112;
-    int IFGE = 113;
-    int IFGT = 114;
-    int IFLE = 115;
-=======
-    int JSONLOAD = 67;
-    int JSONSTORE = 68;
-
-    int IADD = 70;
-    int FADD = 71;
-    int SADD = 72;
-    int ISUB = 73;
-    int FSUB = 74;
-    int IMUL = 75;
-    int FMUL = 76;
-    int IDIV = 77;
-    int FDIV = 78;
-    int IMOD = 79;
-    int FMOD = 80;
-    int INEG = 81;
-    int FNEG = 82;
-    int BNOT = 83;
+    int BNOT = 89;
 
     int IEQ = 90;
     int FEQ = 91;
@@ -181,7 +151,6 @@
 
     int BR_TRUE = 110;
     int BR_FALSE = 111;
->>>>>>> 9ddb9710
 
     int GOTO = 119;
     int CALL = 120;
