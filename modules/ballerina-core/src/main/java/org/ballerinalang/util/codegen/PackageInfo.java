--- conflicted
+++ resolved
@@ -119,16 +119,6 @@
     public List<Instruction> getInstructionList() {
         return instructionList;
     }
-<<<<<<< HEAD
-=======
-
-    public void setPackageLevelVarCount(int[] pkgLevelVarCount) {
-        this.plvCount = pkgLevelVarCount;
-    }
-
-    public int[] getPackageLevelVarCount() {
-        return plvCount;
-    }
 
     public ProgramFile getProgramFile() {
         return programFile;
@@ -137,5 +127,4 @@
     public void setProgramFile(ProgramFile programFile) {
         this.programFile = programFile;
     }
->>>>>>> c670998d
 }