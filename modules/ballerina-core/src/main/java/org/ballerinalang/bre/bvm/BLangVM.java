/*
*  Copyright (c) 2017, WSO2 Inc. (http://www.wso2.org) All Rights Reserved.
*
*  WSO2 Inc. licenses this file to you under the Apache License,
*  Version 2.0 (the "License"); you may not use this file except
*  in compliance with the License.
*  You may obtain a copy of the License at
*
*    http://www.apache.org/licenses/LICENSE-2.0
*
*  Unless required by applicable law or agreed to in writing,
*  software distributed under the License is distributed on an
*  "AS IS" BASIS, WITHOUT WARRANTIES OR CONDITIONS OF ANY
*  KIND, either express or implied.  See the License for the
*  specific language governing permissions and limitations
*  under the License.
*/
package org.ballerinalang.bre.bvm;

import com.fasterxml.jackson.databind.JsonNode;
import org.ballerinalang.bre.BallerinaTransactionManager;
import org.ballerinalang.bre.Context;
import org.ballerinalang.model.types.BStructType;
import org.ballerinalang.model.types.BType;
import org.ballerinalang.model.types.BTypes;
import org.ballerinalang.model.types.TypeTags;
import org.ballerinalang.model.util.JSONUtils;
import org.ballerinalang.model.values.BBoolean;
import org.ballerinalang.model.values.BBooleanArray;
import org.ballerinalang.model.values.BConnector;
import org.ballerinalang.model.values.BDataTable;
import org.ballerinalang.model.values.BFloat;
import org.ballerinalang.model.values.BFloatArray;
import org.ballerinalang.model.values.BIntArray;
import org.ballerinalang.model.values.BInteger;
import org.ballerinalang.model.values.BJSON;
import org.ballerinalang.model.values.BMap;
import org.ballerinalang.model.values.BMessage;
import org.ballerinalang.model.values.BNewArray;
import org.ballerinalang.model.values.BRefType;
import org.ballerinalang.model.values.BRefValueArray;
import org.ballerinalang.model.values.BString;
import org.ballerinalang.model.values.BStringArray;
import org.ballerinalang.model.values.BStruct;
import org.ballerinalang.model.values.BValue;
import org.ballerinalang.model.values.StructureType;
import org.ballerinalang.natives.AbstractNativeFunction;
import org.ballerinalang.natives.connectors.AbstractNativeAction;
import org.ballerinalang.natives.connectors.BallerinaConnectorManager;
import org.ballerinalang.runtime.worker.WorkerDataChannel;
import org.ballerinalang.services.DefaultServerConnectorErrorHandler;
import org.ballerinalang.util.codegen.ActionInfo;
import org.ballerinalang.util.codegen.CallableUnitInfo;
import org.ballerinalang.util.codegen.ErrorTableEntry;
import org.ballerinalang.util.codegen.FunctionInfo;
import org.ballerinalang.util.codegen.Instruction;
import org.ballerinalang.util.codegen.InstructionCodes;
import org.ballerinalang.util.codegen.Mnemonics;
import org.ballerinalang.util.codegen.PackageInfo;
import org.ballerinalang.util.codegen.ProgramFile;
import org.ballerinalang.util.codegen.StructureTypeInfo;
import org.ballerinalang.util.codegen.WorkerInfo;
import org.ballerinalang.util.codegen.cpentries.ActionRefCPEntry;
import org.ballerinalang.util.codegen.cpentries.ConstantPoolEntry;
import org.ballerinalang.util.codegen.cpentries.FloatCPEntry;
import org.ballerinalang.util.codegen.cpentries.FunctionCallCPEntry;
import org.ballerinalang.util.codegen.cpentries.FunctionRefCPEntry;
import org.ballerinalang.util.codegen.cpentries.FunctionReturnCPEntry;
import org.ballerinalang.util.codegen.cpentries.IntegerCPEntry;
import org.ballerinalang.util.codegen.cpentries.StringCPEntry;
import org.ballerinalang.util.codegen.cpentries.StructureRefCPEntry;
import org.ballerinalang.util.codegen.cpentries.TypeCPEntry;
import org.ballerinalang.util.codegen.cpentries.WorkerDataChannelRefCPEntry;
import org.ballerinalang.util.codegen.cpentries.WorkerInvokeCPEntry;
import org.ballerinalang.util.codegen.cpentries.WorkerReplyCPEntry;
import org.ballerinalang.util.exceptions.BLangExceptionHelper;
import org.ballerinalang.util.exceptions.BallerinaException;
import org.ballerinalang.util.exceptions.RuntimeErrors;
import org.slf4j.Logger;
import org.slf4j.LoggerFactory;
import org.wso2.carbon.messaging.ServerConnectorErrorHandler;

import java.io.PrintStream;
import java.util.ArrayList;
import java.util.HashMap;
import java.util.Optional;
import java.util.StringJoiner;

/**
 * @since 0.87
 */
public class BLangVM {

    private static final Logger logger = LoggerFactory.getLogger(BLangVM.class);
    private Context context;
    private ControlStackNew controlStack;
    private ProgramFile programFile;
    private ConstantPoolEntry[] constPool;

    // Instruction pointer;
    private int ip = 0;
    private Instruction[] code;

    private StructureType globalMemBlock;

    public BLangVM(ProgramFile programFile) {
        this.programFile = programFile;
        this.globalMemBlock = programFile.getGlobalMemoryBlock();
    }

    // TODO Remove
    private void traceCode(PackageInfo packageInfo) {
        PrintStream printStream = System.out;
        for (int i = 0; i < code.length; i++) {
            printStream.println(i + ": " + Mnemonics.getMnem(code[i].getOpcode()) + " " +
                    getOperandsLine(code[i].getOperands()));
        }

        printStream.println("ErrorTable\n\t\tfrom\tto\ttarget\terror");
        packageInfo.getErrorTableEntriesList().forEach(error -> printStream.println(error.toString()));

        printStream.println("LineNumberTable\n\tline\t\tip");
        packageInfo.getLineNumberInfoList().forEach(line -> printStream.println(line.toString()));
    }

    public void execFunction(PackageInfo packageInfo, Context context, int ip) {
        this.constPool = packageInfo.getConstPool().toArray(new ConstantPoolEntry[0]);
        this.code = packageInfo.getInstructionList().toArray(new Instruction[0]);

        this.context = context;
        this.controlStack = context.getControlStackNew();
        this.context.setVMBasedExecutor(true);
        this.ip = ip;

        //traceCode(packageInfo);
        exec();
    }

    /**
     * Act as a virtual CPU
     */
    private void exec() {
        int i;
        int j;
        int k;
        int lvIndex; // Index of the local variable
        int cpIndex; // Index of the constant pool
        int fieldIndex;

        int[] fieldCount;

        BIntArray bIntArray;
        BFloatArray bFloatArray;
        BStringArray bStringArray;
        BBooleanArray bBooleanArray;
        BRefValueArray bArray;
        StructureType structureType;
        BMap<String, BRefType> bMap;
        BRefType bRefType;

        StructureRefCPEntry structureRefCPEntry;
        FunctionCallCPEntry funcCallCPEntry;
        FunctionRefCPEntry funcRefCPEntry;
        FunctionInfo functionInfo;
        ActionRefCPEntry actionRefCPEntry;
        ActionInfo actionInfo;
        StructureTypeInfo structureTypeInfo;
        StringCPEntry stringCPEntry;
        WorkerDataChannelRefCPEntry workerRefCPEntry;
        WorkerInvokeCPEntry workerInvokeCPEntry;
        WorkerReplyCPEntry workerReplyCPEntry;
        WorkerDataChannel workerDataChannel;

        // TODO use HALT Instruction in the while condition
        while (ip >= 0 && ip < code.length && controlStack.fp >= 0) {

            Instruction instruction = code[ip];
            int opcode = instruction.getOpcode();
            int[] operands = instruction.getOperands();
            ip++;
            StackFrame sf = controlStack.getCurrentFrame();

            switch (opcode) {
                case InstructionCodes.ICONST:
                    cpIndex = operands[0];
                    i = operands[1];
                    sf.longRegs[i] = ((IntegerCPEntry) constPool[cpIndex]).getValue();
                    break;
                case InstructionCodes.FCONST:
                    cpIndex = operands[0];
                    i = operands[1];
                    sf.doubleRegs[i] = ((FloatCPEntry) constPool[cpIndex]).getValue();
                    break;
                case InstructionCodes.SCONST:
                    cpIndex = operands[0];
                    i = operands[1];
                    sf.stringRegs[i] = ((StringCPEntry) constPool[cpIndex]).getValue();
                    break;
                case InstructionCodes.ICONST_0:
                    i = operands[0];
                    sf.longRegs[i] = 0;
                    break;
                case InstructionCodes.ICONST_1:
                    i = operands[0];
                    sf.longRegs[i] = 1;
                    break;
                case InstructionCodes.ICONST_2:
                    i = operands[0];
                    sf.longRegs[i] = 2;
                    break;
                case InstructionCodes.ICONST_3:
                    i = operands[0];
                    sf.longRegs[i] = 3;
                    break;
                case InstructionCodes.ICONST_4:
                    i = operands[0];
                    sf.longRegs[i] = 4;
                    break;
                case InstructionCodes.ICONST_5:
                    i = operands[0];
                    sf.longRegs[i] = 5;
                    break;
                case InstructionCodes.FCONST_0:
                    i = operands[0];
                    sf.doubleRegs[i] = 0;
                    break;
                case InstructionCodes.FCONST_1:
                    i = operands[0];
                    sf.doubleRegs[i] = 1;
                    break;
                case InstructionCodes.FCONST_2:
                    i = operands[0];
                    sf.doubleRegs[i] = 2;
                    break;
                case InstructionCodes.FCONST_3:
                    i = operands[0];
                    sf.doubleRegs[i] = 3;
                    break;
                case InstructionCodes.FCONST_4:
                    i = operands[0];
                    sf.doubleRegs[i] = 4;
                    break;
                case InstructionCodes.FCONST_5:
                    i = operands[0];
                    sf.doubleRegs[i] = 5;
                    break;
                case InstructionCodes.BCONST_0:
                    i = operands[0];
                    sf.intRegs[i] = 0;
                    break;
                case InstructionCodes.BCONST_1:
                    i = operands[0];
                    sf.intRegs[i] = 1;
                    break;
                case InstructionCodes.RCONST_NULL:
                    i = operands[0];
                    sf.refRegs[i] = null;
                    break;

                case InstructionCodes.ILOAD:
                    lvIndex = operands[0];
                    i = operands[1];
                    sf.longRegs[i] = sf.longLocalVars[lvIndex];
                    break;
                case InstructionCodes.FLOAD:
                    lvIndex = operands[0];
                    i = operands[1];
                    sf.doubleRegs[i] = sf.doubleLocalVars[lvIndex];
                    break;
                case InstructionCodes.SLOAD:
                    lvIndex = operands[0];
                    i = operands[1];
                    sf.stringRegs[i] = sf.stringLocalVars[lvIndex];
                    break;
                case InstructionCodes.BLOAD:
                    lvIndex = operands[0];
                    i = operands[1];
                    sf.intRegs[i] = sf.intLocalVars[lvIndex];
                    break;
                case InstructionCodes.RLOAD:
                    lvIndex = operands[0];
                    i = operands[1];
                    sf.refRegs[i] = sf.refLocalVars[lvIndex];
                    break;
                case InstructionCodes.IALOAD:
                    i = operands[0];
                    j = operands[1];
                    k = operands[2];
                    bIntArray = (BIntArray) sf.refRegs[i];
                    sf.longRegs[k] = bIntArray.get(sf.longRegs[j]);
                    break;
                case InstructionCodes.FALOAD:
                    i = operands[0];
                    j = operands[1];
                    k = operands[2];
                    bFloatArray = (BFloatArray) sf.refRegs[i];
                    sf.doubleRegs[k] = bFloatArray.get(sf.longRegs[j]);
                    break;
                case InstructionCodes.SALOAD:
                    i = operands[0];
                    j = operands[1];
                    k = operands[2];
                    bStringArray = (BStringArray) sf.refRegs[i];
                    sf.stringRegs[k] = bStringArray.get(sf.longRegs[j]);
                    break;
                case InstructionCodes.BALOAD:
                    i = operands[0];
                    j = operands[1];
                    k = operands[2];
                    bBooleanArray = (BBooleanArray) sf.refRegs[i];
                    sf.intRegs[k] = bBooleanArray.get(sf.longRegs[j]);
                    break;
                case InstructionCodes.RALOAD:
                    i = operands[0];
                    j = operands[1];
                    k = operands[2];
                    bArray = (BRefValueArray) sf.refRegs[i];
                    sf.refRegs[k] = bArray.get(sf.longRegs[j]);
                    break;
                case InstructionCodes.JSONALOAD:
                    i = operands[0];
                    j = operands[1];
                    k = operands[2];
                    // TODO Proper error handling
                    sf.refRegs[k] = JSONUtils.getArrayElement((BJSON) sf.refRegs[i], sf.longRegs[j]);
                    break;
                case InstructionCodes.IGLOAD:
                    // Global variable index
                    i = operands[0];
                    // Stack registry index
                    j = operands[1];
                    sf.longRegs[j] = globalMemBlock.getIntField(i);
                    break;
                case InstructionCodes.FGLOAD:
                    i = operands[0];
                    j = operands[1];
                    sf.doubleRegs[j] = globalMemBlock.getFloatField(i);
                    break;
                case InstructionCodes.SGLOAD:
                    i = operands[0];
                    j = operands[1];
                    sf.stringRegs[j] = globalMemBlock.getStringField(i);
                    break;
                case InstructionCodes.BGLOAD:
                    i = operands[0];
                    j = operands[1];
                    sf.intRegs[j] = globalMemBlock.getBooleanField(i);
                    break;
                case InstructionCodes.RGLOAD:
                    i = operands[0];
                    j = operands[1];
                    sf.refRegs[j] = globalMemBlock.getRefField(i);
                    break;

                case InstructionCodes.ISTORE:
                    i = operands[0];
                    lvIndex = operands[1];
                    sf.longLocalVars[lvIndex] = sf.longRegs[i];
                    break;
                case InstructionCodes.FSTORE:
                    i = operands[0];
                    lvIndex = operands[1];
                    sf.doubleLocalVars[lvIndex] = sf.doubleRegs[i];
                    break;
                case InstructionCodes.SSTORE:
                    i = operands[0];
                    lvIndex = operands[1];
                    sf.stringLocalVars[lvIndex] = sf.stringRegs[i];
                    break;
                case InstructionCodes.BSTORE:
                    i = operands[0];
                    lvIndex = operands[1];
                    sf.intLocalVars[lvIndex] = sf.intRegs[i];
                    break;
                case InstructionCodes.RSTORE:
                    i = operands[0];
                    lvIndex = operands[1];
                    sf.refLocalVars[lvIndex] = sf.refRegs[i];
                    break;
                case InstructionCodes.IASTORE:
                    i = operands[0];
                    j = operands[1];
                    k = operands[2];
                    bIntArray = (BIntArray) sf.refRegs[i];
                    bIntArray.add(sf.longRegs[j], sf.longRegs[k]);
                    break;
                case InstructionCodes.FASTORE:
                    i = operands[0];
                    j = operands[1];
                    k = operands[2];
                    bFloatArray = (BFloatArray) sf.refRegs[i];
                    bFloatArray.add(sf.longRegs[j], sf.doubleRegs[k]);
                    break;
                case InstructionCodes.SASTORE:
                    i = operands[0];
                    j = operands[1];
                    k = operands[2];
                    bStringArray = (BStringArray) sf.refRegs[i];
                    bStringArray.add(sf.longRegs[j], sf.stringRegs[k]);
                    break;
                case InstructionCodes.BASTORE:
                    i = operands[0];
                    j = operands[1];
                    k = operands[2];
                    bBooleanArray = (BBooleanArray) sf.refRegs[i];
                    bBooleanArray.add(sf.longRegs[j], sf.intRegs[k]);
                    break;
                case InstructionCodes.RASTORE:
                    i = operands[0];
                    j = operands[1];
                    k = operands[2];
                    bArray = (BRefValueArray) sf.refRegs[i];
                    bArray.add(sf.longRegs[j], sf.refRegs[k]);
                    break;
                case InstructionCodes.JSONASTORE:
                    i = operands[0];
                    j = operands[1];
                    k = operands[2];
                    // TODO Proper error handling
                    JSONUtils.setArrayElement((BJSON) sf.refRegs[i], sf.longRegs[j], (BJSON) sf.refRegs[k]);
                    break;
                case InstructionCodes.IGSTORE:
                    // Stack reg index
                    i = operands[0];
                    // Global var index
                    j = operands[1];
                    globalMemBlock.setIntField(j, sf.longRegs[i]);
                    break;
                case InstructionCodes.FGSTORE:
                    i = operands[0];
                    j = operands[1];
                    globalMemBlock.setFloatField(j, sf.doubleRegs[i]);
                    break;
                case InstructionCodes.SGSTORE:
                    i = operands[0];
                    j = operands[1];
                    globalMemBlock.setStringField(j, sf.stringRegs[i]);
                    break;
                case InstructionCodes.BGSTORE:
                    i = operands[0];
                    j = operands[1];
                    globalMemBlock.setBooleanField(j, sf.intRegs[i]);
                    break;
                case InstructionCodes.RGSTORE:
                    i = operands[0];
                    j = operands[1];
                    globalMemBlock.setRefField(j, sf.refRegs[i]);
                    break;

                case InstructionCodes.IFIELDLOAD:
                    i = operands[0];
                    fieldIndex = operands[1];
                    j = operands[2];
                    structureType = (StructureType) sf.refRegs[i];
                    sf.longRegs[j] = structureType.getIntField(fieldIndex);
                    break;
                case InstructionCodes.FFIELDLOAD:
                    i = operands[0];
                    fieldIndex = operands[1];
                    j = operands[2];
                    structureType = (StructureType) sf.refRegs[i];
                    sf.doubleRegs[j] = structureType.getFloatField(fieldIndex);
                    break;
                case InstructionCodes.SFIELDLOAD:
                    i = operands[0];
                    fieldIndex = operands[1];
                    j = operands[2];
                    structureType = (StructureType) sf.refRegs[i];
                    sf.stringRegs[j] = structureType.getStringField(fieldIndex);
                    break;
                case InstructionCodes.BFIELDLOAD:
                    i = operands[0];
                    fieldIndex = operands[1];
                    j = operands[2];
                    structureType = (StructureType) sf.refRegs[i];
                    sf.intRegs[j] = structureType.getBooleanField(fieldIndex);
                    break;
                case InstructionCodes.RFIELDLOAD:
                    i = operands[0];
                    fieldIndex = operands[1];
                    j = operands[2];
                    structureType = (StructureType) sf.refRegs[i];
                    sf.refRegs[j] = structureType.getRefField(fieldIndex);
                    break;
                case InstructionCodes.IFIELDSTORE:
                    i = operands[0];
                    fieldIndex = operands[1];
                    j = operands[2];
                    structureType = (StructureType) sf.refRegs[i];
                    structureType.setIntField(fieldIndex, sf.longRegs[j]);
                    break;
                case InstructionCodes.FFIELDSTORE:
                    i = operands[0];
                    fieldIndex = operands[1];
                    j = operands[2];
                    structureType = (StructureType) sf.refRegs[i];
                    structureType.setFloatField(fieldIndex, sf.doubleRegs[j]);
                    break;
                case InstructionCodes.SFIELDSTORE:
                    i = operands[0];
                    fieldIndex = operands[1];
                    j = operands[2];
                    structureType = (StructureType) sf.refRegs[i];
                    structureType.setStringField(fieldIndex, sf.stringRegs[j]);
                    break;
                case InstructionCodes.BFIELDSTORE:
                    i = operands[0];
                    fieldIndex = operands[1];
                    j = operands[2];
                    structureType = (StructureType) sf.refRegs[i];
                    structureType.setBooleanField(fieldIndex, sf.intRegs[j]);
                    break;
                case InstructionCodes.RFIELDSTORE:
                    i = operands[0];
                    fieldIndex = operands[1];
                    j = operands[2];
                    structureType = (StructureType) sf.refRegs[i];
                    structureType.setRefField(fieldIndex, sf.refRegs[j]);
                    break;

                case InstructionCodes.MAPLOAD:
                    i = operands[0];
                    j = operands[1];
                    k = operands[2];
                    bMap = (BMap<String, BRefType>) sf.refRegs[i];
                    sf.refRegs[k] = bMap.get(sf.stringRegs[j]);
                    break;
                case InstructionCodes.MAPSTORE:
                    i = operands[0];
                    j = operands[1];
                    k = operands[2];
                    bMap = (BMap<String, BRefType>) sf.refRegs[i];
                    bMap.put(sf.stringRegs[j], sf.refRegs[k]);
                    break;

                case InstructionCodes.JSONLOAD:
                    i = operands[0];
                    j = operands[1];
                    k = operands[2];
                    // TODO Proper error handling
                    sf.refRegs[k] = JSONUtils.getElement((BJSON) sf.refRegs[i], sf.stringRegs[j]);
                    break;
                case InstructionCodes.JSONSTORE:
                    i = operands[0];
                    j = operands[1];
                    k = operands[2];
                    // TODO Proper error handling
                    JSONUtils.setElement((BJSON) sf.refRegs[i], sf.stringRegs[j], (BJSON) sf.refRegs[k]);
                    break;

                case InstructionCodes.IADD:
                    i = operands[0];
                    j = operands[1];
                    k = operands[2];
                    sf.longRegs[k] = sf.longRegs[i] + sf.longRegs[j];
                    break;
                case InstructionCodes.FADD:
                    i = operands[0];
                    j = operands[1];
                    k = operands[2];
                    sf.doubleRegs[k] = sf.doubleRegs[i] + sf.doubleRegs[j];
                    break;
                case InstructionCodes.SADD:
                    i = operands[0];
                    j = operands[1];
                    k = operands[2];
                    sf.stringRegs[k] = sf.stringRegs[i] + sf.stringRegs[j];
                    break;
                case InstructionCodes.ISUB:
                    i = operands[0];
                    j = operands[1];
                    k = operands[2];
                    sf.longRegs[k] = sf.longRegs[i] - sf.longRegs[j];
                    break;
                case InstructionCodes.FSUB:
                    i = operands[0];
                    j = operands[1];
                    k = operands[2];
                    sf.doubleRegs[k] = sf.doubleRegs[i] - sf.doubleRegs[j];
                    break;
                case InstructionCodes.IMUL:
                    i = operands[0];
                    j = operands[1];
                    k = operands[2];
                    sf.longRegs[k] = sf.longRegs[i] * sf.longRegs[j];
                    break;
                case InstructionCodes.FMUL:
                    i = operands[0];
                    j = operands[1];
                    k = operands[2];
                    sf.doubleRegs[k] = sf.doubleRegs[i] * sf.doubleRegs[j];
                    break;
                case InstructionCodes.IDIV:
                    i = operands[0];
                    j = operands[1];
                    k = operands[2];

                    if (sf.longRegs[j] == 0) {
                        context.setError(BLangVMErrorHandlerUtil.generateError(context, programFile, ip, null,
                                new BString(" / by zero")));
                        handleError();
                        break;
                    }

                    sf.longRegs[k] = sf.longRegs[i] / sf.longRegs[j];
                    break;
                case InstructionCodes.FDIV:
                    i = operands[0];
                    j = operands[1];
                    k = operands[2];

                    if (sf.doubleRegs[j] == 0) {
                        context.setError(BLangVMErrorHandlerUtil.generateError(context, programFile, ip, null,
                                new BString(" / by zero")));
                        handleError();
                        break;
                    }

                    sf.doubleRegs[k] = sf.doubleRegs[i] / sf.doubleRegs[j];
                    break;
                case InstructionCodes.IMOD:
                    i = operands[0];
                    j = operands[1];
                    k = operands[2];

                    if (sf.longRegs[j] == 0) {
                        context.setError(BLangVMErrorHandlerUtil.generateError(context, programFile, ip, null,
                                new BString(" / by zero")));
                        handleError();
                        break;
                    }

                    sf.longRegs[k] = sf.longRegs[i] % sf.longRegs[j];
                    break;
                case InstructionCodes.FMOD:
                    i = operands[0];
                    j = operands[1];
                    k = operands[2];

                    if (sf.doubleRegs[j] == 0) {
                        context.setError(BLangVMErrorHandlerUtil.generateError(context, programFile, ip, null,
                                new BString(" / by zero")));
                        handleError();
                        break;
                    }

                    sf.doubleRegs[k] = sf.doubleRegs[i] % sf.doubleRegs[j];
                    break;
                case InstructionCodes.INEG:
                    i = operands[0];
                    j = operands[1];
                    sf.longRegs[j] = -sf.longRegs[i];
                    break;
                case InstructionCodes.FNEG:
                    i = operands[0];
                    j = operands[1];
                    sf.doubleRegs[j] = -sf.doubleRegs[i];
                    break;
                case InstructionCodes.NOT:
                    i = operands[0];
                    j = operands[1];
                    sf.intRegs[j] = sf.intRegs[i] == 0 ? 1 : 0;
                    break;
                case InstructionCodes.ICMP:
                    i = operands[0];
                    j = operands[1];
                    k = operands[2];
                    if (sf.longRegs[i] == sf.longRegs[j]) {
                        sf.intRegs[k] = 0;
                    } else if (sf.longRegs[i] > sf.longRegs[j]) {
                        sf.intRegs[k] = 1;
                    } else {
                        sf.intRegs[k] = -1;
                    }
                    break;
                case InstructionCodes.FCMP:
                    i = operands[0];
                    j = operands[1];
                    k = operands[2];
                    if (sf.doubleRegs[i] == sf.doubleRegs[j]) {
                        sf.intRegs[k] = 0;
                    } else if (sf.doubleRegs[i] > sf.doubleRegs[j]) {
                        sf.intRegs[k] = 1;
                    } else {
                        sf.intRegs[k] = -1;
                    }
                    break;
                case InstructionCodes.SCMP:
                    i = operands[0];
                    j = operands[1];
                    k = operands[2];
                    if (sf.stringRegs[i] == sf.stringRegs[j]) {
                        sf.intRegs[k] = 0;
                    } else {
                        sf.intRegs[k] = -1;
                    }
                    break;
                case InstructionCodes.BCMP:
                    i = operands[0];
                    j = operands[1];
                    k = operands[2];
                    if (sf.intRegs[i] == sf.intRegs[j]) {
                        sf.intRegs[k] = 0;
                    } else {
                        sf.intRegs[k] = -1;
                    }
                    break;
                case InstructionCodes.IFEQ:
                    i = operands[0];
                    j = operands[1];
                    if (sf.intRegs[i] == 0) {
                        ip = j;
                    }
                    break;
                case InstructionCodes.IFNE:
                    i = operands[0];
                    j = operands[1];
                    if (sf.intRegs[i] != 0) {
                        ip = j;
                    }
                    break;
                case InstructionCodes.IFLT:
                    i = operands[0];
                    j = operands[1];
                    if (sf.intRegs[i] < 0) {
                        ip = j;
                    }
                    break;
                case InstructionCodes.IFGE:
                    i = operands[0];
                    j = operands[1];
                    if (sf.intRegs[i] >= 0) {
                        ip = j;
                    }
                    break;
                case InstructionCodes.IFGT:
                    i = operands[0];
                    j = operands[1];
                    if (sf.intRegs[i] > 0) {
                        ip = j;
                    }
                    break;
                case InstructionCodes.IFLE:
                    i = operands[0];
                    j = operands[1];
                    if (sf.intRegs[i] <= 0) {
                        ip = j;
                    }
                    break;
                case InstructionCodes.GOTO:
                    i = operands[0];
                    ip = i;
                    break;
                case InstructionCodes.CALL:
                    cpIndex = operands[0];
                    funcRefCPEntry = (FunctionRefCPEntry) constPool[cpIndex];
                    functionInfo = funcRefCPEntry.getFunctionInfo();

                    cpIndex = operands[1];
                    funcCallCPEntry = (FunctionCallCPEntry) constPool[cpIndex];
                    invokeCallableUnit(functionInfo, funcCallCPEntry);
                    break;
                case InstructionCodes.WRKINVOKE:
                    cpIndex = operands[0];
                    workerRefCPEntry = (WorkerDataChannelRefCPEntry) constPool[cpIndex];
                    workerDataChannel = workerRefCPEntry.getWorkerDataChannel();

                    cpIndex = operands[1];
                    workerInvokeCPEntry = (WorkerInvokeCPEntry) constPool[cpIndex];
                    invokeWorker(workerDataChannel, workerInvokeCPEntry);
                    break;
                case InstructionCodes.WRKREPLY:
                    cpIndex = operands[0];
                    workerRefCPEntry = (WorkerDataChannelRefCPEntry) constPool[cpIndex];
                    workerDataChannel = workerRefCPEntry.getWorkerDataChannel();

                    cpIndex = operands[1];
                    workerReplyCPEntry = (WorkerReplyCPEntry) constPool[cpIndex];
                    replyWorker(workerDataChannel, workerReplyCPEntry);
                    break;
                case InstructionCodes.NCALL:
                    cpIndex = operands[0];
                    funcRefCPEntry = (FunctionRefCPEntry) constPool[cpIndex];
                    functionInfo = funcRefCPEntry.getFunctionInfo();

                    cpIndex = operands[1];
                    funcCallCPEntry = (FunctionCallCPEntry) constPool[cpIndex];
                    invokeNativeFunction(functionInfo, funcCallCPEntry);
                    break;
                case InstructionCodes.ACALL:
                    cpIndex = operands[0];
                    actionRefCPEntry = (ActionRefCPEntry) constPool[cpIndex];
                    actionInfo = actionRefCPEntry.getActionInfo();

                    cpIndex = operands[1];
                    funcCallCPEntry = (FunctionCallCPEntry) constPool[cpIndex];
                    invokeCallableUnit(actionInfo, funcCallCPEntry);
                    break;
                case InstructionCodes.NACALL:
                    cpIndex = operands[0];
                    actionRefCPEntry = (ActionRefCPEntry) constPool[cpIndex];
                    actionInfo = actionRefCPEntry.getActionInfo();

                    cpIndex = operands[1];
                    funcCallCPEntry = (FunctionCallCPEntry) constPool[cpIndex];
                    invokeNativeAction(actionInfo, funcCallCPEntry);
                    break;
                case InstructionCodes.RET:
                    cpIndex = operands[0];
                    FunctionReturnCPEntry funcRetCPEntry = (FunctionReturnCPEntry) constPool[cpIndex];
                    handleReturn(funcRetCPEntry.getRegIndexes());
                    break;
                case InstructionCodes.REP:
                    i = operands[0];
                    BMessage message = null;
                    if (i >= 0) {
                        message = (BMessage) sf.refRegs[i];
                    }
                    context.setError(null);
                    context.getBalCallback().done(message != null ? message.value() : null);
                    ip = -1;
                    break;
<<<<<<< HEAD
                case InstructionCodes.ABORT: {
                    BallerinaTransactionManager ballerinaTransactionManager = context.getBallerinaTransactionManager();
                    if (ballerinaTransactionManager != null) {
                        ballerinaTransactionManager.setTransactionError(true);
                    }
                }
                break;
                case InstructionCodes.TRBGN: {
                    BallerinaTransactionManager ballerinaTransactionManager = context.getBallerinaTransactionManager();
                    if (ballerinaTransactionManager == null) {
                        ballerinaTransactionManager = new BallerinaTransactionManager();
                        context.setBallerinaTransactionManager(ballerinaTransactionManager);
                    }
                    ballerinaTransactionManager.beginTransactionBlock();
                }
                break;
                case InstructionCodes.TREND:
                    BallerinaTransactionManager ballerinaTransactionManager = context.getBallerinaTransactionManager();
                    if (ballerinaTransactionManager != null) {
                        if (ballerinaTransactionManager.isTransactionError()) {
                            ballerinaTransactionManager.rollbackTransactionBlock();
                        } else {
                            ballerinaTransactionManager.commitTransactionBlock();
                        }
                    }
=======
                case InstructionCodes.THROW:
                    i = operands[0];
                    if (i >= 0) {
                        BStruct error = (BStruct) sf.refRegs[i];
                        BLangVMErrorHandlerUtil.setStackTrace(context, programFile, ip, error);
                        context.setError(error);
                    }
                    handleError();
                    break;
                case InstructionCodes.ERRSTORE:
                    i = operands[0];
                    sf.refLocalVars[i] = context.getError();
                    // clear error.
                    context.setError(null);
>>>>>>> 30105897
                    break;
                case InstructionCodes.I2F:
                    i = operands[0];
                    j = operands[1];
                    sf.doubleRegs[j] = (double) sf.longRegs[i];
                    break;
                case InstructionCodes.I2S:
                    i = operands[0];
                    j = operands[1];
                    sf.stringRegs[j] = Long.toString(sf.longRegs[i]);
                    break;
                case InstructionCodes.I2B:
                    i = operands[0];
                    j = operands[1];
                    sf.intRegs[j] = sf.longRegs[i] != 0 ? 1 : 0;
                    break;
                case InstructionCodes.I2ANY:
                    i = operands[0];
                    j = operands[1];
                    sf.refRegs[j] = new BInteger(sf.longRegs[i]);
                    break;
                case InstructionCodes.I2JSON:
                    i = operands[0];
                    j = operands[1];
                    sf.refRegs[j] = new BJSON(Long.toString(sf.longRegs[i]));
                    break;
                case InstructionCodes.F2I:
                    i = operands[0];
                    j = operands[1];
                    sf.longRegs[j] = (long) sf.doubleRegs[i];
                    break;
                case InstructionCodes.F2S:
                    i = operands[0];
                    j = operands[1];
                    sf.stringRegs[j] = Double.toString(sf.doubleRegs[i]);
                    break;
                case InstructionCodes.F2B:
                    i = operands[0];
                    j = operands[1];
                    sf.intRegs[j] = sf.doubleRegs[i] != 0.0 ? 1 : 0;
                    break;
                case InstructionCodes.F2ANY:
                    i = operands[0];
                    j = operands[1];
                    sf.refRegs[j] = new BFloat(sf.doubleRegs[i]);
                    break;
                case InstructionCodes.F2JSON:
                    i = operands[0];
                    j = operands[1];
                    sf.refRegs[j] = new BJSON(Double.toString(sf.doubleRegs[i]));
                    break;
                case InstructionCodes.S2I:
                    i = operands[0];
                    j = operands[1];
                    k = operands[2];

                    try {
                        sf.longRegs[j] = Long.parseLong(sf.stringRegs[i]);
                    } catch (NumberFormatException e) {
                        // TODO
                        throw new BallerinaException("incompatible types");
                    }
                    break;
                case InstructionCodes.S2F:
                    i = operands[0];
                    j = operands[1];
                    k = operands[2];

                    try {
                        sf.doubleRegs[j] = Double.parseDouble(sf.stringRegs[i]);
                    } catch (NumberFormatException e) {
                        // TODO
                        throw new BallerinaException("incompatible types");
                    }
                    break;
                case InstructionCodes.S2B:
                    i = operands[0];
                    j = operands[1];
                    k = operands[2];

                    try {
                        sf.intRegs[j] = Boolean.parseBoolean(sf.stringRegs[i]) ? 1 : 0;
                    } catch (NumberFormatException e) {
                        // TODO
                        throw new BallerinaException("incompatible types");
                    }
                    break;
                case InstructionCodes.S2ANY:
                    i = operands[0];
                    j = operands[1];
                    sf.refRegs[j] = new BString(sf.stringRegs[i]);
                    break;
                case InstructionCodes.S2JSON:
                    i = operands[0];
                    j = operands[1];
                    String jsonStr = sf.stringRegs[i];

                    // If this is a string-representation of complex JSON object, generate a BJSON out of it.
                    if (jsonStr.matches("\\{.*\\}|\\[.*\\]")) {
                        sf.refRegs[j] = new BJSON(jsonStr);
                    }

                    // Else, generate a BJSON with a quoted string.
                    sf.refRegs[j] = new BJSON("\"" + jsonStr + "\"");
                    break;
                case InstructionCodes.B2I:
                    i = operands[0];
                    j = operands[1];
                    sf.longRegs[j] = sf.intRegs[i];
                    break;
                case InstructionCodes.B2F:
                    i = operands[0];
                    j = operands[1];
                    sf.doubleRegs[j] = sf.intRegs[i];
                    break;
                case InstructionCodes.B2S:
                    i = operands[0];
                    j = operands[1];
                    sf.stringRegs[j] = sf.intRegs[i] == 1 ? "true" : "false";
                    break;
                case InstructionCodes.B2ANY:
                    i = operands[0];
                    j = operands[1];
                    sf.refRegs[j] = new BBoolean(sf.intRegs[i] == 1);
                    break;
                case InstructionCodes.B2JSON:
                    i = operands[0];
                    j = operands[1];
                    sf.refRegs[j] = new BJSON(sf.intRegs[i] == 1 ? "true" : "false");
                    break;
                case InstructionCodes.JSON2I:
                    convertJSONToInt(operands, sf);
                    break;
                case InstructionCodes.JSON2F:
                    convertJSONToFloat(operands, sf);
                    break;
                case InstructionCodes.JSON2S:
                    convertJSONToString(operands, sf);
                    break;
                case InstructionCodes.JSON2B:
                    convertJSONToBoolean(operands, sf);
                    break;

                case InstructionCodes.ANY2I:
                    i = operands[0];
                    j = operands[1];
                    k = operands[2];
                    bRefType = sf.refRegs[i];

                    if (bRefType.getType() == BTypes.typeInt) {
                        sf.longRegs[j] = ((BInteger) bRefType).intValue();
                    } else {
                        // TODO
                        throw new BallerinaException("incompatible types");
                    }
                    break;
                case InstructionCodes.ANY2F:
                    i = operands[0];
                    j = operands[1];
                    k = operands[2];
                    bRefType = sf.refRegs[i];

                    if (bRefType.getType() == BTypes.typeFloat) {
                        sf.doubleRegs[j] = ((BFloat) bRefType).floatValue();
                    } else {
                        // TODO
                        throw new BallerinaException("incompatible types");
                    }
                    break;
                case InstructionCodes.ANY2S:
                    i = operands[0];
                    j = operands[1];
                    k = operands[2];
                    bRefType = sf.refRegs[i];

                    if (bRefType.getType() == BTypes.typeString) {
                        sf.stringRegs[j] = bRefType.stringValue();
                    } else {
                        // TODO
                        throw new BallerinaException("incompatible types");
                    }
                    break;
                case InstructionCodes.ANY2B:
                    i = operands[0];
                    j = operands[1];
                    k = operands[2];
                    bRefType = sf.refRegs[i];

                    if (bRefType.getType() == BTypes.typeBoolean) {
                        sf.intRegs[j] = ((BBoolean) bRefType).booleanValue() ? 1 : 0;
                    } else {
                        // TODO
                        throw new BallerinaException("incompatible types");
                    }
                    break;
                case InstructionCodes.ANY2JSON:
                    i = operands[0];
                    j = operands[1];
                    k = operands[2];
                    bRefType = sf.refRegs[i];

                    if (bRefType.getType() == BTypes.typeJSON) {
                        sf.refRegs[j] = bRefType;
                    } else {
                        // TODO
                        throw new BallerinaException("incompatible types");
                    }
                    break;
                case InstructionCodes.ANY2T:
                    i = operands[0];
                    j = operands[1];
                    k = operands[2];
                    bRefType = sf.refRegs[i];

                    if (bRefType.getType() instanceof BStructType) {
                        sf.refRegs[j] = bRefType;
                    } else {
                        // TODO
                        throw new BallerinaException("incompatible types");
                    }
                    break;
                case InstructionCodes.ANY2MAP:
                    i = operands[0];
                    j = operands[1];
                    k = operands[2];
                    bRefType = sf.refRegs[i];

                    if (bRefType.getType() == BTypes.typeMap) {
                        sf.refRegs[j] = bRefType;
                    } else {
                        // TODO
                        throw new BallerinaException("incompatible types");
                    }
                    break;
                case InstructionCodes.NULL2JSON:
                    i = operands[0];
                    j = operands[1];
                    sf.refRegs[j] = new BJSON("null");
                    break;
                case InstructionCodes.CHECKCAST:
                    i = operands[0];
                    cpIndex = operands[1];
                    j = operands[2];
                    TypeCPEntry typeCPEntry = (TypeCPEntry) constPool[cpIndex];
                    // TODO NULL Check  and Array casting
                    if (checkCast(sf.refRegs[i].getType(), typeCPEntry.getType())) {
                        sf.refRegs[j] = sf.refRegs[i];
                    } else {
                        throw new BallerinaException("Incompatible types");
                        // TODO Handle cast errors
                    }
                    break;
                case InstructionCodes.INEWARRAY:
                    i = operands[0];
                    sf.refRegs[i] = new BIntArray();
                    break;
                case InstructionCodes.ARRAYLEN:
                    i = operands[0];
                    j = operands[1];
                    if (sf.refRegs[i] == null) {
                        //TODO improve error message to be more informative
                        throw new BallerinaException("array is null.");
                    }
                    BNewArray array = (BNewArray) sf.refRegs[i];
                    sf.longRegs[j] = array.size();
                    break;
                case InstructionCodes.FNEWARRAY:
                    i = operands[0];
                    sf.refRegs[i] = new BFloatArray();
                    break;
                case InstructionCodes.SNEWARRAY:
                    i = operands[0];
                    sf.refRegs[i] = new BStringArray();
                    break;
                case InstructionCodes.BNEWARRAY:
                    i = operands[0];
                    sf.refRegs[i] = new BBooleanArray();
                    break;
                case InstructionCodes.RNEWARRAY:
                    i = operands[0];
                    sf.refRegs[i] = new BRefValueArray();
                    break;
                case InstructionCodes.JSONNEWARRAY:
                    i = operands[0];
                    j = operands[1];
                    // This is a temporary solution to create n-valued JSON array
                    StringJoiner stringJoiner = new StringJoiner(",", "[", "]");
                    for (int index = 0; index < sf.longRegs[j]; index++) {
                        stringJoiner.add("0");
                    }
                    sf.refRegs[i] = new BJSON(stringJoiner.toString());
                    break;
                case InstructionCodes.NEWSTRUCT:
                    cpIndex = operands[0];
                    i = operands[1];
                    structureRefCPEntry = (StructureRefCPEntry) constPool[cpIndex];
                    structureTypeInfo = structureRefCPEntry.getStructureTypeInfo();
                    fieldCount = structureTypeInfo.getFieldCount();
                    BStruct bStruct = new BStruct(structureTypeInfo.getType());
                    bStruct.setFieldTypes(structureTypeInfo.getFieldTypes());
                    bStruct.init(fieldCount);
                    sf.refRegs[i] = bStruct;
                    break;
                case InstructionCodes.NEWCONNECTOR:
                    cpIndex = operands[0];
                    i = operands[1];
                    structureRefCPEntry = (StructureRefCPEntry) constPool[cpIndex];
                    structureTypeInfo = structureRefCPEntry.getStructureTypeInfo();
                    fieldCount = structureTypeInfo.getFieldCount();
                    BConnector bConnector = new BConnector(structureTypeInfo.getType());
                    bConnector.setFieldTypes(structureTypeInfo.getFieldTypes());
                    bConnector.init(fieldCount);
                    sf.refRegs[i] = bConnector;
                    break;
                case InstructionCodes.NEWMAP:
                    i = operands[0];
                    sf.refRegs[i] = new BMap<String, BRefType>();
                    break;
                case InstructionCodes.NEWJSON:
                    i = operands[0];
                    sf.refRegs[i] = new BJSON("{}");
                    break;
                case InstructionCodes.NEWMESSAGE:
                    i = operands[0];
                    sf.refRegs[i] = new BMessage();
                    break;
                case InstructionCodes.NEWDATATABLE:
                    i = operands[0];
                    sf.refRegs[i] = new BDataTable(null, new HashMap<>(0), new ArrayList<>(0));
                    break;

                default:
                    throw new UnsupportedOperationException("Opcode " + opcode + " is not supported yet");
            }
        }
    }

    public void invokeCallableUnit(CallableUnitInfo callableUnitInfo, FunctionCallCPEntry funcCallCPEntry) {
        int[] argRegs = funcCallCPEntry.getArgRegs();
        BType[] paramTypes = callableUnitInfo.getParamTypes();
        StackFrame callerSF = controlStack.getCurrentFrame();

        WorkerInfo defaultWorkerInfo = callableUnitInfo.getDefaultWorkerInfo();
        StackFrame calleeSF = new StackFrame(callableUnitInfo, defaultWorkerInfo, ip, funcCallCPEntry.getRetRegs());
        controlStack.pushFrame(calleeSF);

        // Copy arg values from the current StackFrame to the new StackFrame
        copyArgValues(callerSF, calleeSF, argRegs, paramTypes);

        // TODO Improve following two lines
        this.constPool = calleeSF.packageInfo.getConstPool().toArray(new ConstantPoolEntry[0]);
        this.code = calleeSF.packageInfo.getInstructionList().toArray(new Instruction[0]);
        ip = defaultWorkerInfo.getCodeAttributeInfo().getCodeAddrs();

        // Invoke other workers
        BLangVMWorkers.invoke(programFile, callableUnitInfo, callerSF, argRegs);

    }

    public void invokeWorker(WorkerDataChannel workerDataChannel, WorkerInvokeCPEntry workerInvokeCPEntry) {
        StackFrame currentFrame = controlStack.getCurrentFrame();

        // Extract the outgoing expressions
        BValue[] arguments = new BValue[workerInvokeCPEntry.getbTypes().length];
        copyArgValuesForWorkerInvoke(currentFrame, workerInvokeCPEntry.getArgRegs(),
                workerInvokeCPEntry.getbTypes(), arguments);

        //populateArgumentValuesForWorker(expressions, arguments);
        if (workerDataChannel != null) {
            workerDataChannel.putData(arguments);
        }

//        else {
//            BArray<BValue> bArray = new BArray<>(BValue.class);
//            for (int j = 0; j < arguments.length; j++) {
//                BValue returnVal = arguments[j];
//                bArray.add(j, returnVal);
//            }
//            controlStack.setReturnValue(0, bArray);
//        }
    }

    public void replyWorker(WorkerDataChannel workerDataChannel, WorkerReplyCPEntry workerReplyCPEntry) {

        BValue[] passedInValues = (BValue[]) workerDataChannel.takeData();
        StackFrame currentFrame = controlStack.getCurrentFrame();
        //currentFrame.returnValues = passedInValues;
        copyArgValuesForWorkerReply(currentFrame, workerReplyCPEntry.getArgRegs(),
                workerReplyCPEntry.getTypes(), passedInValues);
//        for (int i = 0; i < localVars.length; i++) {
//            Expression lExpr = localVars[i];
//            BValue rValue = passedInValues[i];
//            if (lExpr instanceof VariableRefExpr) {
//                assignValueToVarRefExpr(rValue, (VariableRefExpr) lExpr);
//            } else if (lExpr instanceof ArrayMapAccessExpr) {
//                assignValueToArrayMapAccessExpr(rValue, (ArrayMapAccessExpr) lExpr);
//            } else if (lExpr instanceof FieldAccessExpr) {
//                assignValueToFieldAccessExpr(rValue, (FieldAccessExpr) lExpr);
//            }
//        }
//        int[] argRegs = funcCallCPEntry.getArgRegs();
//        BType[] paramTypes = callableUnitInfo.getParamTypes();
//        StackFrame callerSF = controlStack.getCurrentFrame();
//
//        StackFrame calleeSF = new StackFrame(callableUnitInfo, ip, funcCallCPEntry.getRetRegs());
//        controlStack.pushFrame(calleeSF);
//
//        // Copy arg values from the current StackFrame to the new StackFrame
//        copyArgValues(callerSF, calleeSF, argRegs, paramTypes);
//
//        // TODO Improve following two lines
//        this.constPool = calleeSF.packageInfo.getConstPool().toArray(new ConstantPoolEntry[0]);
//        this.code = calleeSF.packageInfo.getInstructionList().toArray(new Instruction[0]);
//        ip = callableUnitInfo.getCodeAttributeInfo().getCodeAddrs();
    }

    public static void copyArgValuesForWorkerInvoke(StackFrame callerSF, int[] argRegs, BType[] paramTypes,
                                                    BValue[] arguments) {
        for (int i = 0; i < argRegs.length; i++) {
            BType paramType = paramTypes[i];
            int argReg = argRegs[i];
            switch (paramType.getTag()) {
                case TypeTags.INT_TAG:
                    arguments[i] = new BInteger(callerSF.longRegs[argReg]);
                    break;
                case TypeTags.FLOAT_TAG:
                    arguments[i] = new BFloat(callerSF.doubleRegs[argReg]);
                    break;
                case TypeTags.STRING_TAG:
                    arguments[i] = new BString(callerSF.stringRegs[argReg]);
                    break;
                case TypeTags.BOOLEAN_TAG:
                    boolean temp = (callerSF.intRegs[argReg]) > 0 ? true : false;
                    arguments[i] = new BBoolean(temp);
                    break;
                default:
                    arguments[i] = callerSF.refRegs[argReg];
            }
        }
    }

    public static void copyArgValuesForWorkerReply(StackFrame currentSF, int[] argRegs, BType[] paramTypes,
                                                   BValue[] passedInValues) {
        int longRegIndex = -1;
        int doubleRegIndex = -1;
        int stringRegIndex = -1;
        int booleanRegIndex = -1;
        int refRegIndex = -1;

        for (int i = 0; i < argRegs.length; i++) {
            BType paramType = paramTypes[i];
            switch (paramType.getTag()) {
                case TypeTags.INT_TAG:
                    currentSF.getLongRegs()[++longRegIndex] = ((BInteger) passedInValues[i]).intValue();
                    break;
                case TypeTags.FLOAT_TAG:
                    currentSF.getDoubleRegs()[++doubleRegIndex] = ((BFloat) passedInValues[i]).floatValue();
                    break;
                case TypeTags.STRING_TAG:
                    currentSF.getStringRegs()[++stringRegIndex] = ((BString) passedInValues[i]).stringValue();
                    break;
                case TypeTags.BOOLEAN_TAG:
                    currentSF.getIntRegs()[++booleanRegIndex] = (((BBoolean) passedInValues[i]).booleanValue()) ? 1 : 0;
                    break;
                default:
                    currentSF.getRefRegs()[++refRegIndex] = (BRefType) passedInValues[i];
            }
        }
    }


    public static void copyArgValues(StackFrame callerSF, StackFrame calleeSF, int[] argRegs, BType[] paramTypes) {
        int longRegIndex = -1;
        int doubleRegIndex = -1;
        int stringRegIndex = -1;
        int booleanRegIndex = -1;
        int refRegIndex = -1;

        for (int i = 0; i < argRegs.length; i++) {
            BType paramType = paramTypes[i];
            int argReg = argRegs[i];
            switch (paramType.getTag()) {
                case TypeTags.INT_TAG:
                    calleeSF.longLocalVars[++longRegIndex] = callerSF.longRegs[argReg];
                    break;
                case TypeTags.FLOAT_TAG:
                    calleeSF.doubleLocalVars[++doubleRegIndex] = callerSF.doubleRegs[argReg];
                    break;
                case TypeTags.STRING_TAG:
                    calleeSF.stringLocalVars[++stringRegIndex] = callerSF.stringRegs[argReg];
                    break;
                case TypeTags.BOOLEAN_TAG:
                    calleeSF.intLocalVars[++booleanRegIndex] = callerSF.intRegs[argReg];
                    break;
                default:
                    calleeSF.refLocalVars[++refRegIndex] = callerSF.refRegs[argReg];
            }
        }
    }

    private void handleReturn(int[] regIndexes) {
        StackFrame currentSF = controlStack.popFrame();
        context.setError(null);
        if (controlStack.fp >= 0) {

            StackFrame callersSF = controlStack.currentFrame;
            BType[] retTypes = currentSF.callableUnitInfo.getRetParamTypes();

            for (int i = 0; i < regIndexes.length; i++) {
                int regIndex = regIndexes[i];
                int callersRetRegIndex = currentSF.retRegIndexes[i];
                BType retType = retTypes[i];
                switch (retType.getTag()) {
                    case TypeTags.INT_TAG:
                        callersSF.longRegs[callersRetRegIndex] = currentSF.longRegs[regIndex];
                        break;
                    case TypeTags.FLOAT_TAG:
                        callersSF.doubleRegs[callersRetRegIndex] = currentSF.doubleRegs[regIndex];
                        break;
                    case TypeTags.STRING_TAG:
                        callersSF.stringRegs[callersRetRegIndex] = currentSF.stringRegs[regIndex];
                        break;
                    case TypeTags.BOOLEAN_TAG:
                        callersSF.intRegs[callersRetRegIndex] = currentSF.intRegs[regIndex];
                        break;
                    default:
                        callersSF.refRegs[callersRetRegIndex] = currentSF.refRegs[regIndex];
                }
            }

            // TODO Improve
            this.constPool = callersSF.packageInfo.getConstPool().toArray(new ConstantPoolEntry[0]);
            this.code = callersSF.packageInfo.getInstructionList().toArray(new Instruction[0]);
        }

        ip = currentSF.retAddrs;
    }

    private String getOperandsLine(int[] operands) {
        if (operands.length == 0) {
            return "";
        }

        if (operands.length == 1) {
            return "" + operands[0];
        }

        StringBuilder sb = new StringBuilder();
        sb.append(operands[0]);
        for (int i = 1; i < operands.length; i++) {
            sb.append(" ");
            sb.append(operands[i]);
        }
        return sb.toString();
    }

    private void invokeNativeFunction(FunctionInfo functionInfo, FunctionCallCPEntry funcCallCPEntry) {
        StackFrame callerSF = controlStack.currentFrame;
        BValue[] nativeArgValues = populateNativeArgs(callerSF, funcCallCPEntry.getArgRegs(),
                functionInfo.getParamTypes());

        // TODO Remove
        prepareStructureTypeForNativeAction(nativeArgValues);

        BType[] retTypes = functionInfo.getRetParamTypes();
        BValue[] returnValues = new BValue[retTypes.length];
        StackFrame caleeSF = new StackFrame(nativeArgValues, returnValues);
        controlStack.pushFrame(caleeSF);

        // Invoke Native function;
        AbstractNativeFunction nativeFunction = functionInfo.getNativeFunction();
        nativeFunction.executeNative(context);

        // Copy return values to the callers stack
        controlStack.popFrame();
        handleReturnFromNativeCallableUnit(callerSF, funcCallCPEntry.getRetRegs(), returnValues, retTypes);

        // TODO Remove
        prepareStructureTypeFromNativeAction(nativeArgValues);
    }

    private void invokeNativeAction(ActionInfo actionInfo, FunctionCallCPEntry funcCallCPEntry) {
        StackFrame callerSF = controlStack.currentFrame;
        BValue[] nativeArgValues = populateNativeArgs(callerSF, funcCallCPEntry.getArgRegs(),
                actionInfo.getParamTypes());

        // TODO Remove
        prepareStructureTypeForNativeAction(nativeArgValues);

        BType[] retTypes = actionInfo.getRetParamTypes();
        BValue[] returnValues = new BValue[retTypes.length];
        StackFrame caleeSF = new StackFrame(nativeArgValues, returnValues);
        controlStack.pushFrame(caleeSF);

        AbstractNativeAction nativeAction = actionInfo.getNativeAction();
        nativeAction.execute(context);

        // Copy return values to the callers stack
        controlStack.popFrame();
        handleReturnFromNativeCallableUnit(callerSF, funcCallCPEntry.getRetRegs(), returnValues, retTypes);

        // TODO Remove 
        prepareStructureTypeFromNativeAction(nativeArgValues);
    }

    private BValue[] populateNativeArgs(StackFrame callerSF, int[] argRegs, BType[] paramTypes) {
        BValue[] nativeArgValues = new BValue[paramTypes.length];
        for (int i = 0; i < argRegs.length; i++) {
            BType paramType = paramTypes[i];
            int argReg = argRegs[i];
            switch (paramType.getTag()) {
                case TypeTags.INT_TAG:
                    nativeArgValues[i] = new BInteger(callerSF.longRegs[argReg]);
                    break;
                case TypeTags.FLOAT_TAG:
                    nativeArgValues[i] = new BFloat(callerSF.doubleRegs[argReg]);
                    break;
                case TypeTags.STRING_TAG:
                    nativeArgValues[i] = new BString(callerSF.stringRegs[argReg]);
                    break;
                case TypeTags.BOOLEAN_TAG:
                    nativeArgValues[i] = new BBoolean(callerSF.intRegs[argReg] == 1);
                    break;
                default:
                    nativeArgValues[i] = callerSF.refRegs[argReg];
            }
        }
        return nativeArgValues;
    }

    private void handleReturnFromNativeCallableUnit(StackFrame callerSF, int[] returnRegIndexes,
                                                    BValue[] returnValues, BType[] retTypes) {
        for (int i = 0; i < returnValues.length; i++) {
            int callersRetRegIndex = returnRegIndexes[i];
            BType retType = retTypes[i];
            switch (retType.getTag()) {
                case TypeTags.INT_TAG:
                    callerSF.longRegs[callersRetRegIndex] = ((BInteger) returnValues[i]).intValue();
                    break;
                case TypeTags.FLOAT_TAG:
                    callerSF.doubleRegs[callersRetRegIndex] = ((BFloat) returnValues[i]).floatValue();
                    break;
                case TypeTags.STRING_TAG:
                    callerSF.stringRegs[callersRetRegIndex] = returnValues[i].stringValue();
                    break;
                case TypeTags.BOOLEAN_TAG:
                    callerSF.intRegs[callersRetRegIndex] = ((BBoolean) returnValues[i]).booleanValue() ? 1 : 0;
                    break;
                default:
                    callerSF.refRegs[callersRetRegIndex] = (BRefType) returnValues[i];
            }
        }
    }

    // TODO Remove this once all the native actions are refactored
    private void prepareStructureTypeForNativeAction(BValue[] bValues) {
        for (BValue bValue : bValues) {
            if (bValue instanceof StructureType) {
                prepareStructureTypeForNativeAction((StructureType) bValue);
            }
        }
    }

    private void prepareStructureTypeForNativeAction(StructureType structureType) {
        BType[] fieldTypes = structureType.getFieldTypes();
        BValue[] memoryBlock = new BValue[fieldTypes.length];

        int longRegIndex = -1;
        int doubleRegIndex = -1;
        int stringRegIndex = -1;
        int booleanRegIndex = -1;
        int refRegIndex = -1;

        for (int i = 0; i < fieldTypes.length; i++) {
            BType paramType = fieldTypes[i];
            switch (paramType.getTag()) {
                case TypeTags.INT_TAG:
                    memoryBlock[i] = new BInteger(structureType.getIntField(++longRegIndex));
                    break;
                case TypeTags.FLOAT_TAG:
                    memoryBlock[i] = new BFloat(structureType.getFloatField(++doubleRegIndex));
                    break;
                case TypeTags.STRING_TAG:
                    memoryBlock[i] = new BString(structureType.getStringField(++stringRegIndex));
                    break;
                case TypeTags.BOOLEAN_TAG:
                    memoryBlock[i] = new BBoolean(structureType.getBooleanField(++booleanRegIndex) == 1);
                    break;
                default:
                    memoryBlock[i] = structureType.getRefField(++refRegIndex);
            }
        }

        structureType.setMemoryBlock(memoryBlock);
    }

    // TODO Remove this once all the native actions are refactored
    private void prepareStructureTypeFromNativeAction(BValue[] bValues) {
        for (BValue bValue : bValues) {
            if (bValue instanceof StructureType) {
                prepareStructureTypeFromNativeAction((StructureType) bValue);
            }
        }
    }

    private void prepareStructureTypeFromNativeAction(StructureType structureType) {
        BType[] fieldTypes = structureType.getFieldTypes();
        BValue[] memoryBlock = structureType.getMemoryBlock();
        int longRegIndex = -1;
        int doubleRegIndex = -1;
        int stringRegIndex = -1;
        int booleanRegIndex = -1;
        int refRegIndex = -1;

        for (int i = 0; i < fieldTypes.length; i++) {
            BType paramType = fieldTypes[i];
            switch (paramType.getTag()) {
                case TypeTags.INT_TAG:
                    structureType.setIntField(++longRegIndex, ((BInteger) memoryBlock[i]).intValue());
                    break;
                case TypeTags.FLOAT_TAG:
                    structureType.setFloatField(++doubleRegIndex, ((BFloat) memoryBlock[i]).floatValue());
                    break;
                case TypeTags.STRING_TAG:
                    structureType.setStringField(++stringRegIndex, memoryBlock[i].stringValue());
                    break;
                case TypeTags.BOOLEAN_TAG:
                    structureType.setBooleanField(++booleanRegIndex,
                            ((BBoolean) memoryBlock[i]).booleanValue() ? 1 : 0);
                    break;
                default:
                    structureType.setRefField(++refRegIndex, (BRefType) memoryBlock[i]);
            }
        }
    }

    private boolean checkCast(BType sourceType, BType targetType) {
        if (sourceType == targetType) {
            return true;
        }

        if (sourceType.getTag() == TypeTags.STRUCT_TAG && targetType.getTag() == TypeTags.STRUCT_TAG) {
            return checkStructEquivalency((BStructType) sourceType, (BStructType) targetType);

        }

        // Array casting

        return false;
    }

    public static boolean checkStructEquivalency(BStructType sourceType, BStructType targetType) {
        // Struct Type equivalency
        BStructType.StructField[] sFields = sourceType.getStructFields();
        BStructType.StructField[] tFields = targetType.getStructFields();

        if (tFields.length > sFields.length) {
            return false;
        }

        for (int i = 0; i < tFields.length; i++) {
            if (tFields[i].getFieldType() == sFields[i].getFieldType() &&
                    tFields[i].getFieldName().equals(sFields[i].getFieldName())) {
                continue;
            }
            return false;
        }

        return true;
    }

    // TODO Refactor these methods and move them to a proper util class
    private static void convertJSONToInt(int[] operands, StackFrame sf) {
        int i = operands[0];
        int j = operands[1];
        int k = operands[2];

        BJSON jsonValue = (BJSON) sf.refRegs[i];
        // TODO  Check for NULL
//        if (bjson == null) {
//            String errorMsg =
//                    BLangExceptionHelper.getErrorMessage(RuntimeErrors.CASTING_ANY_TYPE_WITHOUT_INIT, BTypes.typeInt);
//            return TypeMappingUtils.getError(returnErrors, errorMsg, BTypes.typeJSON, targetType);
//        }

        JsonNode jsonNode;
        try {
            jsonNode = jsonValue.value();
        } catch (BallerinaException e) {
            String errorMsg = BLangExceptionHelper.getErrorMessage(RuntimeErrors.CASTING_FAILED_WITH_CAUSE,
                    BTypes.typeJSON, BTypes.typeInt, e.getMessage());
            throw new BallerinaException(errorMsg);
            // TODO
//            return TypeMappingUtils.getError(returnErrors, errorMsg, BTypes.typeJSON, targetType);
        }

        if (jsonNode.isInt() || jsonNode.isLong()) {
            sf.longRegs[j] = jsonNode.longValue();
            return;
        }

        throw BLangExceptionHelper.getRuntimeException(RuntimeErrors.INCOMPATIBLE_TYPE_FOR_CASTING_JSON,
                BTypes.typeInt, JSONUtils.getTypeName(jsonNode));
    }

    private static void convertJSONToFloat(int[] operands, StackFrame sf) {
        int i = operands[0];
        int j = operands[1];
        int k = operands[2];

        BJSON jsonValue = (BJSON) sf.refRegs[i];
        // TODO  Check for NULL
//        if (bjson == null) {
//            String errorMsg =
//                    BLangExceptionHelper.getErrorMessage(RuntimeErrors.CASTING_ANY_TYPE_WITHOUT_INIT,
// BTypes.typeFloat);
//            return TypeMappingUtils.getError(returnErrors, errorMsg, BTypes.typeJSON, targetType);
//        }

        JsonNode jsonNode;
        try {
            jsonNode = jsonValue.value();
        } catch (BallerinaException e) {
            String errorMsg = BLangExceptionHelper.getErrorMessage(RuntimeErrors.CASTING_FAILED_WITH_CAUSE,
                    BTypes.typeJSON, BTypes.typeFloat, e.getMessage());
            throw new BallerinaException(errorMsg);
            // TODO
//            return TypeMappingUtils.getError(returnErrors, errorMsg, BTypes.typeJSON, targetType);
        }

        if (jsonNode.isFloat() || jsonNode.isDouble()) {
            sf.doubleRegs[j] = jsonNode.doubleValue();
            return;
        }

        throw BLangExceptionHelper.getRuntimeException(RuntimeErrors.INCOMPATIBLE_TYPE_FOR_CASTING_JSON,
                BTypes.typeFloat, JSONUtils.getTypeName(jsonNode));
    }

    private static void convertJSONToString(int[] operands, StackFrame sf) {
        int i = operands[0];
        int j = operands[1];
        int k = operands[2];

        BJSON jsonValue = (BJSON) sf.refRegs[i];
        // TODO  Check for NULL
//        if (bjson == null) {
//            String errorMsg =
//                    BLangExceptionHelper.getErrorMessage(RuntimeErrors.CASTING_ANY_TYPE_WITHOUT_INIT,
// BTypes.typeString);
//            return TypeMappingUtils.getError(returnErrors, errorMsg, BTypes.typeJSON, targetType);
//        }

        try {
            sf.stringRegs[j] = jsonValue.stringValue();
        } catch (BallerinaException e) {
            String errorMsg = BLangExceptionHelper.getErrorMessage(RuntimeErrors.CASTING_FAILED_WITH_CAUSE,
                    BTypes.typeJSON, BTypes.typeString, e.getMessage());
            throw new BallerinaException(errorMsg);
            // TODO
//            return TypeMappingUtils.getError(returnErrors, errorMsg, BTypes.typeJSON, targetType);
        }
    }

    private static void convertJSONToBoolean(int[] operands, StackFrame sf) {
        int i = operands[0];
        int j = operands[1];
        int k = operands[2];

        BJSON jsonValue = (BJSON) sf.refRegs[i];
        // TODO  Check for NULL
//        if (bjson == null) {
//            String errorMsg =
//                    BLangExceptionHelper.getErrorMessage(RuntimeErrors.CASTING_ANY_TYPE_WITHOUT_INIT,
// BTypes.typeBoolean);
//            return TypeMappingUtils.getError(returnErrors, errorMsg, BTypes.typeJSON, targetType);
//        }

        JsonNode jsonNode;
        try {
            jsonNode = jsonValue.value();
        } catch (BallerinaException e) {
            String errorMsg = BLangExceptionHelper.getErrorMessage(RuntimeErrors.CASTING_FAILED_WITH_CAUSE,
                    BTypes.typeJSON, BTypes.typeBoolean, e.getMessage());
            throw new BallerinaException(errorMsg);
            // TODO
//            return TypeMappingUtils.getError(returnErrors, errorMsg, BTypes.typeJSON, targetType);
        }

        if (jsonNode.isBoolean()) {
            sf.intRegs[j] = jsonNode.booleanValue() ? 1 : 0;
            return;
        }

        throw BLangExceptionHelper.getRuntimeException(RuntimeErrors.INCOMPATIBLE_TYPE_FOR_CASTING_JSON,
                BTypes.typeFloat, JSONUtils.getTypeName(jsonNode));
    }

    private void handleError() {
        int currentIP = ip - 1;
        StackFrame currentFrame = controlStack.getCurrentFrame();
        ErrorTableEntry match = null;
        while (controlStack.fp >= 0) {
            match = ErrorTableEntry.getMatch(currentFrame.packageInfo, currentIP, context.getError());
            if (match != null) {
                break;
            }
            controlStack.popFrame();
            if (controlStack.getCurrentFrame() == null) {
                break;
            }
            currentIP = currentFrame.retAddrs - 1;
            currentFrame = controlStack.getCurrentFrame();
        }
        if (controlStack.getCurrentFrame() == null) {
            // root level error handling.
            ip = -1;
            PrintStream err = System.err;
            err.println(BLangVMErrorHandlerUtil.getPrintableStackTrace(context.getError()));
            if (context.getCarbonMessage() != null) {
                // Invoke ServiceConnector error handler.
                Object protocol = context.getCarbonMessage().getProperty("PROTOCOL");
                Optional<ServerConnectorErrorHandler> optionalErrorHandler =
                        BallerinaConnectorManager.getInstance().getServerConnectorErrorHandler((String) protocol);
                try {
                    optionalErrorHandler
                            .orElseGet(DefaultServerConnectorErrorHandler::getInstance)
                            .handleError(new BallerinaException(BLangVMErrorHandlerUtil.getErrorMsg(context.getError
                                            ())),
                                    context.getCarbonMessage(), context.getBalCallback());
                } catch (Exception e) {
                    logger.error("cannot handle error using the error handler for: " + protocol, e);
                }
            }
            return;
        }
        // match should be not null at this point.
        if (match != null) {
            PackageInfo packageInfo = currentFrame.packageInfo;
            this.constPool = packageInfo.getConstPool().toArray(new ConstantPoolEntry[0]);
            this.code = packageInfo.getInstructionList().toArray(new Instruction[0]);
            ip = match.getIpTarget();
            return;
        }
        ip = -1;
        logger.error("fatal error. incorrect error table entry.");
    }
}<|MERGE_RESOLUTION|>--- conflicted
+++ resolved
@@ -760,67 +760,6 @@
                     funcCallCPEntry = (FunctionCallCPEntry) constPool[cpIndex];
                     invokeCallableUnit(functionInfo, funcCallCPEntry);
                     break;
-                case InstructionCodes.WRKINVOKE:
-                    cpIndex = operands[0];
-                    workerRefCPEntry = (WorkerDataChannelRefCPEntry) constPool[cpIndex];
-                    workerDataChannel = workerRefCPEntry.getWorkerDataChannel();
-
-                    cpIndex = operands[1];
-                    workerInvokeCPEntry = (WorkerInvokeCPEntry) constPool[cpIndex];
-                    invokeWorker(workerDataChannel, workerInvokeCPEntry);
-                    break;
-                case InstructionCodes.WRKREPLY:
-                    cpIndex = operands[0];
-                    workerRefCPEntry = (WorkerDataChannelRefCPEntry) constPool[cpIndex];
-                    workerDataChannel = workerRefCPEntry.getWorkerDataChannel();
-
-                    cpIndex = operands[1];
-                    workerReplyCPEntry = (WorkerReplyCPEntry) constPool[cpIndex];
-                    replyWorker(workerDataChannel, workerReplyCPEntry);
-                    break;
-                case InstructionCodes.NCALL:
-                    cpIndex = operands[0];
-                    funcRefCPEntry = (FunctionRefCPEntry) constPool[cpIndex];
-                    functionInfo = funcRefCPEntry.getFunctionInfo();
-
-                    cpIndex = operands[1];
-                    funcCallCPEntry = (FunctionCallCPEntry) constPool[cpIndex];
-                    invokeNativeFunction(functionInfo, funcCallCPEntry);
-                    break;
-                case InstructionCodes.ACALL:
-                    cpIndex = operands[0];
-                    actionRefCPEntry = (ActionRefCPEntry) constPool[cpIndex];
-                    actionInfo = actionRefCPEntry.getActionInfo();
-
-                    cpIndex = operands[1];
-                    funcCallCPEntry = (FunctionCallCPEntry) constPool[cpIndex];
-                    invokeCallableUnit(actionInfo, funcCallCPEntry);
-                    break;
-                case InstructionCodes.NACALL:
-                    cpIndex = operands[0];
-                    actionRefCPEntry = (ActionRefCPEntry) constPool[cpIndex];
-                    actionInfo = actionRefCPEntry.getActionInfo();
-
-                    cpIndex = operands[1];
-                    funcCallCPEntry = (FunctionCallCPEntry) constPool[cpIndex];
-                    invokeNativeAction(actionInfo, funcCallCPEntry);
-                    break;
-                case InstructionCodes.RET:
-                    cpIndex = operands[0];
-                    FunctionReturnCPEntry funcRetCPEntry = (FunctionReturnCPEntry) constPool[cpIndex];
-                    handleReturn(funcRetCPEntry.getRegIndexes());
-                    break;
-                case InstructionCodes.REP:
-                    i = operands[0];
-                    BMessage message = null;
-                    if (i >= 0) {
-                        message = (BMessage) sf.refRegs[i];
-                    }
-                    context.setError(null);
-                    context.getBalCallback().done(message != null ? message.value() : null);
-                    ip = -1;
-                    break;
-<<<<<<< HEAD
                 case InstructionCodes.ABORT: {
                     BallerinaTransactionManager ballerinaTransactionManager = context.getBallerinaTransactionManager();
                     if (ballerinaTransactionManager != null) {
@@ -846,7 +785,67 @@
                             ballerinaTransactionManager.commitTransactionBlock();
                         }
                     }
-=======
+                    break;
+                case InstructionCodes.WRKINVOKE:
+                    cpIndex = operands[0];
+                    workerRefCPEntry = (WorkerDataChannelRefCPEntry) constPool[cpIndex];
+                    workerDataChannel = workerRefCPEntry.getWorkerDataChannel();
+
+                    cpIndex = operands[1];
+                    workerInvokeCPEntry = (WorkerInvokeCPEntry) constPool[cpIndex];
+                    invokeWorker(workerDataChannel, workerInvokeCPEntry);
+                    break;
+                case InstructionCodes.WRKREPLY:
+                    cpIndex = operands[0];
+                    workerRefCPEntry = (WorkerDataChannelRefCPEntry) constPool[cpIndex];
+                    workerDataChannel = workerRefCPEntry.getWorkerDataChannel();
+
+                    cpIndex = operands[1];
+                    workerReplyCPEntry = (WorkerReplyCPEntry) constPool[cpIndex];
+                    replyWorker(workerDataChannel, workerReplyCPEntry);
+                    break;
+                case InstructionCodes.NCALL:
+                    cpIndex = operands[0];
+                    funcRefCPEntry = (FunctionRefCPEntry) constPool[cpIndex];
+                    functionInfo = funcRefCPEntry.getFunctionInfo();
+
+                    cpIndex = operands[1];
+                    funcCallCPEntry = (FunctionCallCPEntry) constPool[cpIndex];
+                    invokeNativeFunction(functionInfo, funcCallCPEntry);
+                    break;
+                case InstructionCodes.ACALL:
+                    cpIndex = operands[0];
+                    actionRefCPEntry = (ActionRefCPEntry) constPool[cpIndex];
+                    actionInfo = actionRefCPEntry.getActionInfo();
+
+                    cpIndex = operands[1];
+                    funcCallCPEntry = (FunctionCallCPEntry) constPool[cpIndex];
+                    invokeCallableUnit(actionInfo, funcCallCPEntry);
+                    break;
+                case InstructionCodes.NACALL:
+                    cpIndex = operands[0];
+                    actionRefCPEntry = (ActionRefCPEntry) constPool[cpIndex];
+                    actionInfo = actionRefCPEntry.getActionInfo();
+
+                    cpIndex = operands[1];
+                    funcCallCPEntry = (FunctionCallCPEntry) constPool[cpIndex];
+                    invokeNativeAction(actionInfo, funcCallCPEntry);
+                    break;
+                case InstructionCodes.RET:
+                    cpIndex = operands[0];
+                    FunctionReturnCPEntry funcRetCPEntry = (FunctionReturnCPEntry) constPool[cpIndex];
+                    handleReturn(funcRetCPEntry.getRegIndexes());
+                    break;
+                case InstructionCodes.REP:
+                    i = operands[0];
+                    BMessage message = null;
+                    if (i >= 0) {
+                        message = (BMessage) sf.refRegs[i];
+                    }
+                    context.setError(null);
+                    context.getBalCallback().done(message != null ? message.value() : null);
+                    ip = -1;
+                    break;
                 case InstructionCodes.THROW:
                     i = operands[0];
                     if (i >= 0) {
@@ -861,7 +860,6 @@
                     sf.refLocalVars[i] = context.getError();
                     // clear error.
                     context.setError(null);
->>>>>>> 30105897
                     break;
                 case InstructionCodes.I2F:
                     i = operands[0];
