--- conflicted
+++ resolved
@@ -29,6 +29,7 @@
 import org.ballerinalang.model.Worker;
 import org.ballerinalang.model.statements.ForkJoinStmt;
 import org.ballerinalang.model.types.BArrayType;
+import org.ballerinalang.model.types.BConnectorType;
 import org.ballerinalang.model.types.BStructType;
 import org.ballerinalang.model.types.BType;
 import org.ballerinalang.model.types.BTypes;
@@ -2083,34 +2084,11 @@
     }
 
     private void createNewConnector(int[] operands, StackFrame sf) {
-<<<<<<< HEAD
         int cpIndex = operands[0];
         int i = operands[1];
         StructureRefCPEntry structureRefCPEntry = (StructureRefCPEntry) constPool[cpIndex];
         ConnectorInfo connectorInfo = (ConnectorInfo) structureRefCPEntry.getStructureTypeInfo();
         BConnector bConnector = new BConnector(connectorInfo.getType());
-=======
-        int cpIndex;
-        int i;
-        int pIndex = -1;
-        StructureRefCPEntry structureRefCPEntry;
-        StructureTypeInfo structureTypeInfo;
-        int[] fieldCount;
-        cpIndex = operands[0];
-        i = operands[1];
-        if (operands.length == 3) {
-            pIndex = operands[2];
-        }
-        structureRefCPEntry = (StructureRefCPEntry) constPool[cpIndex];
-        structureTypeInfo = structureRefCPEntry.getStructureTypeInfo();
-        fieldCount = structureTypeInfo.getFieldCount();
-        BConnector bConnector = new BConnector(structureTypeInfo.getType());
-        bConnector.setFieldTypes(structureTypeInfo.getFieldTypes());
-        bConnector.init(fieldCount);
-        if (pIndex > -1) {
-            bConnector.setFilterConnector((BConnector) sf.refRegs[pIndex]);
-        }
->>>>>>> 21cc7747
         sf.refRegs[i] = bConnector;
     }
 
@@ -2154,15 +2132,15 @@
         int[] argRegs = funcCallCPEntry.getArgRegs();
         BType[] paramTypes = callableUnitInfo.getParamTypes();
         StackFrame callerSF = controlStack.getCurrentFrame();
-        BType connectorType = paramTypes[0];
+        //BType connectorType = paramTypes[0];
         BConnector connector = (BConnector) callerSF.refRegs[argRegs[0]];
         ActionInfo newActionInfo = null;
 
         if (connector != null && connector.getConnectorType() != null) {
-            String connectorName = connector.getConnectorType().getName();
-            int connectorIndex = connectorType.getMethodIP(connectorName);
-            if (connectorIndex > -1) {
-                StructureRefCPEntry connectorStruct = (StructureRefCPEntry) constPool[connectorIndex];
+            ConnectorInfo connectorInfoIncoming = callableUnitInfo.getConnectorInfo();
+            StructureRefCPEntry connectorStruct = connectorInfoIncoming.getMethodTypeStructure(
+                    (BConnectorType) connector.getConnectorType());
+            if (connectorStruct != null) {
                 if (connectorStruct.getStructureTypeInfo() instanceof ConnectorInfo) {
                     ConnectorInfo connectorInfo = (ConnectorInfo) connectorStruct.getStructureTypeInfo();
                     if (!connectorInfo.getName().equals(callableUnitInfo.getConnectorInfo().getName())) {
@@ -2171,11 +2149,22 @@
                 }
             } else {
                 ConnectorInfo connectorInfo = callableUnitInfo.getConnectorInfo();
-                BType[] inputTypes = connectorInfo.getFieldTypes();
-                BType[] matchingTypes = connector.getFieldTypes();
-                if (inputTypes.length == matchingTypes.length) {
-                    for (int i = 0; i < inputTypes.length; i++) {
-                        if (!inputTypes[i].equals(matchingTypes[i])) {
+                int[] inputTypes = connectorInfo.getType().getFieldTypeCount();
+                int[] matchingTypes = ((BConnectorType) connector.getConnectorType()).getFieldTypeCount();
+
+                for (int i = 0; i < inputTypes.length - 1; i++) {
+                    if (inputTypes[i] != matchingTypes[i]) {
+                        String errorMsg = BLangExceptionHelper.getErrorMessage(
+                                RuntimeErrors.CONNECTOR_INPUT_TYPES_NOT_EQUIVALENT,
+                                connectorInfo.getName(), connector.getConnectorType().getName());
+                        context.setError(BLangVMErrors.createError(context, ip, errorMsg));
+                        handleError();
+                        return;
+                    }
+
+                    // TODO: This is a temporary hack to get rid of FilterConnector runtime equivalence
+                    if (inputTypes[inputTypes.length - 1] != matchingTypes[matchingTypes.length - 1]) {
+                        if (inputTypes[inputTypes.length - 1] != matchingTypes[matchingTypes.length - 1]++) {
                             String errorMsg = BLangExceptionHelper.getErrorMessage(
                                     RuntimeErrors.CONNECTOR_INPUT_TYPES_NOT_EQUIVALENT,
                                     connectorInfo.getName(), connector.getConnectorType().getName());
@@ -2184,18 +2173,45 @@
                             return;
                         }
                     }
-                } else {
-                    String errorMsg = BLangExceptionHelper.getErrorMessage(
-                            RuntimeErrors.CONNECTOR_INPUT_TYPES_NOT_EQUIVALENT,
-                            connectorInfo.getName(), connector.getConnectorType().getName());
-                    context.setError(BLangVMErrors.createError(context, ip, errorMsg));
-                    handleError();
-                    return;
-                }
-
+                }
             }
 
         }
+
+//        if (connector != null && connector.getConnectorType() != null) {
+//            String connectorName = connector.getConnectorType().getName();
+//            int connectorIndex = connectorType.getMethodIP(connectorName);
+//            if (connectorIndex > -1) {
+//                StructureRefCPEntry connectorStruct = (StructureRefCPEntry) constPool[connectorIndex];
+//                if (connectorStruct.getStructureTypeInfo() instanceof ConnectorInfo) {
+//                    ConnectorInfo connectorInfo = (ConnectorInfo) connectorStruct.getStructureTypeInfo();
+//                    if (!connectorInfo.getName().equals(callableUnitInfo.getConnectorInfo().getName())) {
+//                        newActionInfo = connectorInfo.getActionInfo(callableUnitInfo.getName());
+//                    }
+//                }
+//            } else {
+//                ConnectorInfo connectorInfo = callableUnitInfo.getConnectorInfo();
+//                int[] inputTypes = connectorInfo.getType().getFieldTypeCount();
+//                int[] matchingTypes = ((BConnectorType) connector.getConnectorType()).getFieldTypeCount();
+//
+//                for (int i = 0; i < inputTypes.length - 1; i++) {
+//                    if (inputTypes[i] != matchingTypes[i]) {
+//                        String errorMsg = BLangExceptionHelper.getErrorMessage(
+//                                RuntimeErrors.CONNECTOR_INPUT_TYPES_NOT_EQUIVALENT,
+//                                connectorInfo.getName(), connector.getConnectorType().getName());
+//                        context.setError(BLangVMErrors.createError(context, ip, errorMsg));
+//                        handleError();
+//                        return;
+//                    }
+//
+//                    // TODO: This is a temporary hack to get rid of FilterConnector runtime equivalence
+//                    if (inputTypes[inputTypes.length - 1] != matchingTypes[matchingTypes.length -1]) {
+//
+//                    }
+//                }
+//            }
+//
+//        }
 
         WorkerInfo defaultWorkerInfo;
         if (newActionInfo != null) {
@@ -2210,7 +2226,7 @@
         copyArgValues(callerSF, calleeSF, argRegs, paramTypes);
 
         // TODO Improve following two lines
-        this.constPool = calleeSF.packageInfo.getConstPool();
+        this.constPool = calleeSF.packageInfo.getConstPoolEntries();
         this.code = calleeSF.packageInfo.getInstructions();
         ip = defaultWorkerInfo.getCodeAttributeInfo().getCodeAddrs();
 
