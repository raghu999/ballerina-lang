/*
 * Copyright (c) 2016, WSO2 Inc. (http://www.wso2.org) All Rights Reserved.
 *
 * WSO2 Inc. licenses this file to you under the Apache License,
 * Version 2.0 (the "License"); you may not use this file except
 * in compliance with the License.
 * You may obtain a copy of the License at
 *
 *    http://www.apache.org/licenses/LICENSE-2.0
 *
 * Unless required by applicable law or agreed to in writing,
 * software distributed under the License is distributed on an
 * "AS IS" BASIS, WITHOUT WARRANTIES OR CONDITIONS OF ANY
 * KIND, either express or implied.  See the License for the
 * specific language governing permissions and limitations
 * under the License.
 */

package org.ballerinalang.model;

import org.ballerinalang.bre.MemoryLocation;
import org.ballerinalang.model.symbols.BLangSymbol;
import org.ballerinalang.model.types.BType;
import org.ballerinalang.model.types.SimpleTypeName;

/**
 * {@code VariableDef} represent a Variable definition.
 * <p>
 * Ballerina has variables of various types. The type system includes built-in primitives,
 * a collection of built-in structured types and arrays and record type constructors.
 *
 * @since 0.8.0
 */
public class VariableDef implements BLangSymbol, Node {
    protected NodeLocation location;
    protected WhiteSpaceDescriptor whiteSpaceDescriptor;
    protected SimpleTypeName typeName;
    protected BType type;
    protected MemoryLocation memoryLocation;

    // BLangSymbol related attributes
    protected Identifier identifier;
    protected String pkgPath;
    protected boolean isPublic = false;
    protected boolean isNative = false;
    protected SymbolName symbolName;
    protected SymbolScope symbolScope;

    public VariableDef(NodeLocation location,
<<<<<<< HEAD
                       WhiteSpaceDescriptor whiteSpaceDescriptor,
                       String name,
=======
                       Identifier identifier,
>>>>>>> dfac3b37
                       SimpleTypeName typeName,
                       SymbolName symbolName,
                       SymbolScope symbolScope) {
        this.location = location;
<<<<<<< HEAD
        this.whiteSpaceDescriptor = whiteSpaceDescriptor;
        this.name = name;
=======
        this.identifier = identifier;
>>>>>>> dfac3b37
        this.symbolName = symbolName;
        this.typeName = typeName;
        this.symbolScope = symbolScope;
    }

    public VariableDef(NodeLocation location, WhiteSpaceDescriptor whiteSpaceDescriptor, BType type,
                       SymbolName symbolName) {
        this.location = location;
        this.type = type;
        this.symbolName = symbolName;
    }

    public SimpleTypeName getTypeName() {
        return typeName;
    }

    public BType getType() {
        return type;
    }

    public void setType(BType type) {
        this.type = type;
    }

    public MemoryLocation getMemoryLocation() {
        return memoryLocation;
    }

    public void setMemoryLocation(MemoryLocation memoryLocation) {
        this.memoryLocation = memoryLocation;
    }

    // Methods in BLangSymbol interface

    @Override
    public String getName() {
        //There are scenarios where identifier can be null
        //in a variabledef (parameterDef in returns) hence the null check
        if (identifier != null) {
            return identifier.getName();
        }
        return null;
    }

    @Override
    public Identifier getIdentifier() {
        return identifier;
    }

    @Override
    public String getPackagePath() {
        return pkgPath;
    }

    @Override
    public boolean isPublic() {
        return isPublic;
    }

    @Override
    public boolean isNative() {
        return isNative;
    }

    @Override
    public SymbolName getSymbolName() {
        return symbolName;
    }

    @Override
    public SymbolScope getSymbolScope() {
        return symbolScope;
    }

    // Methods in Node interface

    @Override
    public void accept(NodeVisitor visitor) {
        visitor.visit(this);
    }

    @Override
    public NodeLocation getNodeLocation() {
        return location;
    }

    public void setWhiteSpaceDescriptor(WhiteSpaceDescriptor whiteSpaceDescriptor) {
        this.whiteSpaceDescriptor = whiteSpaceDescriptor;
    }

    @Override
    public WhiteSpaceDescriptor getWhiteSpaceDescriptor() {
        return whiteSpaceDescriptor;
    }
}<|MERGE_RESOLUTION|>--- conflicted
+++ resolved
@@ -47,22 +47,14 @@
     protected SymbolScope symbolScope;
 
     public VariableDef(NodeLocation location,
-<<<<<<< HEAD
                        WhiteSpaceDescriptor whiteSpaceDescriptor,
-                       String name,
-=======
                        Identifier identifier,
->>>>>>> dfac3b37
                        SimpleTypeName typeName,
                        SymbolName symbolName,
                        SymbolScope symbolScope) {
         this.location = location;
-<<<<<<< HEAD
         this.whiteSpaceDescriptor = whiteSpaceDescriptor;
-        this.name = name;
-=======
         this.identifier = identifier;
->>>>>>> dfac3b37
         this.symbolName = symbolName;
         this.typeName = typeName;
         this.symbolScope = symbolScope;
