--- conflicted
+++ resolved
@@ -48,16 +48,11 @@
     private int retuningBranchID;
     private boolean hasReturningBranch;
 
-<<<<<<< HEAD
     private int[] offsets;
 
-    public TypeCastExpression(NodeLocation location, Expression rExpr, BType targetType) {
-        super(location);
-=======
     public TypeCastExpression(NodeLocation location, WhiteSpaceDescriptor whiteSpaceDescriptor, Expression rExpr,
                               BType targetType) {
         super(location, whiteSpaceDescriptor);
->>>>>>> e83ef9d0
         this.rExpr = rExpr;
         this.targetType = targetType;
     }
