/*
 * Copyright (c) 2017, WSO2 Inc. (http://wso2.com) All Rights Reserved.
 * <p>
 * WSO2 Inc. licenses this file to you under the Apache License,
 * Version 2.0 (the "License"); you may not use this file except
 * in compliance with the License.
 * You may obtain a copy of the License at
 * <p>
 * http://www.apache.org/licenses/LICENSE-2.0
 * <p>
 * Unless required by applicable law or agreed to in writing,
 * software distributed under the License is distributed on an
 * "AS IS" BASIS, WITHOUT WARRANTIES OR CONDITIONS OF ANY
 * KIND, either express or implied.  See the License for the
 * specific language governing permissions and limitations
 * under the License.
 */
package org.ballerinalang.model;

import org.ballerinalang.model.builder.CallableUnitBuilder;
import org.ballerinalang.model.statements.BlockStmt;
import org.ballerinalang.model.symbols.BLangSymbol;
import org.ballerinalang.model.types.BType;
import org.ballerinalang.util.exceptions.FlowBuilderException;

import java.util.Collections;
import java.util.HashMap;
import java.util.Map;

/**
 * {@code BTypeMapper} represents a  TypeMapper in ballerina.
 *
 * @since 0.8.0
 */
public class BTypeMapper implements TypeMapper, SymbolScope, CompilationUnit {
    private NodeLocation location;
    private WhiteSpaceDescriptor whiteSpaceDescriptor;

    // BLangSymbol related attributes
    protected Identifier identifier;
    protected String pkgPath;
    protected boolean isNative;
    protected SymbolName symbolName;

    private AnnotationAttachment[] annotations;
    private ParameterDef[] parameterDefs;
    private BType[] parameterTypes;
    private ParameterDef[] returnParams;
    private BType[] returnParamTypes;
    private BlockStmt typeMapperBody;
    private int stackFrameSize;

    // Scope related variables
    private SymbolScope enclosingScope;
    private Map<SymbolName, BLangSymbol> symbolMap;

    // Linker related variables
    private int tempStackFrameSize;
    private boolean isFlowBuilderVisited;


    private BTypeMapper(SymbolScope enclosingScope) {
        this.enclosingScope = enclosingScope;
        this.symbolMap = new HashMap<>();
    }

    @Override
    public void setSymbolName(SymbolName symbolName) {
        this.symbolName = symbolName;
    }

    /**
     * Get all the Annotations associated with a BallerinatypeMapper.
     *
     * @return list of Annotations
     */
    public AnnotationAttachment[] getAnnotations() {
        return annotations;
    }

    /**
     * Get list of Arguments associated with the typeMapper definition.
     *
     * @return list of Arguments
     */
    public ParameterDef[] getParameterDefs() {
        return parameterDefs;
    }

    /**
     * Get all the variableDcls declared in the scope of BallerinaTypeMapper.
     *
     * @return list of all BallerinaTypeMapper scoped variableDcls
     */
    public VariableDef[] getVariableDefs() {
        return null;
    }

    public ParameterDef[] getReturnParameters() {
        return returnParams;
    }

    @Override
    public String getTypeMapperName() {
        return null;
    }

    public int getStackFrameSize() {
        return stackFrameSize;
    }

    public void setStackFrameSize(int stackFrameSize) {
        this.stackFrameSize = stackFrameSize;
    }

    @Override
    public int getTempStackFrameSize() {
        return tempStackFrameSize;
    }

    @Override
    public void setTempStackFrameSize(int stackFrameSize) {
        if (this.tempStackFrameSize > 0 && stackFrameSize != this.tempStackFrameSize) {
            throw new FlowBuilderException("Attempt to Overwrite tempValue Frame size. current :" +
                    this.tempStackFrameSize + ", new :" + stackFrameSize);
        }
        this.tempStackFrameSize = stackFrameSize;
    }

    @Override
    public BlockStmt getCallableUnitBody() {
        return this.typeMapperBody;
    }

    @Override
    public BType[] getReturnParamTypes() {
        return returnParamTypes;
    }

    @Override
    public void setReturnParamTypes(BType[] returnParamTypes) {
        this.returnParamTypes = returnParamTypes;
    }

    @Override
    public BType[] getArgumentTypes() {
        return parameterTypes;
    }

    @Override
    public void setParameterTypes(BType[] parameterTypes) {
        this.parameterTypes = parameterTypes;
    }

    // Methods in Node interface

    @Override
    public void accept(NodeVisitor visitor) {
        visitor.visit(this);
    }

    @Override
    public NodeLocation getNodeLocation() {
        return location;
    }

    public void setWhiteSpaceDescriptor(WhiteSpaceDescriptor whiteSpaceDescriptor) {
        this.whiteSpaceDescriptor = whiteSpaceDescriptor;
    }

    @Override
    public WhiteSpaceDescriptor getWhiteSpaceDescriptor() {
        return whiteSpaceDescriptor;
    }


    // Methods in BLangSymbol interface

    @Override
    public String getName() {
        return this.identifier.getName();
    }

    @Override
    public Identifier getIdentifier() {
        return identifier;
    }

    @Override
    public String getPackagePath() {
        return pkgPath;
    }

    @Override
    public boolean isPublic() {
        return false;
    }

    @Override
    public boolean isNative() {
        return isNative;
    }

    @Override
    public SymbolName getSymbolName() {
        return symbolName;
    }

    @Override
    public SymbolScope getSymbolScope() {
        return this;
    }


    // Methods in the SymbolScope interface

    @Override
    public ScopeName getScopeName() {
        return ScopeName.LOCAL;
    }

    @Override
    public SymbolScope getEnclosingScope() {
        return enclosingScope;
    }

    @Override
    public void define(SymbolName name, BLangSymbol symbol) {
        symbolMap.put(name, symbol);
    }

    @Override
    public BLangSymbol resolve(SymbolName name) {
        return resolve(symbolMap, name);
    }

    @Override
    public Map<SymbolName, BLangSymbol> getSymbolMap() {
        return Collections.unmodifiableMap(this.symbolMap);
    }

    public boolean isFlowBuilderVisited() {
        return isFlowBuilderVisited;
    }

    public void setFlowBuilderVisited(boolean flowBuilderVisited) {
        isFlowBuilderVisited = flowBuilderVisited;
    }

    /**
     * {@code BTypeMapperBuilder} is responsible for building a {@code BTypeMapper} node.
     *
     * @since 0.8.0
     */
    public static class BTypeMapperBuilder extends CallableUnitBuilder {
        private BTypeMapper bTypeCon;

        public BTypeMapperBuilder(SymbolScope enclosingScope) {
            bTypeCon = new BTypeMapper(enclosingScope);
            currentScope = bTypeCon;
        }

        public BTypeMapper buildTypeMapper() {
            bTypeCon.location = this.location;
<<<<<<< HEAD
            bTypeCon.whiteSpaceDescriptor = this.whiteSpaceDescriptor;
            bTypeCon.name = this.name;
=======
            bTypeCon.identifier = this.identifier;
>>>>>>> dfac3b37
            bTypeCon.pkgPath = this.pkgPath;
            bTypeCon.isNative = this.isNative;

            bTypeCon.annotations = this.annotationList.toArray(new AnnotationAttachment[this.annotationList.size()]);
            bTypeCon.parameterDefs = this.parameterDefList.toArray(new ParameterDef[this.parameterDefList.size()]);
            bTypeCon.returnParams = this.returnParamList.toArray(new ParameterDef[this.returnParamList.size()]);
            bTypeCon.typeMapperBody = this.body;
            return bTypeCon;
        }
    }
}<|MERGE_RESOLUTION|>--- conflicted
+++ resolved
@@ -262,12 +262,8 @@
 
         public BTypeMapper buildTypeMapper() {
             bTypeCon.location = this.location;
-<<<<<<< HEAD
             bTypeCon.whiteSpaceDescriptor = this.whiteSpaceDescriptor;
-            bTypeCon.name = this.name;
-=======
             bTypeCon.identifier = this.identifier;
->>>>>>> dfac3b37
             bTypeCon.pkgPath = this.pkgPath;
             bTypeCon.isNative = this.isNative;
 
