--- conflicted
+++ resolved
@@ -91,20 +91,12 @@
      * @param schema     Schema of the provided JSON, as a string
      */
     public BJSON(String jsonString, String schema) {
-<<<<<<< HEAD
-=======
-        JsonParser parser = new JsonParser();
         if (jsonString == null || jsonString.isEmpty()) {
             throw new IllegalArgumentException("cannot parse an empty string to json");
         }
         
->>>>>>> de17d037
-        try {
-            if (jsonString != null && !jsonString.isEmpty()) {
-                this.value = OBJECT_MAPPER.readTree(jsonString);
-            } else {
-                throw new IllegalArgumentException("Cannot parse an empty string to json.");
-            }
+        try {
+            this.value = OBJECT_MAPPER.readTree(jsonString);
             if (schema != null) {
                 this.schema = OBJECT_MAPPER.readTree(schema);
             }
