/*
 * Copyright (c) 2016, WSO2 Inc. (http://www.wso2.org) All Rights Reserved.
 *
 * WSO2 Inc. licenses this file to you under the Apache License,
 * Version 2.0 (the "License"); you may not use this file except
 * in compliance with the License.
 * You may obtain a copy of the License at
 *
 *    http://www.apache.org/licenses/LICENSE-2.0
 *
 * Unless required by applicable law or agreed to in writing,
 * software distributed under the License is distributed on an
 * "AS IS" BASIS, WITHOUT WARRANTIES OR CONDITIONS OF ANY
 * KIND, either express or implied.  See the License for the
 * specific language governing permissions and limitations
 * under the License.
 */

package org.wso2.ballerina.core.runtime;

import org.slf4j.Logger;
import org.slf4j.LoggerFactory;
import org.wso2.ballerina.core.exception.BallerinaException;
import org.wso2.ballerina.core.interpreter.Context;
import org.wso2.ballerina.core.model.Resource;
import org.wso2.ballerina.core.model.Service;
import org.wso2.ballerina.core.nativeimpl.connectors.BallerinaConnectorManager;
import org.wso2.ballerina.core.runtime.dispatching.ResourceDispatcher;
import org.wso2.ballerina.core.runtime.dispatching.ServiceDispatcher;
import org.wso2.ballerina.core.runtime.errors.handler.DefaultServerConnectorErrorHandler;
import org.wso2.ballerina.core.runtime.errors.handler.ErrorHandlerUtils;
import org.wso2.ballerina.core.runtime.registry.DispatcherRegistry;
import org.wso2.carbon.messaging.CarbonCallback;
import org.wso2.carbon.messaging.CarbonMessage;
import org.wso2.carbon.messaging.ServerConnectorErrorHandler;

import java.util.Optional;

/**
 * {@code ServerConnectorMessageHandler} is responsible for bridging Ballerina Program and External Server Connector.
 *
 * @since 0.8.0
 */
public class ServerConnectorMessageHandler {

    private static final Logger log = LoggerFactory.getLogger(ServerConnectorMessageHandler.class);


    public static void handleInbound(CarbonMessage cMsg, CarbonCallback callback) {
        // Create the Ballerina Context
        Context balContext = new Context(cMsg);
        
        try {
            String protocol = (String) cMsg.getProperty(org.wso2.carbon.messaging.Constants.PROTOCOL);
            if (protocol == null) {
                throw new BallerinaException("protocol not defined in the incoming request", balContext);
            }

            // Find the Service Dispatcher
            ServiceDispatcher dispatcher = DispatcherRegistry.getInstance().getServiceDispatcher(protocol);
            if (dispatcher == null) {
                throw new BallerinaException("no service dispatcher available to handle protocol : " + protocol,
                        balContext);
            }

            // Find the Service
            Service service = dispatcher.findService(cMsg, callback, balContext);
            if (service == null) {
                throw new BallerinaException("no Service found to handle the service request", balContext);
                // Finer details of the errors are thrown from the dispatcher itself, Ideally we shouldn't get here.
            }

            // Find the Resource Dispatcher
            ResourceDispatcher resourceDispatcher = DispatcherRegistry.getInstance().getResourceDispatcher(protocol);
            if (resourceDispatcher == null) {
                throw new BallerinaException("no resource dispatcher available to handle protocol : " + protocol,
                        balContext);
            }

            // Find the Resource
            Resource resource = null;
            try {
                resource = resourceDispatcher.findResource(service, cMsg, callback, balContext);
            } catch (BallerinaException ex) {
                throw new BallerinaException("no resource found to handle the request to Service : " +
                                             service.getSymbolName().getName() + " : " + ex.getMessage());
            }
            if (resource == null) {
                throw new BallerinaException("no resource found to handle the request to Service : " +
                                             service.getSymbolName().getName());
                // Finer details of the errors are thrown from the dispatcher itself, Ideally we shouldn't get here.
            }

            // Delegate the execution to the BalProgram Executor
            BalProgramExecutor.execute(cMsg, callback, resource, service, balContext);

        } catch (Throwable throwable) {
            handleError(cMsg, callback, balContext, throwable);
        }
    }

    public static void handleOutbound(CarbonMessage cMsg, CarbonCallback callback) {
        try {
            callback.done(cMsg);
        } catch (Throwable throwable) {
            handleError(cMsg, callback, null, throwable);
        }
    }

    private static void handleError(CarbonMessage cMsg, CarbonCallback callback, Context balContext, 
            Throwable throwable) {
        String errorMsg = ErrorHandlerUtils.getErrorMessage(throwable);
        String stacktrace = ErrorHandlerUtils.getServiceStackTrace(balContext, throwable);
        log.error(errorMsg + "\n" + stacktrace);

        Object protocol = cMsg.getProperty("PROTOCOL");
        Optional<ServerConnectorErrorHandler> optionalErrorHandler =
                BallerinaConnectorManager.getInstance().getServerConnectorErrorHandler((String) protocol);
<<<<<<< HEAD

        optionalErrorHandler
                .orElseGet(DefaultServerConnectorErrorHandler::getInstance)
                .handleError(new BallerinaException(errorMsg, throwable.getCause(), balContext), cMsg, callback);
=======

        optionalErrorHandler
                .orElseGet(DefaultServerConnectorErrorHandler::getInstance)
                .handleError(new BallerinaException(errorMsg, throwable.getCause(), balContext), cMsg, callback);

>>>>>>> 35c45c4b
    }

}<|MERGE_RESOLUTION|>--- conflicted
+++ resolved
@@ -116,18 +116,11 @@
         Object protocol = cMsg.getProperty("PROTOCOL");
         Optional<ServerConnectorErrorHandler> optionalErrorHandler =
                 BallerinaConnectorManager.getInstance().getServerConnectorErrorHandler((String) protocol);
-<<<<<<< HEAD
-
-        optionalErrorHandler
-                .orElseGet(DefaultServerConnectorErrorHandler::getInstance)
-                .handleError(new BallerinaException(errorMsg, throwable.getCause(), balContext), cMsg, callback);
-=======
 
         optionalErrorHandler
                 .orElseGet(DefaultServerConnectorErrorHandler::getInstance)
                 .handleError(new BallerinaException(errorMsg, throwable.getCause(), balContext), cMsg, callback);
 
->>>>>>> 35c45c4b
     }
 
 }