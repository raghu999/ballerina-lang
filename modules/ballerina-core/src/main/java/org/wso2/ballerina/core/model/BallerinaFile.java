--- conflicted
+++ resolved
@@ -46,9 +46,8 @@
     private List<Connector> connectorList = new ArrayList<>();
     private Map<String, Function> functions = new HashMap<>();
     private List<StructType> types = new ArrayList<>();
-    private List<Connector> connectors = new ArrayList<>();
-    private List<VariableDcl> constants = new ArrayList<>();
     //TODO: add TypeConverters
+    //TODO: add constants
 
     public BallerinaFile() {
 
@@ -198,59 +197,6 @@
     }
 
     /**
-<<<<<<< HEAD
-     * Get {@code Connector} list defined in the file
-     *
-     * @return list of Connectors
-     */
-    public List<Connector> getConnectors() {
-        return connectors;
-    }
-
-    /**
-     * Set {@code Connector} list
-     *
-     * @param connectors list of Connectors
-     */
-    public void setConnectors(List<Connector> connectors) {
-        this.connectors = connectors;
-    }
-
-    /**
-     * Add a {@code Connector} to the File
-     *
-     * @param connector a Connector
-     */
-    public void addConnector(Connector connector) {
-        connectors.add(connector);
-    }
-
-    /**
-     * Get {@code Constant} list defined in the file
-     *
-     * @return list of constants
-     */
-    public List<VariableDcl> getConstants() {
-        return constants;
-    }
-
-    /**
-     * Set {@code Constant} list
-     *
-     * @param constants list of Connectors
-     */
-    public void setConstants(List<VariableDcl> constants) {
-        this.constants = constants;
-    }
-
-    /**
-     * Add a {@code Constant} to the File
-     *
-     * @param constant a Constant
-     */
-    public void addConstant(VariableDcl constant) {
-        constants.add(constant);
-=======
      * Builds a BFile which represents physical ballerina source file
      */
     public static class BFileBuilder {
@@ -299,7 +245,6 @@
                     functionList,
                     sTypeList);
         }
->>>>>>> 8a946d8d
     }
 
 }