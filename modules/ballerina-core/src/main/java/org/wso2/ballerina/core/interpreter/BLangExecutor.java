/*
*  Copyright (c) 2017, WSO2 Inc. (http://www.wso2.org) All Rights Reserved.
*
*  WSO2 Inc. licenses this file to you under the Apache License,
*  Version 2.0 (the "License"); you may not use this file except
*  in compliance with the License.
*  You may obtain a copy of the License at
*
*    http://www.apache.org/licenses/LICENSE-2.0
*
*  Unless required by applicable law or agreed to in writing,
*  software distributed under the License is distributed on an
*  "AS IS" BASIS, WITHOUT WARRANTIES OR CONDITIONS OF ANY
*  KIND, either express or implied.  See the License for the
*  specific language governing permissions and limitations
*  under the License.
*/
package org.wso2.ballerina.core.interpreter;

import org.wso2.ballerina.core.exception.BallerinaException;
import org.wso2.ballerina.core.model.Action;
import org.wso2.ballerina.core.model.BTypeConvertor;
import org.wso2.ballerina.core.model.BallerinaAction;
import org.wso2.ballerina.core.model.BallerinaConnectorDef;
import org.wso2.ballerina.core.model.BallerinaFunction;
import org.wso2.ballerina.core.model.Connector;
import org.wso2.ballerina.core.model.Function;
import org.wso2.ballerina.core.model.NodeExecutor;
import org.wso2.ballerina.core.model.ParameterDef;
import org.wso2.ballerina.core.model.Resource;
import org.wso2.ballerina.core.model.StructDef;
import org.wso2.ballerina.core.model.SymbolName;
import org.wso2.ballerina.core.model.TypeConvertor;
import org.wso2.ballerina.core.model.VariableDef;
import org.wso2.ballerina.core.model.expressions.ActionInvocationExpr;
import org.wso2.ballerina.core.model.expressions.ArrayInitExpr;
import org.wso2.ballerina.core.model.expressions.ArrayMapAccessExpr;
import org.wso2.ballerina.core.model.expressions.BacktickExpr;
import org.wso2.ballerina.core.model.expressions.BasicLiteral;
import org.wso2.ballerina.core.model.expressions.BinaryExpression;
import org.wso2.ballerina.core.model.expressions.CallableUnitInvocationExpr;
import org.wso2.ballerina.core.model.expressions.ConnectorInitExpr;
import org.wso2.ballerina.core.model.expressions.Expression;
import org.wso2.ballerina.core.model.expressions.FunctionInvocationExpr;
import org.wso2.ballerina.core.model.expressions.InstanceCreationExpr;
import org.wso2.ballerina.core.model.expressions.MapInitExpr;
import org.wso2.ballerina.core.model.expressions.MapStructInitKeyValueExpr;
import org.wso2.ballerina.core.model.expressions.RefTypeInitExpr;
import org.wso2.ballerina.core.model.expressions.ReferenceExpr;
import org.wso2.ballerina.core.model.expressions.ResourceInvocationExpr;
import org.wso2.ballerina.core.model.expressions.StructFieldAccessExpr;
import org.wso2.ballerina.core.model.expressions.StructInitExpr;
import org.wso2.ballerina.core.model.expressions.TypeCastExpression;
import org.wso2.ballerina.core.model.expressions.UnaryExpression;
import org.wso2.ballerina.core.model.expressions.VariableRefExpr;
import org.wso2.ballerina.core.model.statements.ActionInvocationStmt;
import org.wso2.ballerina.core.model.statements.AssignStmt;
import org.wso2.ballerina.core.model.statements.BlockStmt;
import org.wso2.ballerina.core.model.statements.FunctionInvocationStmt;
import org.wso2.ballerina.core.model.statements.IfElseStmt;
import org.wso2.ballerina.core.model.statements.ReplyStmt;
import org.wso2.ballerina.core.model.statements.ReturnStmt;
import org.wso2.ballerina.core.model.statements.Statement;
import org.wso2.ballerina.core.model.statements.VariableDefStmt;
import org.wso2.ballerina.core.model.statements.WhileStmt;
import org.wso2.ballerina.core.model.types.BMapType;
import org.wso2.ballerina.core.model.types.BType;
import org.wso2.ballerina.core.model.types.BTypes;
import org.wso2.ballerina.core.model.util.BValueUtils;
import org.wso2.ballerina.core.model.values.BArray;
import org.wso2.ballerina.core.model.values.BBoolean;
import org.wso2.ballerina.core.model.values.BConnector;
import org.wso2.ballerina.core.model.values.BInteger;
import org.wso2.ballerina.core.model.values.BJSON;
import org.wso2.ballerina.core.model.values.BMap;
import org.wso2.ballerina.core.model.values.BMessage;
import org.wso2.ballerina.core.model.values.BString;
import org.wso2.ballerina.core.model.values.BStruct;
import org.wso2.ballerina.core.model.values.BValue;
import org.wso2.ballerina.core.model.values.BValueType;
import org.wso2.ballerina.core.model.values.BXML;
import org.wso2.ballerina.core.nativeimpl.AbstractNativeFunction;
import org.wso2.ballerina.core.nativeimpl.AbstractNativeTypeConvertor;
import org.wso2.ballerina.core.nativeimpl.connectors.AbstractNativeAction;
import org.wso2.ballerina.core.nativeimpl.connectors.AbstractNativeConnector;

/**
 * {@code BLangExecutor} executes a Ballerina application.
 *
 * @since 0.8.0
 */
public class BLangExecutor implements NodeExecutor {

    private RuntimeEnvironment runtimeEnv;
    private Context bContext;
    private ControlStack controlStack;

    public BLangExecutor(RuntimeEnvironment runtimeEnv, Context bContext) {
        this.runtimeEnv = runtimeEnv;
        this.bContext = bContext;
        this.controlStack = bContext.getControlStack();
    }

    @Override
    public void visit(BlockStmt blockStmt) {
        //TODO Improve this to support non-blocking behaviour.
        //TODO Possibly a linked set of statements would do.

        Statement[] stmts = blockStmt.getStatements();
        for (Statement stmt : stmts) {
            stmt.execute(this);
        }
    }

    @Override
    public void visit(VariableDefStmt varDefStmt) {
        // TODO This variable definition statement can be modeled exactly same as the assignment statement.
        // TODO Remove the following duplicate code segments soon.
        BValue rValue;
        Expression lExpr = varDefStmt.getLExpr();
        Expression rExpr = varDefStmt.getRExpr();
        if (rExpr == null) {
            if (BTypes.isValueType(lExpr.getType())) {
                rValue = lExpr.getType().getDefaultValue();
            } else {
                // TODO Implement BNull here ..
                rValue = null;
            }
        } else {
            rValue = rExpr.execute(this);
        }


        if (lExpr instanceof VariableRefExpr) {
            assignValueToVarRefExpr(rValue, (VariableRefExpr) lExpr);
        } else if (lExpr instanceof ArrayMapAccessExpr) {
            assignValueToArrayMapAccessExpr(rValue, (ArrayMapAccessExpr) lExpr);
        } else if (lExpr instanceof StructFieldAccessExpr) {
            assignValueToStructFieldAccessExpr(rValue, (StructFieldAccessExpr) lExpr);
        }
    }


    @Override
    public void visit(AssignStmt assignStmt) {
        // TODO WARN: Implementation of this method is inefficient
        // TODO We are in the process of refactoring this method, please bear with us.
        BValue[] rValues;
        Expression rExpr = assignStmt.getRExpr();

        Expression[] lExprs = assignStmt.getLExprs();
        if (lExprs.length > 1) {
            // This statement contains multiple assignments
            rValues = ((CallableUnitInvocationExpr) rExpr).executeMultiReturn(this);
        } else {
            rValues = new BValue[]{rExpr.execute(this)};
        }

        for (int i = 0; i < lExprs.length; i++) {
            Expression lExpr = lExprs[i];
            BValue rValue = rValues[i];
            if (lExpr instanceof VariableRefExpr) {
                assignValueToVarRefExpr(rValue, (VariableRefExpr) lExpr);
            } else if (lExpr instanceof ArrayMapAccessExpr) {
                assignValueToArrayMapAccessExpr(rValue, (ArrayMapAccessExpr) lExpr);
            } else if (lExpr instanceof StructFieldAccessExpr) {
                assignValueToStructFieldAccessExpr(rValue, (StructFieldAccessExpr) lExpr);
            }
        }
    }

    @Override
    public void visit(IfElseStmt ifElseStmt) {
        Expression expr = ifElseStmt.getCondition();
        BBoolean condition = (BBoolean) expr.execute(this);

        if (condition.booleanValue()) {
            ifElseStmt.getThenBody().execute(this);
            return;
        }

        for (IfElseStmt.ElseIfBlock elseIfBlock : ifElseStmt.getElseIfBlocks()) {
            Expression elseIfCondition = elseIfBlock.getElseIfCondition();
            condition = (BBoolean) elseIfCondition.execute(this);

            if (condition.booleanValue()) {
                elseIfBlock.getElseIfBody().execute(this);
                return;
            }
        }

        Statement elseBody = ifElseStmt.getElseBody();
        if (elseBody != null) {
            elseBody.execute(this);
        }
    }

    @Override
    public void visit(WhileStmt whileStmt) {
        Expression expr = whileStmt.getCondition();
        BBoolean condition = (BBoolean) expr.execute(this);

        while (condition.booleanValue()) {
            // Interpret the statements in the while body.
            whileStmt.getBody().execute(this);

            // Now evaluate the condition again to decide whether to continue the loop or not.
            condition = (BBoolean) expr.execute(this);
        }
    }

    @Override
    public void visit(FunctionInvocationStmt funcIStmt) {
        funcIStmt.getFunctionInvocationExpr().executeMultiReturn(this);
    }

    @Override
    public void visit(ActionInvocationStmt actionIStmt) {
        actionIStmt.getActionInvocationExpr().executeMultiReturn(this);
    }

    @Override
    public void visit(ReturnStmt returnStmt) {
        Expression[] exprs = returnStmt.getExprs();

        // Check whether the first argument is a multi-return function
        if (exprs.length == 1 && exprs[0] instanceof FunctionInvocationExpr) {
            FunctionInvocationExpr funcIExpr = (FunctionInvocationExpr) exprs[0];
            if (funcIExpr.getTypes().length > 1) {
                BValue[] returnVals = funcIExpr.executeMultiReturn(this);
                for (int i = 0; i < returnVals.length; i++) {
                    controlStack.setReturnValue(i, returnVals[i]);
                }
                return;
            }
        }

        for (int i = 0; i < exprs.length; i++) {
            Expression expr = exprs[i];
            BValue returnVal = expr.execute(this);
            controlStack.setReturnValue(i, returnVal);
        }
    }

    @Override
    public void visit(ReplyStmt replyStmt) {
        // TODO revisit this logic
        Expression expr = replyStmt.getReplyExpr();
        BMessage bMessage = (BMessage) expr.execute(this);
        bContext.getBalCallback().done(bMessage.value());
    }

    @Override
    public BValue[] visit(FunctionInvocationExpr funcIExpr) {

        // Create the Stack frame
        Function function = funcIExpr.getCallableUnit();

        int sizeOfValueArray = function.getStackFrameSize();
        BValue[] localVals = new BValue[sizeOfValueArray];

        // Get values for all the function arguments
        int valueCounter = populateArgumentValues(funcIExpr.getArgExprs(), localVals);

        for (ParameterDef returnParam : function.getReturnParameters()) {
            // Check whether these are unnamed set of return types.
            // If so break the loop. You can't have a mix of unnamed and named returns parameters.
            if (returnParam.getName() == null) {
                break;
            }

            localVals[valueCounter] = returnParam.getType().getDefaultValue();
            valueCounter++;
        }

        // Create an array in the stack frame to hold return values;
        BValue[] returnVals = new BValue[function.getReturnParamTypes().length];

        // Create a new stack frame with memory locations to hold parameters, local values, temp expression value,
        // return values and function invocation location;
        SymbolName functionSymbolName = funcIExpr.getCallableUnit().getSymbolName();
        CallableUnitInfo functionInfo = new CallableUnitInfo(functionSymbolName.getName(),
                functionSymbolName.getPkgPath(), funcIExpr.getNodeLocation());

        StackFrame stackFrame = new StackFrame(localVals, returnVals, functionInfo);
        controlStack.pushFrame(stackFrame);

        // Check whether we are invoking a native function or not.
        if (function instanceof BallerinaFunction) {
            BallerinaFunction bFunction = (BallerinaFunction) function;
            bFunction.getCallableUnitBody().execute(this);
        } else {
            AbstractNativeFunction nativeFunction = (AbstractNativeFunction) function;
            nativeFunction.executeNative(bContext);
        }

        controlStack.popFrame();

        // Setting return values to function invocation expression
        return returnVals;
    }

    @Override
    public BValue[] visit(ActionInvocationExpr actionIExpr) {
        // Create the Stack frame
        Action action = actionIExpr.getCallableUnit();

        BValue[] localVals = new BValue[action.getStackFrameSize()];

        // Create default values for all declared local variables
        int valueCounter = populateArgumentValues(actionIExpr.getArgExprs(), localVals);

        for (ParameterDef returnParam : action.getReturnParameters()) {
            // Check whether these are unnamed set of return types.
            // If so break the loop. You can't have a mix of unnamed and named returns parameters.
            if (returnParam.getName() == null) {
                break;
            }

            localVals[valueCounter] = returnParam.getType().getDefaultValue();
            valueCounter++;
        }

        // Create an array in the stack frame to hold return values;
        BValue[] returnVals = new BValue[action.getReturnParamTypes().length];

        // Create a new stack frame with memory locations to hold parameters, local values, temp expression values and
        // return values;
        SymbolName actionSymbolName = actionIExpr.getCallableUnit().getSymbolName();
        CallableUnitInfo actionInfo = new CallableUnitInfo(actionSymbolName.getName(), actionSymbolName.getPkgPath(),
                actionIExpr.getNodeLocation());
        StackFrame stackFrame = new StackFrame(localVals, returnVals, actionInfo);
        controlStack.pushFrame(stackFrame);

        // Check whether we are invoking a native action or not.
        if (action instanceof BallerinaAction) {
            BallerinaAction bAction = (BallerinaAction) action;
            bAction.getCallableUnitBody().execute(this);
        } else {
            AbstractNativeAction nativeAction = (AbstractNativeAction) action;
            nativeAction.execute(bContext);
        }

        controlStack.popFrame();

        // Setting return values to function invocation expression
        return returnVals;
    }

    // TODO Check the possibility of removing this from the executor since this is not part of the executor.
    @Override
    public BValue[] visit(ResourceInvocationExpr resourceIExpr) {

        Resource resource = resourceIExpr.getResource();

        ControlStack controlStack = bContext.getControlStack();
        BValue[] valueParams = new BValue[resource.getStackFrameSize()];

        int valueCounter =  populateArgumentValues(resourceIExpr.getArgExprs(), valueParams);
        // Populate values for Connector declarations
//        valueCounter = populateConnectorDclValues(resource.getConnectorDcls(), valueParams, valueCounter);

        // Create default values for all declared local variables
//        VariableDef[] variableDefs = resource.getVariableDefs();
//        for (VariableDef variableDef : variableDefs) {
//            valueParams[valueCounter] = variableDef.getType().getDefaultValue();
//            valueCounter++;
//        }

        BValue[] ret = new BValue[1];

        SymbolName resourceSymbolName = resource.getSymbolName();
        CallableUnitInfo resourceInfo = new CallableUnitInfo(resourceSymbolName.getName(),
                resourceSymbolName.getPkgPath(), resource.getNodeLocation());

        StackFrame stackFrame = new StackFrame(valueParams, ret, resourceInfo);
        controlStack.pushFrame(stackFrame);

        resource.getResourceBody().execute(this);

        return ret;
    }

    @Override
    public BValue visit(InstanceCreationExpr instanceCreationExpr) {
        return instanceCreationExpr.getType().getDefaultValue();
    }

    @Override
    public BValue visit(UnaryExpression unaryExpr) {
        Expression rExpr = unaryExpr.getRExpr();
        BValueType rValue = (BValueType) rExpr.execute(this);
        //ToDO this has to be improved property in UnaryExpression class since Unary does not need BiFunction
        return unaryExpr.getEvalFunc().apply(null, rValue);
    }

    @Override
    public BValue visit(BinaryExpression binaryExpr) {
        Expression rExpr = binaryExpr.getRExpr();
        BValueType rValue = (BValueType) rExpr.execute(this);

        Expression lExpr = binaryExpr.getLExpr();
        BValueType lValue = (BValueType) lExpr.execute(this);

        return binaryExpr.getEvalFunc().apply(lValue, rValue);
    }

    @Override
    public BValue visit(ArrayMapAccessExpr arrayMapAccessExpr) {

        Expression arrayVarRefExpr = arrayMapAccessExpr.getRExpr();
        BValue collectionValue = arrayVarRefExpr.execute(this);

        Expression indexExpr = arrayMapAccessExpr.getIndexExpr();
        BValue indexValue = indexExpr.execute(this);


        // Check whether this collection access expression is in the left hand of an assignment expression
        // If yes skip setting the value;
        if (!arrayMapAccessExpr.isLHSExpr()) {

            if (arrayMapAccessExpr.getType() != BTypes.typeMap) {
                // Get the value stored in the index
                if (collectionValue instanceof BArray) {
                    return ((BArray) collectionValue).get(((BInteger) indexValue).intValue());
                } else {
                    return collectionValue;
                }
            } else {
                // Get the value stored in the index
                if (indexValue instanceof BString) {
                    return ((BMap) collectionValue).get(indexValue);
                } else {
                    throw new IllegalStateException("Index of a map should be string type");
                }
            }
        } else {
            throw new IllegalStateException("This branch shouldn't be executed. ");
        }
    }

    @Override
    public BValue visit(ArrayInitExpr arrayInitExpr) {
        Expression[] argExprs = arrayInitExpr.getArgExprs();

        // Creating a new array
        BArray bArray = arrayInitExpr.getType().getDefaultValue();

        for (int i = 0; i < argExprs.length; i++) {
            Expression expr = argExprs[i];
            BValue value = expr.execute(this);
            bArray.add(i, value);
        }

        return bArray;
    }

    @Override
    public BValue visit(MapInitExpr mapInitExpr) {
        Expression[] argExprs = mapInitExpr.getArgExprs();

        // Creating a new array
        BMap bMap = mapInitExpr.getType().getDefaultValue();

        for (int i = 0; i < argExprs.length; i++) {
            MapStructInitKeyValueExpr expr = (MapStructInitKeyValueExpr) argExprs[i];
            BValue keyVal = expr.getKeyExpr().execute(this);
            BValue value = expr.getValueExpr().execute(this);
            bMap.put(keyVal, value);
        }

        return bMap;
    }

    @Override
    public BValue visit(RefTypeInitExpr refTypeInitExpr) {
        BType bType = refTypeInitExpr.getType();
        return bType.getDefaultValue();
    }

    @Override
    public BValue visit(ConnectorInitExpr connectorInitExpr) {
        BConnector bConnector;
        BValue[] connectorMemBlock;
        Connector connector = (Connector) connectorInitExpr.getType();

        if (connector instanceof AbstractNativeConnector) {

            AbstractNativeConnector nativeConnector = ((AbstractNativeConnector) connector).getInstance();
            Expression[] argExpressions = connectorInitExpr.getArgExprs();
            connectorMemBlock = new BValue[argExpressions.length];
            for (int j = 0; j < argExpressions.length; j++) {
                connectorMemBlock[j] = argExpressions[j].execute(this);
            }

            nativeConnector.init(connectorMemBlock);
            bConnector = new BConnector(nativeConnector, connectorMemBlock);

//            //TODO Fix Issue#320
//            NativeUnit nativeUnit = ((NativeUnitProxy) connector).load();
//            AbstractNativeConnector nativeConnector = (AbstractNativeConnector) ((NativeUnitProxy) connector).load();
//            Expression[] argExpressions = connectorDcl.getArgExprs();
//            connectorMemBlock = new BValue[argExpressions.length];
//
//            for (int j = 0; j < argExpressions.length; j++) {
//                connectorMemBlock[j] = argExpressions[j].execute(this);
//            }
//
//            nativeConnector.init(connectorMemBlock);
//            connector = nativeConnector;

        } else {
            BallerinaConnectorDef connectorDef = (BallerinaConnectorDef) connector;

            int offset = 0;
            connectorMemBlock = new BValue[connectorDef.getSizeOfConnectorMem()];
            for (Expression expr : connectorInitExpr.getArgExprs()) {
                connectorMemBlock[offset] = expr.execute(this);
                offset++;
            }

            bConnector = new BConnector(connector, connectorMemBlock);

            // Invoke the <init> function
            invokeConnectorInitFunction(connectorDef, bConnector);

        }

        return bConnector;
    }

    private void invokeConnectorInitFunction(BallerinaConnectorDef connectorDef, BConnector bConnector) {
        // Create the Stack frame
        Function initFunction = connectorDef.getInitFunction();
        BValue[] localVals = new BValue[1];
        localVals[0] = bConnector;

        // Create an array in the stack frame to hold return values;
        BValue[] returnVals = new BValue[0];

        // Create a new stack frame with memory locations to hold parameters, local values, temp expression value,
        // return values and function invocation location;
        SymbolName functionSymbolName = initFunction.getSymbolName();
        CallableUnitInfo functionInfo = new CallableUnitInfo(functionSymbolName.getName(),
                functionSymbolName.getPkgPath(), initFunction.getNodeLocation());

        StackFrame stackFrame = new StackFrame(localVals, returnVals, functionInfo);
        controlStack.pushFrame(stackFrame);
        initFunction.getCallableUnitBody().execute(this);
        controlStack.popFrame();
    }

    @Override
    public BValue visit(BacktickExpr backtickExpr) {
        // Evaluate the variable references before creating objects
        String evaluatedString = evaluteBacktickString(backtickExpr);
        if (backtickExpr.getType() == BTypes.typeJSON) {
            return new BJSON(evaluatedString);

        } else {
            return new BXML(evaluatedString);
        }
    }

    @Override
    public BValue visit(VariableRefExpr variableRefExpr) {
        MemoryLocation memoryLocation = variableRefExpr.getMemoryLocation();
        return memoryLocation.execute(this);
    }

    @Override
    public BValue visit(TypeCastExpression typeCastExpression) {
        // Check for native type casting
        if (typeCastExpression.getEvalFunc() != null) {
            BValueType result = (BValueType) typeCastExpression.getRExpr().execute(this);
            return typeCastExpression.getEvalFunc().apply(result);
        } else {
            TypeConvertor typeConvertor = typeCastExpression.getCallableUnit();

            int sizeOfValueArray = typeConvertor.getStackFrameSize();
            BValue[] localVals = new BValue[sizeOfValueArray];

            // Get values for all the function arguments
            int valueCounter = populateArgumentValues(typeCastExpression.getArgExprs(), localVals);

//            // Create default values for all declared local variables
//            for (VariableDef variableDef : typeConvertor.getVariableDefs()) {
//                localVals[valueCounter] = variableDef.getType().getDefaultValue();
//                valueCounter++;
//            }

            for (ParameterDef returnParam : typeConvertor.getReturnParameters()) {
                // Check whether these are unnamed set of return types.
                // If so break the loop. You can't have a mix of unnamed and named returns parameters.
                if (returnParam.getName() == null) {
                    break;
                }

                localVals[valueCounter] = returnParam.getType().getDefaultValue();
                valueCounter++;
            }

            // Create an array in the stack frame to hold return values;
            BValue[] returnVals = new BValue[1];

            // Create a new stack frame with memory locations to hold parameters, local values, temp expression value,
            // return values and function invocation location;
            CallableUnitInfo functionInfo;
            SymbolName typeconvertorSymbolName = typeCastExpression.getTypeConverterName();
            if (typeconvertorSymbolName != null) {
                functionInfo = new CallableUnitInfo(typeconvertorSymbolName.getName(),
                        typeconvertorSymbolName.getPkgPath(), typeCastExpression.getNodeLocation());
            } else {
                functionInfo = new CallableUnitInfo(typeConvertor.getTypeConverterName(),
                        typeConvertor.getPackagePath(), typeCastExpression.getNodeLocation());
            }

            StackFrame stackFrame = new StackFrame(localVals, returnVals, functionInfo);
            controlStack.pushFrame(stackFrame);

            // Check whether we are invoking a native function or not.
            if (typeConvertor instanceof BTypeConvertor) {
                BTypeConvertor bTypeConverter = (BTypeConvertor) typeConvertor;
                bTypeConverter.getCallableUnitBody().execute(this);
            } else {
                AbstractNativeTypeConvertor nativeTypeConverter = (AbstractNativeTypeConvertor) typeConvertor;
                nativeTypeConverter.convertNative(bContext);
            }

            controlStack.popFrame();

            // Setting return values to function invocation expression
            return returnVals[0];
        }
    }

    @Override
    public BValue visit(BasicLiteral basicLiteral) {
        return basicLiteral.getBValue();
    }

    @Override
    public BValue visit(StackVarLocation stackVarLocation) {
        int offset = stackVarLocation.getStackFrameOffset();
        return controlStack.getValue(offset);
    }

    @Override
    public BValue visit(ConstantLocation constantLocation) {
        int offset = constantLocation.getStaticMemAddrOffset();
        RuntimeEnvironment.StaticMemory staticMemory = runtimeEnv.getStaticMemory();
        return staticMemory.getValue(offset);
    }

    @Override
    public BValue visit(ServiceVarLocation serviceVarLocation) {
        int offset = serviceVarLocation.getStaticMemAddrOffset();
        RuntimeEnvironment.StaticMemory staticMemory = runtimeEnv.getStaticMemory();
        return staticMemory.getValue(offset);
    }

    @Override
    public BValue visit(StructVarLocation structLocation) {
        throw new IllegalArgumentException("struct value is required to get the value of a field");
    }

    @Override
    public BValue visit(ConnectorVarLocation connectorVarLocation) {
        // Fist the get the BConnector object. In an action invocation first argument is always the connector
        BConnector bConnector = (BConnector) controlStack.getValue(0);
        if (bConnector == null) {
            throw new BallerinaException("Connector argument value is null");
        }

        // Now get the connector variable value from the memory block allocated to the BConnector instance.
        return bConnector.getValue(connectorVarLocation.getConnectorMemAddrOffset());
    }

    // Private methods

    private int populateArgumentValues(Expression[] expressions, BValue[] localVals) {
        int i = 0;
        for (Expression arg : expressions) {
            // Evaluate the argument expression
            BValue argValue = arg.execute(this);
            BType argType = arg.getType();

            // Here we need to handle value types differently from reference types
            // Value types need to be cloned before passing ot the function : pass by value.
            // TODO Implement copy-on-write mechanism to improve performance
            if (BTypes.isValueType(argType)) {
                argValue = BValueUtils.clone(argType, argValue);
            }

            // Setting argument value in the stack frame
            localVals[i] = argValue;

            i++;
        }
        return i;
    }

<<<<<<< HEAD
=======

    private int populateConnectorDclValues(ConnectorDcl[] connectorDcls, BValue[] valueParams, int valueCounter) {
        for (ConnectorDcl connectorDcl : connectorDcls) {

            BValue[] connectorMemBlock;
            Connector connector = connectorDcl.getConnector();
            if (connector instanceof AbstractNativeConnector) {

                //TODO Fix Issue#320
                AbstractNativeConnector nativeConnector = ((AbstractNativeConnector) connector).getInstance();
                Expression[] argExpressions = connectorDcl.getArgExprs();
                connectorMemBlock = new BValue[argExpressions.length];

                for (int j = 0; j < argExpressions.length; j++) {
                    connectorMemBlock[j] = argExpressions[j].execute(this);
                }

                nativeConnector.init(connectorMemBlock);
                connector = nativeConnector;

            } else {
                BallerinaConnector ballerinaConnector = (BallerinaConnector) connector;

                int offset = 0;
                connectorMemBlock = new BValue[ballerinaConnector.getSizeOfConnectorMem()];
                for (Expression expr : connectorDcl.getArgExprs()) {
                    connectorMemBlock[offset] = expr.execute(this);
                    offset++;
                }

                // Populate all connector declarations
                offset = populateConnectorDclValues(ballerinaConnector.getConnectorDcls(), connectorMemBlock, offset);

                for (VariableDcl variableDcl : ballerinaConnector.getVariableDcls()) {
                    connectorMemBlock[offset] = variableDcl.getType().getDefaultValue();
                    offset++;
                }
            }

            BConnector connectorValue = new BConnector(connector, connectorMemBlock);
            valueParams[valueCounter] = connectorValue;
            valueCounter++;
        }

        return valueCounter;
    }

>>>>>>> 63848310
    private String evaluteBacktickString(BacktickExpr backtickExpr) {
        String varString = "";
        for (Expression expression : backtickExpr.getArgExprs()) {
            varString = varString + expression.execute(this).stringValue();
        }
        return varString;
    }

    private void assignValueToArrayMapAccessExpr(BValue rValue, ArrayMapAccessExpr lExpr) {
        ArrayMapAccessExpr accessExpr = lExpr;
        if (!(accessExpr.getType() == BTypes.typeMap)) {
            BArray arrayVal = (BArray) accessExpr.getRExpr().execute(this);
            BInteger indexVal = (BInteger) accessExpr.getIndexExpr().execute(this);
            arrayVal.add(indexVal.intValue(), rValue);

        } else {
            BMap<BString, BValue> mapVal = (BMap<BString, BValue>) accessExpr.getRExpr().execute(this);
            BString indexVal = (BString) accessExpr.getIndexExpr().execute(this);
            mapVal.put(indexVal, rValue);
            // set the type of this expression here
            // accessExpr.setType(rExpr.getType());
        }
    }

    private void assignValueToVarRefExpr(BValue rValue, VariableRefExpr lExpr) {
        VariableRefExpr variableRefExpr = lExpr;
        MemoryLocation memoryLocation = variableRefExpr.getMemoryLocation();
        if (memoryLocation instanceof StackVarLocation) {
            int stackFrameOffset = ((StackVarLocation) memoryLocation).getStackFrameOffset();
            controlStack.setValue(stackFrameOffset, rValue);
        } else if (memoryLocation instanceof ServiceVarLocation) {
            int staticMemOffset = ((ServiceVarLocation) memoryLocation).getStaticMemAddrOffset();
            runtimeEnv.getStaticMemory().setValue(staticMemOffset, rValue);

        } else if (memoryLocation instanceof ConnectorVarLocation) {
            // Fist the get the BConnector object. In an action invocation first argument is always the connector
            BConnector bConnector = (BConnector) controlStack.getValue(0);
            if (bConnector == null) {
                throw new BallerinaException("Connector argument value is null");
            }

            int connectorMemOffset = ((ConnectorVarLocation) memoryLocation).getConnectorMemAddrOffset();
            bConnector.setValue(connectorMemOffset, rValue);
        }
    }

    /**
     * Initialize a user defined struct type.
     */
    @Override
    public BValue visit(StructInitExpr structInitExpr) {
        StructDef structDef = (StructDef) structInitExpr.getType();
        BValue[] structMemBlock;
        int offset = 0;
        structMemBlock = new BValue[structDef.getStructMemorySize()];

        Expression[] argExprs = structInitExpr.getArgExprs();


        // create a memory block to hold field of the struct, and populate it with default values
        VariableDef[] fields = structDef.getFields();
        for (VariableDef field : fields) {
            structMemBlock[offset] = field.getType().getDefaultValue();
            offset++;
        }

        // iterate through initialized values and re-populate the memory block
        for (int i = 0; i < argExprs.length; i++) {
            MapStructInitKeyValueExpr expr = (MapStructInitKeyValueExpr) argExprs[i];
            VariableRefExpr varRefExpr = (VariableRefExpr) expr.getKeyExpr();
            StructVarLocation structVarLoc = (StructVarLocation) (varRefExpr).getVariableDef().getMemoryLocation();
            structMemBlock[structVarLoc.getStructMemAddrOffset()] = expr.getValueExpr().execute(this);
        }

        return new BStruct(structDef, structMemBlock);
    }

    /**
     * Evaluate and return the value of a struct field accessing expression.
     */
    @Override
    public BValue visit(StructFieldAccessExpr structFieldAccessExpr) {
        Expression varRef = structFieldAccessExpr.getVarRef();
        BValue value = varRef.execute(this);
        return getFieldExprValue(structFieldAccessExpr, value);
    }

    /**
     * Assign a value to a field of a struct, represented by a {@link StructFieldAccessExpr}.
     *
     * @param rValue Value to be assigned
     * @param lExpr  {@link StructFieldAccessExpr} which represents the field of the struct
     */
    private void assignValueToStructFieldAccessExpr(BValue rValue, StructFieldAccessExpr lExpr) {
        Expression lExprVarRef = lExpr.getVarRef();
        BValue value = lExprVarRef.execute(this);
        setFieldValue(rValue, lExpr, value);
    }

    /**
     * Recursively traverse and set the value of the access expression of a field of a struct.
     *
     * @param rValue     Value to be set
     * @param expr       StructFieldAccessExpr of the current field
     * @param currentVal Value of the expression evaluated so far.
     */
    private void setFieldValue(BValue rValue, StructFieldAccessExpr expr, BValue currentVal) {
        // currentVal is a BStruct or array/map of BStruct. hence get the element value of it.
        BStruct currentStructVal = (BStruct) getUnitValue(currentVal, expr);

        StructFieldAccessExpr fieldExpr = expr.getFieldExpr();
        int fieldLocation = ((StructVarLocation) getMemoryLocation(fieldExpr)).getStructMemAddrOffset();

        if (fieldExpr.getFieldExpr() == null) {
            setUnitValue(rValue, currentStructVal, fieldLocation, fieldExpr);
            return;
        }

        // At this point, field of the field is not null. Means current element,
        // and its field are both struct types.
        // get the unit value of the struct field,
        BValue value = currentStructVal.getValue(fieldLocation);

        setFieldValue(rValue, fieldExpr, value);
    }

    /**
     * Get the memory location for a expression.
     *
     * @param expression Expression to get the memory location
     * @return Memory location of the expression
     */
    private MemoryLocation getMemoryLocation(Expression expression) {
        // If the expression is an array-map expression, then get the location of the variable-reference-expression 
        // of the array-map-access-expression.
        if (expression instanceof ArrayMapAccessExpr) {
            return getMemoryLocation(((ArrayMapAccessExpr) expression).getRExpr());
        }

        // If the expression is a struct-field-access-expression, then get the memory location of the variable
        // referenced by the struct-field-access-expression
        if (expression instanceof StructFieldAccessExpr) {
            return getMemoryLocation(((StructFieldAccessExpr) expression).getVarRef());
        }

        // Set the memory location of the variable-reference-expression
        return ((VariableRefExpr) expression).getMemoryLocation();
    }

    /**
     * Set the unit value of the current value.
     * <br/>
     * i.e: Value represented by a field-access-expression can be one of:
     * <ul>
     * <li>A variable</li>
     * <li>An element of an array/map variable.</li>
     * </ul>
     * But the value get after evaluating the field-access-expression (<b>lExprValue</b>) contains the whole
     * variable. This methods set the unit value (either the complete array/map or the referenced element of an
     * array/map), using the index expression of the 'fieldExpr'.
     *
     * @param rValue         Value to be set
     * @param lExprValue     Value of the field access expression evaluated so far. This is always of struct
     *                       type.
     * @param memoryLocation Location of the field to be set, in the struct 'lExprValue'
     * @param fieldExpr      Field Access Expression of the current field
     */
    private void setUnitValue(BValue rValue, BStruct lExprValue, int memoryLocation,
                              StructFieldAccessExpr fieldExpr) {

        Expression indexExpr;
        if (fieldExpr.getVarRef() instanceof ArrayMapAccessExpr) {
            indexExpr = ((ArrayMapAccessExpr) fieldExpr.getVarRef()).getIndexExpr();
        } else {
            // If the lExprValue value is not a struct array/map, then set the value to the struct
            lExprValue.setValue(memoryLocation, rValue);
            return;
        }

        // Evaluate the index expression and get the value.
        BValue indexValue = indexExpr.execute(this);

        // Get the array/map value from the mermory location
        BValue arrayMapValue = lExprValue.getValue(memoryLocation);

        // Set the value to array/map's index location
        if (fieldExpr.getRefVarType() instanceof BMapType) {
            ((BMap) arrayMapValue).put(indexValue, rValue);
        } else {
            ((BArray) arrayMapValue).add(((BInteger) indexValue).intValue(), rValue);
        }
    }

    /**
     * Recursively traverse and get the value of the access expression of a field of a struct.
     *
     * @param expr       StructFieldAccessExpr of the current field
     * @param currentVal Value of the expression evaluated so far.
     * @return Value of the expression after evaluating the current field.
     */
    private BValue getFieldExprValue(StructFieldAccessExpr expr, BValue currentVal) {
        // currentVal is a BStruct or array/map of BStruct. hence get the element value of it.
        BStruct currentStructVal = (BStruct) getUnitValue(currentVal, expr);

        StructFieldAccessExpr fieldExpr = expr.getFieldExpr();
        int fieldLocation = ((StructVarLocation) getMemoryLocation(fieldExpr)).getStructMemAddrOffset();

        // If this is the last field, return the value from memory location
        if (fieldExpr.getFieldExpr() == null) {
            // Value stored in the struct can be also an array. Hence if its an arrray access, 
            // get the aray element value
            return getUnitValue(currentStructVal.getValue(fieldLocation), fieldExpr);
        }

        BValue value = currentStructVal.getValue(fieldLocation);

        // Recursively travel through the struct and get the value
        return getFieldExprValue(fieldExpr, value);
    }

    /**
     * Get the unit value of the current value.
     * <br/>
     * i.e: Value represented by a field-access-expression can be one of:
     * <ul>
     * <li>A variable</li>
     * <li>An element of an array/map variable.</li>
     * </ul>
     * But the value stored in memory (<b>currentVal</b>) contains the entire variable. This methods
     * retrieves the unit value (either the complete array/map or the referenced element of an array/map),
     * using the index expression of the 'fieldExpr'.
     *
     * @param currentVal Value of the field expression evaluated so far
     * @param fieldExpr  Field access expression for the current value
     * @return Unit value of the current value
     */
    private BValue getUnitValue(BValue currentVal, StructFieldAccessExpr fieldExpr) {
        ReferenceExpr currentVarRefExpr = fieldExpr.getVarRef();
        if (currentVal == null) {
            throw new BallerinaException("field '" + currentVarRefExpr.getVarName() + "' is null");
        }

        if (!(currentVal instanceof BArray || currentVal instanceof BMap<?, ?>)) {
            return currentVal;
        }

        // If the lExprValue value is not a struct array/map, then the unit value is same as the struct
        Expression indexExpr;
        if (currentVarRefExpr instanceof ArrayMapAccessExpr) {
            indexExpr = ((ArrayMapAccessExpr) currentVarRefExpr).getIndexExpr();
        } else {
            return currentVal;
        }

        // Evaluate the index expression and get the value
        BValue indexValue = indexExpr.execute(this);

        BValue unitVal;
        // Get the value from array/map's index location
        if (fieldExpr.getRefVarType() instanceof BMapType) {
            unitVal = ((BMap) currentVal).get(indexValue);
        } else {
            unitVal = ((BArray) currentVal).get(((BInteger) indexValue).intValue());
        }

        if (unitVal == null) {
            throw new BallerinaException("field '" + currentVarRefExpr.getSymbolName().getName() + "[" +
                    indexValue.stringValue() + "]' is null");
        }

        return unitVal;
    }

}<|MERGE_RESOLUTION|>--- conflicted
+++ resolved
@@ -700,56 +700,6 @@
         return i;
     }
 
-<<<<<<< HEAD
-=======
-
-    private int populateConnectorDclValues(ConnectorDcl[] connectorDcls, BValue[] valueParams, int valueCounter) {
-        for (ConnectorDcl connectorDcl : connectorDcls) {
-
-            BValue[] connectorMemBlock;
-            Connector connector = connectorDcl.getConnector();
-            if (connector instanceof AbstractNativeConnector) {
-
-                //TODO Fix Issue#320
-                AbstractNativeConnector nativeConnector = ((AbstractNativeConnector) connector).getInstance();
-                Expression[] argExpressions = connectorDcl.getArgExprs();
-                connectorMemBlock = new BValue[argExpressions.length];
-
-                for (int j = 0; j < argExpressions.length; j++) {
-                    connectorMemBlock[j] = argExpressions[j].execute(this);
-                }
-
-                nativeConnector.init(connectorMemBlock);
-                connector = nativeConnector;
-
-            } else {
-                BallerinaConnector ballerinaConnector = (BallerinaConnector) connector;
-
-                int offset = 0;
-                connectorMemBlock = new BValue[ballerinaConnector.getSizeOfConnectorMem()];
-                for (Expression expr : connectorDcl.getArgExprs()) {
-                    connectorMemBlock[offset] = expr.execute(this);
-                    offset++;
-                }
-
-                // Populate all connector declarations
-                offset = populateConnectorDclValues(ballerinaConnector.getConnectorDcls(), connectorMemBlock, offset);
-
-                for (VariableDcl variableDcl : ballerinaConnector.getVariableDcls()) {
-                    connectorMemBlock[offset] = variableDcl.getType().getDefaultValue();
-                    offset++;
-                }
-            }
-
-            BConnector connectorValue = new BConnector(connector, connectorMemBlock);
-            valueParams[valueCounter] = connectorValue;
-            valueCounter++;
-        }
-
-        return valueCounter;
-    }
-
->>>>>>> 63848310
     private String evaluteBacktickString(BacktickExpr backtickExpr) {
         String varString = "";
         for (Expression expression : backtickExpr.getArgExprs()) {
