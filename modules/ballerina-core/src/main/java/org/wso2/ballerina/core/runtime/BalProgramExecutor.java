/*
 * Copyright (c) 2016, WSO2 Inc. (http://www.wso2.org) All Rights Reserved.
 *
 * WSO2 Inc. licenses this file to you under the Apache License,
 * Version 2.0 (the "License"); you may not use this file except
 * in compliance with the License.
 * You may obtain a copy of the License at
 *
 *    http://www.apache.org/licenses/LICENSE-2.0
 *
 * Unless required by applicable law or agreed to in writing,
 * software distributed under the License is distributed on an
 * "AS IS" BASIS, WITHOUT WARRANTIES OR CONDITIONS OF ANY
 * KIND, either express or implied.  See the License for the
 * specific language governing permissions and limitations
 * under the License.
 */

package org.wso2.ballerina.core.runtime;

import org.slf4j.Logger;
import org.slf4j.LoggerFactory;
import org.wso2.ballerina.core.exception.BallerinaException;
import org.wso2.ballerina.core.interpreter.BLangExecutor;
import org.wso2.ballerina.core.interpreter.CallableUnitInfo;
import org.wso2.ballerina.core.interpreter.Context;
import org.wso2.ballerina.core.interpreter.LocalVarLocation;
import org.wso2.ballerina.core.interpreter.RuntimeEnvironment;
import org.wso2.ballerina.core.interpreter.StackFrame;
import org.wso2.ballerina.core.model.BallerinaFile;
import org.wso2.ballerina.core.model.BallerinaFunction;
import org.wso2.ballerina.core.model.Parameter;
import org.wso2.ballerina.core.model.Position;
import org.wso2.ballerina.core.model.Resource;
import org.wso2.ballerina.core.model.Service;
import org.wso2.ballerina.core.model.SymbolName;
import org.wso2.ballerina.core.model.expressions.Expression;
import org.wso2.ballerina.core.model.expressions.FunctionInvocationExpr;
import org.wso2.ballerina.core.model.expressions.VariableRefExpr;
import org.wso2.ballerina.core.model.invokers.ResourceInvocationExpr;
import org.wso2.ballerina.core.model.types.BTypes;
import org.wso2.ballerina.core.model.values.BArray;
import org.wso2.ballerina.core.model.values.BString;
import org.wso2.ballerina.core.model.values.BValue;
import org.wso2.ballerina.core.runtime.errors.handler.ErrorHandlerUtils;
import org.wso2.carbon.messaging.CarbonCallback;
import org.wso2.carbon.messaging.CarbonMessage;

import static org.wso2.ballerina.core.runtime.Constants.SYSTEM_PROP_BAL_ARGS;

/**
 * {@code BalProgramExecutor} is responsible for executing a BallerinaProgram
 *
 * @since 1.0.0
 */
public class BalProgramExecutor {

    private static final Logger log = LoggerFactory.getLogger(BalProgramExecutor.class);

    public static void execute(CarbonMessage cMsg, CarbonCallback callback, Resource resource, Service service,
                               Context balContext) {
        try {
            SymbolName symbolName = service.getSymbolName();
            balContext.setServiceInfo(
                    new CallableUnitInfo(symbolName.getName(), symbolName.getPkgName(), service.getServiceLocation()));

            balContext.setBalCallback(new DefaultBalCallback(callback));

            // Create the interpreter and Execute
            RuntimeEnvironment runtimeEnv = resource.getApplication().getRuntimeEnv();
            BLangExecutor executor = new BLangExecutor(runtimeEnv, balContext);
            new ResourceInvocationExpr(resource).executeMultiReturn(executor);
        } catch (Throwable e) {
            throw new BallerinaException(e.getMessage(), balContext);
        }
    }

    /**
     * Execute a BallerinaFunction main function.
     *
     * @param balFile Ballerina main function to be executed in given Ballerina File.
     */
    public static void execute(BallerinaFile balFile) {

        Context bContext = new Context();
        try {
            SymbolName argsName;
            BallerinaFunction mainFunction = (BallerinaFunction) balFile.getFunctions()
                    .get(Constants.MAIN_FUNCTION_NAME);
            if (mainFunction != null) {
                // TODO Refactor this logic ASAP
                Parameter[] parameters = mainFunction.getParameters();
                if (parameters.length == 1 && parameters[0].getType() == BTypes.getArrayType(BTypes.
                        STRING_TYPE.toString())) {
                    argsName = parameters[0].getName();
                } else {
                    throw new BallerinaException("Main function does not comply with standard main function in" +
                            " ballerina");
                }

                // Read from command line arguments
                String balArgs = System.getProperty(SYSTEM_PROP_BAL_ARGS);
                String[] arguments;

                if (balArgs.trim().length() == 0) {
                    arguments = new String[0];
                } else {
                    arguments = balArgs.split(";");
                }

                Expression[] exprs = new Expression[1];
                VariableRefExpr variableRefExpr = new VariableRefExpr(argsName);
                LocalVarLocation location = new LocalVarLocation(0);
                variableRefExpr.setLocation(location);
                variableRefExpr.setType(BTypes.STRING_TYPE);
                exprs[0] = variableRefExpr;

                BArray<BString> arrayArgs = new BArray<>(BString.class);
                for (int i = 0; i < arguments.length; i++) {
                    arrayArgs.add(i, new BString(arguments[i]));
                }
                BValue[] argValues = {arrayArgs};

                // 3) Create a function invocation expression
                Position mainFuncLocation = mainFunction.getFunctionLocation();
                FunctionInvocationExpr funcIExpr = new FunctionInvocationExpr(
                        new SymbolName("main", balFile.getPackageName()), exprs);
                funcIExpr.setOffset(1);
                funcIExpr.setFunction(mainFunction);
                funcIExpr.setInvokedLocation(mainFuncLocation);

                SymbolName functionSymbolName = funcIExpr.getFunctionName();
                CallableUnitInfo functionInfo = new CallableUnitInfo(functionSymbolName.getName(),
                        functionSymbolName.getPkgName(), mainFuncLocation);

                StackFrame currentStackFrame = new StackFrame(argValues, new BValue[0], functionInfo);
                bContext.getControlStack().pushFrame(currentStackFrame);
                RuntimeEnvironment runtimeEnv = RuntimeEnvironment.get(balFile);
                BLangExecutor executor = new BLangExecutor(runtimeEnv, bContext);
                funcIExpr.execute(executor);

                bContext.getControlStack().popFrame();
            }
        } catch (Throwable ex) {
            String stackTrace = ErrorHandlerUtils.getMainFunctionStackTrace(bContext);
<<<<<<< HEAD
            log.error(ex.getLocalizedMessage(), ex);
            log.error("Error while executing ballerina program. " + ex.getMessage() + "\n" + stackTrace);
=======
            log.error("Error while executing ballerina program. " + ex.getMessage() +
                    (stackTrace.length() != 0 ? "\n" + stackTrace : ""));
>>>>>>> cc153dd0
        }
    }
}<|MERGE_RESOLUTION|>--- conflicted
+++ resolved
@@ -143,13 +143,8 @@
             }
         } catch (Throwable ex) {
             String stackTrace = ErrorHandlerUtils.getMainFunctionStackTrace(bContext);
-<<<<<<< HEAD
-            log.error(ex.getLocalizedMessage(), ex);
-            log.error("Error while executing ballerina program. " + ex.getMessage() + "\n" + stackTrace);
-=======
             log.error("Error while executing ballerina program. " + ex.getMessage() +
                     (stackTrace.length() != 0 ? "\n" + stackTrace : ""));
->>>>>>> cc153dd0
         }
     }
 }