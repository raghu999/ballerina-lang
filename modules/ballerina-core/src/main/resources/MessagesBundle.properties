#
# Copyright (c) 2017, WSO2 Inc. (http://www.wso2.org) All Rights Reserved.
#
# WSO2 Inc. licenses this file to you under the Apache License,
# Version 2.0 (the "License"); you may not use this file except
# in compliance with the License.
# You may obtain a copy of the License at
#
#    http://www.apache.org/licenses/LICENSE-2.0
#
# Unless required by applicable law or agreed to in writing,
# software distributed under the License is distributed on an
# "AS IS" BASIS, WITHOUT WARRANTIES OR CONDITIONS OF ANY
# KIND, either express or implied.  See the License for the
# specific language governing permissions and limitations
# under the License.
#

#the following will interpreted as: invalid type 'typName'
invalid.type = invalid type ''{0}''
incompatible.types = incompatible types: expected ''{0}'', found ''{1}''
redeclared.symbol = redeclared symbol ''{0}''
incompatible.types.cannot.convert = incompatible types: ''{0}'' cannot be converted to ''{1}''
incompatible.types.cannot.cast = incompatible types: ''{0}'' cannot be cast to ''{1}''
unreachable.statement = unreachable statement
incompatible.types.boolean.expected = incompatible types: expected ''boolean'', found ''{0}''
no.statements.while.loop = no statements in the while loop in
unknown.operator.in.unary = unknown operator ''{0}'' in unary expression
ref.type.init.not.allowed.here = reference type initializer is not allowed here
struct.map.init.not.allowed = struct/map initializer is not allowed here
connector.init.not.allowed = connector initializer is not allowed here
array.init.not.allowed.here = array initializer is not allowed here
invalid.field.name.struct.init = invalid field name in struct initializer
unknown.field.in.struct = unknown field ''{0}'' in struct ''{1}''
invalid.type.in.map.index.expected.string = invalid type ''{0}'' in map index: expected ''string''
undefined.symbol = undefined symbol ''{0}''
non.integer.array.index = non-integer array index type ''{0}''
non.string.map.index = non-string map index type ''{0}''
invalid.operation.not.support.indexing = invalid operation: type ''{0}'' does not support indexing
multiple.value.in.single.value.context = multiple-value ''{0}()'' in single-value context
reply.statement.cannot.used.in.function = reply statement cannot be used in a function definition
reply.statement.cannot.used.in.action = reply statement cannot be used in a action definition
action.invocation.not.allowed.in.reply = action invocation is not allowed in a reply statement
return.cannot.used.in.resource = return statement cannot be used in a resource definition
not.enough.arguments.to.return = not enough arguments to return
too.many.arguments.to.return = too many arguments to return
cannot.use.type.in.return.statement = incompatible types in return statement. expected ''{0}'', found ''{1}''
cannot.use.create.for.value.types = cannot use ''create'' for value types
incompatible.types.expected.xml = incompatible types: expected xml
cannot.assign.value.constant = cannot assign a value to constant ''{0}''
assignment.count.mismatch = assignment count mismatch: {0} != {1}
cannot.assign.in.multiple.assignment = cannot assign {0} to ''{1}'' (type {2}) in multiple assignment
var.is.repeated.on.left.side.assignment = ''{0}'' is repeated on the left side of assignment
undefined.function  = undefined function ''{0}''
undefined.connector = undefined connector ''{0}''
undefined.action = undefined action ''{0}'' in connector ''{1}''
undefined.native.action = undefined native action ''{0}'' in connector ''{1}''
invalid.operation.operator.not.defined = invalid operation: operator {0} not defined on ''{1}''
struct.not.found = struct ''{0}'' not found
must.be.struct.type = {0} must be of struct type
invalid.operation.incompatible.types = invalid operation: incompatible types ''{0}'' and ''{1}''
unused.import.package = unused import package ''{0}''
redeclared.import.package = redeclared import package name ''{0}''
unsupported.operator = unsupported operator ''{0}''
action.invocation.not.allowed.here = action invocation is not allowed here
ref.type.message.allowed = only a variable reference of type ''message'' is allowed here
undefined.package.name = undefined package name ''{0}'' in ''{1}''
template.expression.not.allowed.here = xml/json template expression is not allowed here
connector.init.not.allowed.here = connector initializer is not allowed here
only.count.1.allowed.this.version = only count 1 is allowed in this version
only.error.type.here = only a struct type structurally equivalent to 'ballerina.lang.errors:Error' is allowed here
break.stmt.not.allowed.here = break statement is not allowed here
undefined.type.mapper = undefine type mapper ''{0}''
incompatible.types.unknown.found = incompatible types: expected a ''{0}''
built.in.type.names.not.allowed.as.identifier = {0} is a built in type name which is not allowed as identifier
incompatible.types.connector.expected = incompatible types: expected a connector name, found ''{0}''
ambiguous.functions  = function reference ''{0}'' is ambiguous, functions ''{1}'' and ''{2}'' matches
casting.any.to.wrong.value.type = cannot cast ''any'' with type ''{0}'' to type ''{1}''
casting.any.without.init = cannot cast ''null'' value to type ''{0}''
unsupported.annotation.attribute.value = unsupported attribute value. only basic literals are allowed
undefined.annotation = undefined annotation ''{0}''
annotation.not.allowed = annotation ''{0}'' is not allowed in {1}s
no.such.attribute = no such attribute ''{0}'' in annotation ''{1}''
invalid.default.value = only value types are allowed for default values
invalid.attribute.type = invalid attribute type ''{0}''. only value types and annotations allowed
incompatible.types.array.found = incompatible types: expected a ''{0}'', found an array
worker.interaction.not.valid = worker interaction is not valid
incompatible.assignment = incompatible types: ''{0}'' cannot be assigned to ''{1}''
index.number.too.large = index number too large: {0}
array.index.out.of.range = array index out of range: index: {0}, size: {1}
casting.without.required.field = cannot cast ''{0}'' to type ''{1}'': no such field ''{2}''
missing.field = error while mapping ''{0}'': no such field found
casting.failed.with.cause = cannot cast ''{0}'' to type ''{1}'': {2}
cannot.set.value.incompatible.types = cannot set value to ''{0}'': expected a ''{1}'', but found ''{2}''
cannot.get.value.incompatible.types = cannot get value from ''{0}'': expected a ''{1}'', but found ''{2}''
incompatible.field.type.for.casting = error while mapping ''{0}'': incompatible types: expected ''{1}'', found ''{2}''
incompatible.types.in.json = incompatible types: expected ''{0}'', found ''{1}'' in json
indexing.not.supported.map.element = invalid operation: indexing is not supported for map elements of type ''{0}''. cast the value before access with index
json.set.error = failed to set element to json: {0}
json.get.error = failed to get element from json: {0}
dynamic.keys.not.supported.for.struct = only static keys are supported for accessing struct fields
struct.field.child.has.pkg.identifier = struct child fields cannot have package identifiers: ''{0}''
duplicated.error.catch = error ''{0}'' already caught in try catch block
reserved.identifier = identifier ''{0}'' is a reserved identifier
ignored.assignment = assignment statement should have at least one variable assignment
cannot.assign.value.array.length = cannot assign a value to array length
missing.return.statement = missing return statement
transform.statement.no.body = no statements found in the transform statement body
transform.statement.invalid.input.output=input and output variables cannot be interchanged in transform statement
<<<<<<< HEAD
invalid.protocol = invalid protocol, protocol does not exist ''{0}''
=======
incompatible.types.in.multiple.assignment = incompatible types for ''{0}'': expected ''{1}'', found ''{2}''
cannot.resolve.struct = "could not resolve ''{0}':'{1}'' struct"
reply.stmt.not.allowed.here=reply statement not allowed here within worker
return.stmt.not.allowed.here=return statement not allowed here within worker
from.and.to.array.type.mismatch = arguments have different types:''{0}'' and ''{1}'' 
from.and.to.array.type.mismatch = arguments have different types:''{0}'' and ''{1}''
>>>>>>> 16aba93d
<|MERGE_RESOLUTION|>--- conflicted
+++ resolved
@@ -107,13 +107,10 @@
 missing.return.statement = missing return statement
 transform.statement.no.body = no statements found in the transform statement body
 transform.statement.invalid.input.output=input and output variables cannot be interchanged in transform statement
-<<<<<<< HEAD
-invalid.protocol = invalid protocol, protocol does not exist ''{0}''
-=======
 incompatible.types.in.multiple.assignment = incompatible types for ''{0}'': expected ''{1}'', found ''{2}''
 cannot.resolve.struct = "could not resolve ''{0}':'{1}'' struct"
 reply.stmt.not.allowed.here=reply statement not allowed here within worker
 return.stmt.not.allowed.here=return statement not allowed here within worker
 from.and.to.array.type.mismatch = arguments have different types:''{0}'' and ''{1}'' 
 from.and.to.array.type.mismatch = arguments have different types:''{0}'' and ''{1}''
->>>>>>> 16aba93d
+invalid.protocol = invalid protocol, protocol does not exist ''{0}''