#
# Copyright (c) 2017, WSO2 Inc. (http://www.wso2.org) All Rights Reserved.
#
# WSO2 Inc. licenses this file to you under the Apache License,
# Version 2.0 (the "License"); you may not use this file except
# in compliance with the License.
# You may obtain a copy of the License at
#
#    http://www.apache.org/licenses/LICENSE-2.0
#
# Unless required by applicable law or agreed to in writing,
# software distributed under the License is distributed on an
# "AS IS" BASIS, WITHOUT WARRANTIES OR CONDITIONS OF ANY
# KIND, either express or implied.  See the License for the
# specific language governing permissions and limitations
# under the License.
#

#the following will interpreted as: invalid type 'typName'
invalid.type = invalid type ''{0}''
incompatible.types = incompatible types: expected ''{0}'', found ''{1}''
redeclared.symbol = redeclared symbol ''{0}''
incompatible.types.cannot.convert = incompatible types: ''{0}'' cannot be converted to ''{1}''
incompatible.types.cannot.cast = incompatible types: ''{0}'' cannot be cast to ''{1}''
unreachable.statement = unreachable statement
incompatible.types.boolean.expected = incompatible types: expected ''boolean'', found ''{0}''
no.statements.while.loop = no statements in the while loop in
unknown.operator.in.unary = unknown operator ''{0}'' in unary expression
ref.type.inti.not.allowed.here = reference type initializer is not allowed here
struct.map.init.not.allowed = struct/map initializer is not allowed here
connector.init.not.allowed = connector initializer is not allowed here
array.init.not.allowed.here = array initializer is not allowed here
invalid.field.name.struct.init = invalid field name in struct initializer
unknown.field.in.struct = unknown field ''{0}'' in struct ''{1}''
invalid.type.in.map.index.expected.string = invalid type ''{0}'' in map index: expected ''string''
undefined.symbol = undefined symbol ''{0}''
non.integer.array.index = non-integer array index type ''{0}''
non.string.map.index = non-string map index type ''{0}''
invalid.operation.not.support.indexing = invalid operation: type ''{0}'' does not support indexing
multiple.value.in.single.value.context = multiple-value ''{0}()'' in single-value context
reply.statement.cannot.used.in.function = reply statement cannot be used in a function definition
reply.statement.cannot.used.in.action = reply statement cannot be used in a action definition
action.invocation.not.allowed.in.reply = action invocation is not allowed in a reply statement
return.cannot.used.in.resource = return statement cannot be used in a resource definition
not.enough.arguments.to.return = not enough arguments to return
too.many.arguments.to.return = too many arguments to return
cannot.use.type.in.return.statement = incompatible types in return statement. expected ''{0}'', found ''{1}''
cannot.use.create.for.value.types = cannot use ''create'' for value types
incompatible.types.expected.json.xml = incompatible types: expected json or xml
cannot.assign.value.constant = cannot assign a value to constant ''{0}''
assignment.count.mismatch = assignment count mismatch: {0} != {1}
cannot.assign.in.multiple.assignment = cannot assign {0} to ''{1}'' (type {2}) in multiple assignment
var.is.repeated.on.left.side.assignment = ''{0}'' is repeated on the left side of assignment
undefined.function  = undefined function ''{0}''
undefined.connector = undefined connector ''{0}''
undefined.action = undefined action ''{0}''
invalid.operation.operator.not.defined = invalid operation: operator {0} not defined on ''{1}''
struct.not.found = struct ''{0}'' not found
must.be.struct.type = {0} must be of struct type
invalid.operation.incompatible.types = invalid operation: incompatible types ''{0}'' and ''{1}''
unused.import.package = unused import package ''{0}''
redeclared.import.package = redeclared import package name ''{0}''
unsupported.operator = unsupported operator ''{0}''
action.invocation.not.allowed.here = action invocation is not allowed here
ref.type.message.allowed = only a variable reference of type ''message'' is allowed here
undefined.package.name = undefined package name ''{0}'' in ''{1}''
template.expression.not.allowed.here = xml/json template expression is not allowed here
connector.init.not.allowed.here = connector initializer is not allowed here
only.count.1.allowed.this.version = only count 1 is allowed in this version
only.exception.type.here = only a reference of type 'exception' is allowed here
break.stmt.not.allowed.here = break statement is not allowed here
undefined.type.mapper = undefine type mapper ''{0}''
undefined.action.in.connector = undefined action ''{0}'' in connector ''{1}''
incompatible.types.unknown.found = incompatible types: expected a ''{0}''
built.in.type.names.not.allowed.as.identifier = {0} is a built in type name which is not allowed as identifier
incompatible.types.connector.expected = incompatible types: expected a connector name, found ''{0}''
ambiguous.functions  = function reference ''{0}'' is ambiguous, functions ''{1}'' and ''{2}'' matches
casting.any.to.wrong.value.type = cannot cast ''any'' with type ''{0}'' to type ''{1}''
casting.any.without.init = cannot cast ''null'' value to type ''{0}''
unsupported.annotation.attribute.value = unsupported attribute value. only basic literals are allowed
undefined.annotation = undefined annotation ''{0}''
annotation.not.allowed = annotation ''{0}'' is not allowed in {1}s
no.such.attribute = no such attribute ''{0}'' in annotation ''{1}''
invalid.default.value = only value types are allowed for default values
invalid.attribute.type = invalid attribute type ''{0}''. only value types and annotations allowed
incompatible.types.array.found = incompatible types: expected a ''{0}'', found an array
<<<<<<< HEAD
worker.interaction.not.valid = worker interaction is not valid
=======
incompatible.assignment = incompatible types: ''{0}'' cannot be assigned to ''{1}''
index.number.too.large = index number too large: {0}
array.index.out.of.range = array index out of range: Index: {0}, Size: {1}
>>>>>>> 105ce7b1
<|MERGE_RESOLUTION|>--- conflicted
+++ resolved
@@ -84,10 +84,7 @@
 invalid.default.value = only value types are allowed for default values
 invalid.attribute.type = invalid attribute type ''{0}''. only value types and annotations allowed
 incompatible.types.array.found = incompatible types: expected a ''{0}'', found an array
-<<<<<<< HEAD
 worker.interaction.not.valid = worker interaction is not valid
-=======
 incompatible.assignment = incompatible types: ''{0}'' cannot be assigned to ''{1}''
 index.number.too.large = index number too large: {0}
-array.index.out.of.range = array index out of range: Index: {0}, Size: {1}
->>>>>>> 105ce7b1
+array.index.out.of.range = array index out of range: Index: {0}, Size: {1}