--- conflicted
+++ resolved
@@ -180,10 +180,6 @@
             if (entry.httpMethod != null && entry.httpMethod.length() > 0) {
                 resourceBuilder.addAnnotation(new Annotation(null, new SymbolName(httpMethod), "", null));
             }
-<<<<<<< HEAD
-=======
-
->>>>>>> 8e498497
             //This resource initiation was required because resource do have both
             //annotation map and array. But there is no way to update array other than
             //constructor method.
