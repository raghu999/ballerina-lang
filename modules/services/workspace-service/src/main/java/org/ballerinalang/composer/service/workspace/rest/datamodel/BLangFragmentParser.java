/*
*  Copyright (c) 2017, WSO2 Inc. (http://www.wso2.org) All Rights Reserved.
*
*  WSO2 Inc. licenses this file to you under the Apache License,
*  Version 2.0 (the "License"); you may not use this file except
*  in compliance with the License.
*  You may obtain a copy of the License at
*
*    http://www.apache.org/licenses/LICENSE-2.0
*
*  Unless required by applicable law or agreed to in writing,
*  software distributed under the License is distributed on an
*  "AS IS" BASIS, WITHOUT WARRANTIES OR CONDITIONS OF ANY
*  KIND, either express or implied.  See the License for the
*  specific language governing permissions and limitations
*  under the License.
*/
package org.ballerinalang.composer.service.workspace.rest.datamodel;

import com.google.gson.JsonArray;
import com.google.gson.JsonElement;
import com.google.gson.JsonObject;
import org.ballerinalang.compiler.CompilerPhase;
import org.ballerinalang.composer.service.workspace.util.WorkspaceUtils;
import org.slf4j.Logger;
import org.slf4j.LoggerFactory;
import org.wso2.ballerinalang.compiler.tree.BLangCompilationUnit;
import org.wso2.ballerinalang.compiler.tree.BLangPackage;

import java.io.IOException;
import java.lang.reflect.InvocationTargetException;

/**
 * Utility for parsing BLang source fragments
 */
public class BLangFragmentParser {

    private static final Logger logger = LoggerFactory.getLogger(BLangFragmentParser.class);

    public static final String SYNTAX_ERRORS = "syntax_errors";
    public static final String ERROR = "error";

    public static String parseFragment(BLangSourceFragment sourceFragment) {
        try {
            String parsableString = getParsableString(sourceFragment);
            JsonElement jsonElement = getJsonModel(parsableString);
            if(jsonElement instanceof JsonObject){
                JsonObject jsonModel = (JsonObject)jsonElement;
                if (jsonModel.getAsJsonArray(SYNTAX_ERRORS) != null) {
                    return jsonModel.toString();
                }
                JsonObject jsonNodeForFragment = getJsonNodeForFragment(jsonModel, sourceFragment);
                return jsonNodeForFragment.toString();
            }else{
                throw new Exception("Incorrect format of the generated JSON");
            }
        } catch (Exception e) {
            logger.error("Error while parsing BLang fragment.", e);
            JsonObject errObj = new JsonObject();
            errObj.addProperty(ERROR, e.getMessage());
            return errObj.toString();
        }
    }

    protected static JsonObject getJsonNodeForFragment(JsonObject jsonModel, BLangSourceFragment fragment) {
        JsonObject fragmentNode = null;
        JsonArray jsonArray = jsonModel.getAsJsonArray(BLangJSONModelConstants.TOP_LEVEL_NODES);
        JsonObject rootConstruct = jsonArray.get(0).getAsJsonObject(); // 0 is package def
        switch (fragment.getExpectedNodeType()) {
            case BLangFragmentParserConstants.TOP_LEVEL_NODE:
                fragmentNode = rootConstruct;
                break;
            case BLangFragmentParserConstants.SERVICE_RESOURCE:
                fragmentNode = rootConstruct.getAsJsonArray(BLangJSONModelConstants.RESOURCES).get(0).getAsJsonObject();
                break;
            case BLangFragmentParserConstants.CONNECTOR_ACTION:
                fragmentNode = rootConstruct.getAsJsonArray(BLangJSONModelConstants.ACTIONS).get(0).getAsJsonObject();
                break;
            case BLangFragmentParserConstants.EXPRESSION:
<<<<<<< HEAD
                // 0 & 1 are function args and return types, 2 is the var def stmt
                JsonObject varDef = rootConstruct.getAsJsonArray(BLangJSONModelConstants.CHILDREN)
                        .get(2).getAsJsonObject();
=======
>>>>>>> e3e97bd1
                // 0th child is the var ref expression of var def stmt
                fragmentNode = bodyObj.getAsJsonArray(BLangJSONModelConstants.STATEMENTS).get(0).getAsJsonObject();
                break;
            case BLangFragmentParserConstants.VARIABLE_REFERENCE_LIST:
                // 0 & 1 are function args and return types, 2 is the assignment statement
                JsonObject assignmentStmt = rootConstruct.getAsJsonArray(BLangJSONModelConstants.CHILDREN)
                        .get(2).getAsJsonObject();
                // 0th child is the var ref list expression of assignment stmt
                fragmentNode = assignmentStmt.getAsJsonArray(BLangJSONModelConstants.CHILDREN)
                        .get(0).getAsJsonObject();
                break;
            case BLangFragmentParserConstants.STATEMENT:
                // 0 & 1 are function args and return types, 2 is the statement came from source fragment
                fragmentNode = rootConstruct.getAsJsonObject(BLangJSONModelConstants.BODY)
                        .getAsJsonArray(BLangJSONModelConstants.STATEMENTS).get(0).getAsJsonObject();
                break;
            case BLangFragmentParserConstants.JOIN_CONDITION:
                fragmentNode = rootConstruct.getAsJsonArray(BLangJSONModelConstants.CHILDREN).get(2)
                        .getAsJsonObject().getAsJsonArray(BLangJSONModelConstants.CHILDREN).get(0).getAsJsonObject();
                fragmentNode.remove(BLangJSONModelConstants.CHILDREN);
                fragmentNode.remove(BLangJSONModelConstants.JOIN_PARAMETER);
                break;
            case BLangFragmentParserConstants.ARGUMENT_PARAMETER:
                fragmentNode = rootConstruct.getAsJsonArray(BLangJSONModelConstants.PARAMETERS).get(0).getAsJsonObject();
                break;
            case BLangFragmentParserConstants.RETURN_PARAMETER:
                fragmentNode = rootConstruct.getAsJsonArray(BLangJSONModelConstants.RETURN_PARAMETERS).get(0).getAsJsonObject();
                break;
            case BLangFragmentParserConstants.TRANSACTION_FAILED:
                fragmentNode = rootConstruct.getAsJsonArray(BLangJSONModelConstants.CHILDREN).get(2)
                        .getAsJsonObject().getAsJsonArray(BLangJSONModelConstants.CHILDREN).get(1)
                        .getAsJsonObject().getAsJsonArray(BLangJSONModelConstants.CHILDREN).get(0).getAsJsonObject();
                break;
            default:
                fragmentNode = new JsonObject();
                fragmentNode.addProperty(ERROR, "cannot find node for given fragment");
        }
        return fragmentNode;
    }

    protected static JsonElement getJsonModel(String source) throws IOException {
        String fileName = "untitled";
        BLangPackage model = WorkspaceUtils.getBallerinaFileForContent(fileName, source, CompilerPhase.DEFINE)
                .getBLangPackage();
        BLangCompilationUnit compilationUnit = model.getCompilationUnits().stream().
                filter(compUnit -> fileName.equals(compUnit.getName())).findFirst().get();

        try {
            return BLangFileRestService.generateJSON(compilationUnit);
        } catch (InvocationTargetException | IllegalAccessException e) {
            // This should never occur.
            throw new AssertionError("Error while serializing source to JSON.");
        }
    }

    protected static String getParsableString(BLangSourceFragment sourceFragment) {
        String parsableText = null;
        switch (sourceFragment.getExpectedNodeType()) {
            case BLangFragmentParserConstants.TOP_LEVEL_NODE:
                parsableText = sourceFragment.getSource();
                break;
            case BLangFragmentParserConstants.SERVICE_RESOURCE:
                parsableText = getFromTemplate(
                        BLangFragmentParserConstants.SERVICE_BODY_RESOURCE_WRAPPER, sourceFragment.getSource());
                break;
            case BLangFragmentParserConstants.CONNECTOR_ACTION:
                parsableText = getFromTemplate(
                        BLangFragmentParserConstants.CONNECTOR_BODY_ACTION_WRAPPER, sourceFragment.getSource());
                break;
            case BLangFragmentParserConstants.EXPRESSION:
                parsableText = getFromTemplate(
                        BLangFragmentParserConstants.VAR_DEF_STMT_EXPR_WRAPPER, sourceFragment.getSource());
                break;
            case BLangFragmentParserConstants.STATEMENT:
                parsableText = getFromTemplate(
                        BLangFragmentParserConstants.FUNCTION_BODY_STMT_WRAPPER, sourceFragment.getSource());
                break;
            case BLangFragmentParserConstants.JOIN_CONDITION:
                parsableText = getFromTemplate(
                        BLangFragmentParserConstants.FORK_JOIN_CONDITION_WRAPPER, sourceFragment.getSource());
                break;
            case BLangFragmentParserConstants.ARGUMENT_PARAMETER:
                parsableText = getFromTemplate(BLangFragmentParserConstants.FUNCTION_SIGNATURE_PARAMETER_WRAPPER,
                        sourceFragment.getSource());
                break;
            case BLangFragmentParserConstants.RETURN_PARAMETER:
                parsableText = getFromTemplate(BLangFragmentParserConstants.FUNCTION_SIGNATURE_RETURN_WRAPPER,
                        sourceFragment.getSource());
                break;
            case BLangFragmentParserConstants.TRANSACTION_FAILED:
                parsableText = getFromTemplate(BLangFragmentParserConstants.TRANSACTION_FAILED_RETRY_WRAPPER,
                        sourceFragment.getSource());
                break;
            case BLangFragmentParserConstants.VARIABLE_REFERENCE_LIST:
                parsableText = getFromTemplate(
                        BLangFragmentParserConstants.VAR_REFERENCE_LIST_WRAPPER, sourceFragment.getSource());
                break;
            default:
                parsableText = "";
        }
        return parsableText;
    }

    protected static String getFromTemplate(String template, String source) {
        return template.replace(BLangFragmentParserConstants.FRAGMENT_PLACE_HOLDER, source);
    }
}
<|MERGE_RESOLUTION|>--- conflicted
+++ resolved
@@ -77,14 +77,9 @@
                 fragmentNode = rootConstruct.getAsJsonArray(BLangJSONModelConstants.ACTIONS).get(0).getAsJsonObject();
                 break;
             case BLangFragmentParserConstants.EXPRESSION:
-<<<<<<< HEAD
-                // 0 & 1 are function args and return types, 2 is the var def stmt
-                JsonObject varDef = rootConstruct.getAsJsonArray(BLangJSONModelConstants.CHILDREN)
-                        .get(2).getAsJsonObject();
-=======
->>>>>>> e3e97bd1
                 // 0th child is the var ref expression of var def stmt
-                fragmentNode = bodyObj.getAsJsonArray(BLangJSONModelConstants.STATEMENTS).get(0).getAsJsonObject();
+                fragmentNode = rootConstruct.getAsJsonObject(BLangJSONModelConstants.BODY)
+                            .getAsJsonArray(BLangJSONModelConstants.STATEMENTS).get(0).getAsJsonObject();
                 break;
             case BLangFragmentParserConstants.VARIABLE_REFERENCE_LIST:
                 // 0 & 1 are function args and return types, 2 is the assignment statement
