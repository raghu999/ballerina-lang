--- conflicted
+++ resolved
@@ -191,11 +191,8 @@
                 .deploy(new BLangFileRestService())
                 .deploy(ServicesApiServiceFactory.getServicesApi())
                 .deploy(new TypeLatticeService())
-<<<<<<< HEAD
                 .deploy(new TryItService())
-=======
                 .deploy(fileContentProvider)
->>>>>>> 85ce3f63
                 .start();
 
         FileServer fileServer = new FileServer();
