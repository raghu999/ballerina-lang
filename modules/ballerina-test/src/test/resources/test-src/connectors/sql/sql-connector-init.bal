import ballerina.data.sql;

function testConnectionPoolProperties () (string firstName) {
    endpoint<sql:ClientConnector> testDB {}
<<<<<<< HEAD
    sql:ConnectionProperties properties = {url:"jdbc:hsqldb:file:./target/tempdb/TEST_SQL_CONNECTOR",
                                              driverClassName:"org.hsqldb.jdbc.JDBCDriver", maximumPoolSize:1,
                                              idleTimeout:600000, connectionTimeout:30000, autoCommit:true, maxLifetime:1800000,
                                              minimumIdle:1, poolName:"testHSQLPool", isolateInternalQueries:false,
                                              allowPoolSuspension:false, readOnly:false, validationTimeout:5000, leakDetectionThreshold:0,
                                              connectionInitSql:"SELECT 1 FROM INFORMATION_SCHEMA.SYSTEM_USERS",
                                              transactionIsolation:"TRANSACTION_READ_COMMITTED", catalog:"PUBLIC",
                                              connectionTestQuery:"SELECT 1 FROM INFORMATION_SCHEMA.SYSTEM_USERS"};
    bind create sql:ClientConnector(sql:db.HSQLDB_FILE, "", 0, "", "SA", "", properties) with testDB;

    sql:Parameter[] parameters = [];
    datatable dt = testDB.select ("SELECT  FirstName from Customers where registrationID = 1", parameters);
    TypeCastError err;
    ResultCustomers rs;
    while (dt.hasNext()) {
        any dataStruct = dt.getNext();
        rs, err = (ResultCustomers) dataStruct;
        firstName = rs.FIRSTNAME;
    }
    testDB.close ();
=======
    sql:ConnectionProperties properties = {url:"jdbc:hsqldb:file:./target/tempdb/TEST_SQL_CONNECTOR_INIT",
                      driverClassName:"org.hsqldb.jdbc.JDBCDriver", maximumPoolSize:1,
                      idleTimeout:600000, connectionTimeout:30000, autoCommit:true, maxLifetime:1800000,
                      minimumIdle:1, poolName:"testHSQLPool", isolateInternalQueries:false,
                      allowPoolSuspension:false, readOnly:false, validationTimeout:5000, leakDetectionThreshold:0,
                      connectionInitSql:"SELECT 1 FROM INFORMATION_SCHEMA.SYSTEM_USERS",
                      transactionIsolation:"TRANSACTION_READ_COMMITTED", catalog:"PUBLIC",
                      connectionTestQuery:"SELECT 1 FROM INFORMATION_SCHEMA.SYSTEM_USERS"};
    bind create sql:ClientConnector(sql:HSQLDB_FILE, "", 0, "", "SA", "", properties) with testDB;
    datatable dt = testDB.select("SELECT  FirstName from Customers where registrationID = 1", null);
    var j, _ = <json>dt;
    firstName = j.toString();
>>>>>>> cf9d2d04
    return;
}

function testConnectorWithDefaultPropertiesForListedDB () (string firstName) {
    endpoint<sql:ClientConnector> testDB {
<<<<<<< HEAD
        create sql:ClientConnector(sql:db.HSQLDB_FILE, "./target/tempdb/", 0,
                                                            "TEST_SQL_CONNECTOR", "SA", "", null);
    }

    sql:Parameter[] parameters = [];
    datatable dt = testDB.select("SELECT  FirstName from Customers where registrationID = 1", parameters);
    TypeCastError err;
    ResultCustomers rs;
    while (dt.hasNext()) {
        any dataStruct = dt.getNext();
        rs, err = (ResultCustomers)dataStruct;
        firstName = rs.FIRSTNAME;
=======
        create sql:ClientConnector(sql:HSQLDB_FILE, "./target/tempdb/", 0,
                                   "TEST_SQL_CONNECTOR_INIT", "SA", "", null);
>>>>>>> cf9d2d04
    }
    datatable dt = testDB.select("SELECT  FirstName from Customers where registrationID = 1", null);
    var j, _ = <json>dt;
    firstName = j.toString();
    return;
}


function testConnectorWithDirectUrl () (string firstName) {
    endpoint<sql:ClientConnector> testDB {}
<<<<<<< HEAD
    sql:ConnectionProperties Properties = {url:"jdbc:hsqldb:file:./target/tempdb/TEST_SQL_CONNECTOR"};
    bind create sql:ClientConnector(sql:db.GENERIC, "", 0, "", "SA", "", Properties) with testDB;

    sql:Parameter[] parameters = [];
    datatable dt = testDB.select("SELECT  FirstName from Customers where registrationID = 1", parameters);
    TypeCastError err;
    ResultCustomers rs;
    while (dt.hasNext()) {
        any dataStruct = dt.getNext();
        rs, err = (ResultCustomers)dataStruct;
        firstName = rs.FIRSTNAME;
    }
    testDB.close();
=======
    sql:ConnectionProperties Properties = {url:"jdbc:hsqldb:file:./target/tempdb/TEST_SQL_CONNECTOR_INIT"};
    bind create sql:ClientConnector("", "", 0, "", "SA", "", Properties) with testDB;
    datatable dt = testDB.select("SELECT  FirstName from Customers where registrationID = 1", null);
    var j, _ = <json>dt;
    firstName = j.toString();
>>>>>>> cf9d2d04
    return;
}

function testConnectorWithDataSourceClass () (string firstName) {
    endpoint<sql:ClientConnector> testDB {}
    map propertiesMap = {"loginTimeout":109, "url":"jdbc:hsqldb:file:./target/tempdb/TEST_SQL_CONNECTOR_INIT"};
    sql:ConnectionProperties properties = {dataSourceClassName:"org.hsqldb.jdbc.JDBCDataSource",
                                              datasourceProperties:propertiesMap};
<<<<<<< HEAD
    bind create sql:ClientConnector(sql:db.GENERIC, "", 0, "", "SA", "", properties) with testDB;
=======
    bind create sql:ClientConnector("", "", 0, "", "SA", "", properties) with testDB;
    datatable dt = testDB.select("SELECT  FirstName from Customers where registrationID = 1", null);
    var j, _ = <json>dt;
    firstName = j.toString();
    return;
}
>>>>>>> cf9d2d04

function testConnectorWithDataSourceClassAndProps () (string firstName) {
    endpoint<sql:ClientConnector> testDB {}
    map propertiesMap = {"loginTimeout":109};
    sql:ConnectionProperties properties = {dataSourceClassName:"org.hsqldb.jdbc.JDBCDataSource",
                                              datasourceProperties:propertiesMap};
    bind create sql:ClientConnector(sql:HSQLDB_FILE, "./target/tempdb/",
                                    0, "TEST_SQL_CONNECTOR_INIT", "SA", "", properties) with testDB;
    datatable dt = testDB.select("SELECT  FirstName from Customers where registrationID = 1", null);
    var j, _ = <json>dt;
    firstName = j.toString();
    testDB.close();
    return;
}

function testConnectorWithDataSourceClassWithoutURL () (string firstName) {
    endpoint<sql:ClientConnector> testDB {}
    sql:ConnectionProperties properties = {dataSourceClassName:"org.hsqldb.jdbc.JDBCDataSource"};
<<<<<<< HEAD
    bind create sql:ClientConnector(sql:db.HSQLDB_FILE, "./target/tempdb/", 0,
                                                            "TEST_SQL_CONNECTOR", "SA", "", properties) with testDB;

    sql:Parameter[] parameters = [];
    datatable dt = testDB.select("SELECT  FirstName from Customers where registrationID = 1", parameters);
    TypeCastError err;
    ResultCustomers rs;
    while (dt.hasNext()) {
        any dataStruct = dt.getNext();
        rs, err = (ResultCustomers)dataStruct;
        firstName = rs.FIRSTNAME;
    }
    testDB.close();
=======
    bind create sql:ClientConnector(sql:HSQLDB_FILE, "./target/tempdb/", 0,
                                    "TEST_SQL_CONNECTOR_INIT", "SA", "", properties) with testDB;
    datatable dt = testDB.select("SELECT  FirstName from Customers where registrationID = 1", null);
    var j, _ = <json>dt;
    firstName = j.toString();
>>>>>>> cf9d2d04
    return;
}

function testConnectorWithDataSourceClassURLPriority () (string firstName) {
    endpoint<sql:ClientConnector> testDB {}
    map propertiesMap = {"url":"jdbc:hsqldb:file:./target/tempdb/TEST_SQL_CONNECTOR_INIT"};
    sql:ConnectionProperties properties = {dataSourceClassName:"org.hsqldb.jdbc.JDBCDataSource",
                                              datasourceProperties:propertiesMap};
<<<<<<< HEAD
    bind create sql:ClientConnector(sql:db.HSQLDB_FILE, "./target/tempdb/", 0,
                                        "INVALID_DB_NAME", "SA", "", properties) with testDB;

    sql:Parameter[] parameters = [];
    datatable dt = testDB.select("SELECT  FirstName from Customers where registrationID = 1", parameters);
    TypeCastError err;
    ResultCustomers rs;
    while (dt.hasNext()) {
        any dataStruct = dt.getNext();
        rs, err = (ResultCustomers)dataStruct;
        firstName = rs.FIRSTNAME;
    }
    testDB.close();
    return;
=======
    bind create sql:ClientConnector(sql:HSQLDB_FILE, "./target/tempdb/", 0,
                                    "INVALID_DB_NAME", "SA", "", properties) with testDB;
    datatable dt = testDB.select("SELECT  FirstName from Customers where registrationID = 1", null);
    var j, _ = <json>dt;
    firstName = j.toString();
    return;
}

function testInvalidDBType () (string firstName) {
    endpoint<sql:ClientConnector> testDB {
        create sql:ClientConnector("TESTDB", "./target/tempdb/",
                                   0, "TEST_SQL_CONNECTOR_INIT", "SA", "", {maximumPoolSize:1});
    }
    _ = testDB.update("Insert into Customers(firstName) values ('James')", null);
    testDB.close();
    return;
>>>>>>> cf9d2d04
}<|MERGE_RESOLUTION|>--- conflicted
+++ resolved
@@ -2,28 +2,6 @@
 
 function testConnectionPoolProperties () (string firstName) {
     endpoint<sql:ClientConnector> testDB {}
-<<<<<<< HEAD
-    sql:ConnectionProperties properties = {url:"jdbc:hsqldb:file:./target/tempdb/TEST_SQL_CONNECTOR",
-                                              driverClassName:"org.hsqldb.jdbc.JDBCDriver", maximumPoolSize:1,
-                                              idleTimeout:600000, connectionTimeout:30000, autoCommit:true, maxLifetime:1800000,
-                                              minimumIdle:1, poolName:"testHSQLPool", isolateInternalQueries:false,
-                                              allowPoolSuspension:false, readOnly:false, validationTimeout:5000, leakDetectionThreshold:0,
-                                              connectionInitSql:"SELECT 1 FROM INFORMATION_SCHEMA.SYSTEM_USERS",
-                                              transactionIsolation:"TRANSACTION_READ_COMMITTED", catalog:"PUBLIC",
-                                              connectionTestQuery:"SELECT 1 FROM INFORMATION_SCHEMA.SYSTEM_USERS"};
-    bind create sql:ClientConnector(sql:db.HSQLDB_FILE, "", 0, "", "SA", "", properties) with testDB;
-
-    sql:Parameter[] parameters = [];
-    datatable dt = testDB.select ("SELECT  FirstName from Customers where registrationID = 1", parameters);
-    TypeCastError err;
-    ResultCustomers rs;
-    while (dt.hasNext()) {
-        any dataStruct = dt.getNext();
-        rs, err = (ResultCustomers) dataStruct;
-        firstName = rs.FIRSTNAME;
-    }
-    testDB.close ();
-=======
     sql:ConnectionProperties properties = {url:"jdbc:hsqldb:file:./target/tempdb/TEST_SQL_CONNECTOR_INIT",
                       driverClassName:"org.hsqldb.jdbc.JDBCDriver", maximumPoolSize:1,
                       idleTimeout:600000, connectionTimeout:30000, autoCommit:true, maxLifetime:1800000,
@@ -32,33 +10,17 @@
                       connectionInitSql:"SELECT 1 FROM INFORMATION_SCHEMA.SYSTEM_USERS",
                       transactionIsolation:"TRANSACTION_READ_COMMITTED", catalog:"PUBLIC",
                       connectionTestQuery:"SELECT 1 FROM INFORMATION_SCHEMA.SYSTEM_USERS"};
-    bind create sql:ClientConnector(sql:HSQLDB_FILE, "", 0, "", "SA", "", properties) with testDB;
+    bind create sql:ClientConnector(sql:db.HSQLDB_FILE, "", 0, "", "SA", "", properties) with testDB;
     datatable dt = testDB.select("SELECT  FirstName from Customers where registrationID = 1", null);
     var j, _ = <json>dt;
     firstName = j.toString();
->>>>>>> cf9d2d04
     return;
 }
 
 function testConnectorWithDefaultPropertiesForListedDB () (string firstName) {
     endpoint<sql:ClientConnector> testDB {
-<<<<<<< HEAD
         create sql:ClientConnector(sql:db.HSQLDB_FILE, "./target/tempdb/", 0,
-                                                            "TEST_SQL_CONNECTOR", "SA", "", null);
-    }
-
-    sql:Parameter[] parameters = [];
-    datatable dt = testDB.select("SELECT  FirstName from Customers where registrationID = 1", parameters);
-    TypeCastError err;
-    ResultCustomers rs;
-    while (dt.hasNext()) {
-        any dataStruct = dt.getNext();
-        rs, err = (ResultCustomers)dataStruct;
-        firstName = rs.FIRSTNAME;
-=======
-        create sql:ClientConnector(sql:HSQLDB_FILE, "./target/tempdb/", 0,
                                    "TEST_SQL_CONNECTOR_INIT", "SA", "", null);
->>>>>>> cf9d2d04
     }
     datatable dt = testDB.select("SELECT  FirstName from Customers where registrationID = 1", null);
     var j, _ = <json>dt;
@@ -69,27 +31,11 @@
 
 function testConnectorWithDirectUrl () (string firstName) {
     endpoint<sql:ClientConnector> testDB {}
-<<<<<<< HEAD
-    sql:ConnectionProperties Properties = {url:"jdbc:hsqldb:file:./target/tempdb/TEST_SQL_CONNECTOR"};
+    sql:ConnectionProperties Properties = {url:"jdbc:hsqldb:file:./target/tempdb/TEST_SQL_CONNECTOR_INIT"};
     bind create sql:ClientConnector(sql:db.GENERIC, "", 0, "", "SA", "", Properties) with testDB;
-
-    sql:Parameter[] parameters = [];
-    datatable dt = testDB.select("SELECT  FirstName from Customers where registrationID = 1", parameters);
-    TypeCastError err;
-    ResultCustomers rs;
-    while (dt.hasNext()) {
-        any dataStruct = dt.getNext();
-        rs, err = (ResultCustomers)dataStruct;
-        firstName = rs.FIRSTNAME;
-    }
-    testDB.close();
-=======
-    sql:ConnectionProperties Properties = {url:"jdbc:hsqldb:file:./target/tempdb/TEST_SQL_CONNECTOR_INIT"};
-    bind create sql:ClientConnector("", "", 0, "", "SA", "", Properties) with testDB;
     datatable dt = testDB.select("SELECT  FirstName from Customers where registrationID = 1", null);
     var j, _ = <json>dt;
     firstName = j.toString();
->>>>>>> cf9d2d04
     return;
 }
 
@@ -98,23 +44,19 @@
     map propertiesMap = {"loginTimeout":109, "url":"jdbc:hsqldb:file:./target/tempdb/TEST_SQL_CONNECTOR_INIT"};
     sql:ConnectionProperties properties = {dataSourceClassName:"org.hsqldb.jdbc.JDBCDataSource",
                                               datasourceProperties:propertiesMap};
-<<<<<<< HEAD
     bind create sql:ClientConnector(sql:db.GENERIC, "", 0, "", "SA", "", properties) with testDB;
-=======
-    bind create sql:ClientConnector("", "", 0, "", "SA", "", properties) with testDB;
     datatable dt = testDB.select("SELECT  FirstName from Customers where registrationID = 1", null);
     var j, _ = <json>dt;
     firstName = j.toString();
     return;
 }
->>>>>>> cf9d2d04
 
 function testConnectorWithDataSourceClassAndProps () (string firstName) {
     endpoint<sql:ClientConnector> testDB {}
     map propertiesMap = {"loginTimeout":109};
     sql:ConnectionProperties properties = {dataSourceClassName:"org.hsqldb.jdbc.JDBCDataSource",
                                               datasourceProperties:propertiesMap};
-    bind create sql:ClientConnector(sql:HSQLDB_FILE, "./target/tempdb/",
+    bind create sql:ClientConnector(sql:db.HSQLDB_FILE, "./target/tempdb/",
                                     0, "TEST_SQL_CONNECTOR_INIT", "SA", "", properties) with testDB;
     datatable dt = testDB.select("SELECT  FirstName from Customers where registrationID = 1", null);
     var j, _ = <json>dt;
@@ -126,27 +68,11 @@
 function testConnectorWithDataSourceClassWithoutURL () (string firstName) {
     endpoint<sql:ClientConnector> testDB {}
     sql:ConnectionProperties properties = {dataSourceClassName:"org.hsqldb.jdbc.JDBCDataSource"};
-<<<<<<< HEAD
     bind create sql:ClientConnector(sql:db.HSQLDB_FILE, "./target/tempdb/", 0,
-                                                            "TEST_SQL_CONNECTOR", "SA", "", properties) with testDB;
-
-    sql:Parameter[] parameters = [];
-    datatable dt = testDB.select("SELECT  FirstName from Customers where registrationID = 1", parameters);
-    TypeCastError err;
-    ResultCustomers rs;
-    while (dt.hasNext()) {
-        any dataStruct = dt.getNext();
-        rs, err = (ResultCustomers)dataStruct;
-        firstName = rs.FIRSTNAME;
-    }
-    testDB.close();
-=======
-    bind create sql:ClientConnector(sql:HSQLDB_FILE, "./target/tempdb/", 0,
                                     "TEST_SQL_CONNECTOR_INIT", "SA", "", properties) with testDB;
     datatable dt = testDB.select("SELECT  FirstName from Customers where registrationID = 1", null);
     var j, _ = <json>dt;
     firstName = j.toString();
->>>>>>> cf9d2d04
     return;
 }
 
@@ -155,37 +81,10 @@
     map propertiesMap = {"url":"jdbc:hsqldb:file:./target/tempdb/TEST_SQL_CONNECTOR_INIT"};
     sql:ConnectionProperties properties = {dataSourceClassName:"org.hsqldb.jdbc.JDBCDataSource",
                                               datasourceProperties:propertiesMap};
-<<<<<<< HEAD
     bind create sql:ClientConnector(sql:db.HSQLDB_FILE, "./target/tempdb/", 0,
-                                        "INVALID_DB_NAME", "SA", "", properties) with testDB;
-
-    sql:Parameter[] parameters = [];
-    datatable dt = testDB.select("SELECT  FirstName from Customers where registrationID = 1", parameters);
-    TypeCastError err;
-    ResultCustomers rs;
-    while (dt.hasNext()) {
-        any dataStruct = dt.getNext();
-        rs, err = (ResultCustomers)dataStruct;
-        firstName = rs.FIRSTNAME;
-    }
-    testDB.close();
-    return;
-=======
-    bind create sql:ClientConnector(sql:HSQLDB_FILE, "./target/tempdb/", 0,
                                     "INVALID_DB_NAME", "SA", "", properties) with testDB;
     datatable dt = testDB.select("SELECT  FirstName from Customers where registrationID = 1", null);
     var j, _ = <json>dt;
     firstName = j.toString();
     return;
-}
-
-function testInvalidDBType () (string firstName) {
-    endpoint<sql:ClientConnector> testDB {
-        create sql:ClientConnector("TESTDB", "./target/tempdb/",
-                                   0, "TEST_SQL_CONNECTOR_INIT", "SA", "", {maximumPoolSize:1});
-    }
-    _ = testDB.update("Insert into Customers(firstName) values ('James')", null);
-    testDB.close();
-    return;
->>>>>>> cf9d2d04
 }