/*
 * Copyright (c) 2017, WSO2 Inc. (http://wso2.com) All Rights Reserved.
 * <p>
 * WSO2 Inc. licenses this file to you under the Apache License,
 * Version 2.0 (the "License"); you may not use this file except
 * in compliance with the License.
 * You may obtain a copy of the License at
 * <p>
 * http://www.apache.org/licenses/LICENSE-2.0
 * <p>
 * Unless required by applicable law or agreed to in writing,
 * software distributed under the License is distributed on an
 * "AS IS" BASIS, WITHOUT WARRANTIES OR CONDITIONS OF ANY
 * KIND, either express or implied.  See the License for the
 * specific language governing permissions and limitations
 * under the License.
 */
package org.ballerinalang.test.expressions.typecast;


import org.ballerinalang.launcher.util.BAssertUtil;
import org.ballerinalang.launcher.util.BCompileUtil;
import org.ballerinalang.launcher.util.BRunUtil;
import org.ballerinalang.launcher.util.CompileResult;
import org.ballerinalang.model.values.BBoolean;
import org.ballerinalang.model.values.BFloat;
import org.ballerinalang.model.values.BFloatArray;
import org.ballerinalang.model.values.BIntArray;
import org.ballerinalang.model.values.BInteger;
import org.ballerinalang.model.values.BJSON;
import org.ballerinalang.model.values.BMap;
import org.ballerinalang.model.values.BString;
import org.ballerinalang.model.values.BStruct;
import org.ballerinalang.model.values.BValue;
import org.ballerinalang.util.exceptions.BLangRuntimeException;
import org.testng.Assert;
import org.testng.annotations.BeforeClass;
import org.testng.annotations.Test;

/**
 * Test Cases for type casting.
 */
public class TypeCastExprTest {
    private static final double DELTA = 0.01;
    private CompileResult result;


    @BeforeClass
    public void setup() {
        result = BCompileUtil.compile("test-src/expressions/typecast/type-casting.bal");
    }

//    @Test
//    public void testXMLToJSON() {
//        BValue[] args = {new BXML("<name>chanaka</name>")};
//        BValue[] returns = Functions.invoke(bLangProgram, "xmltojson", args);
//        Assert.assertTrue(returns[0] instanceof BJSON);
//        final String expected = "{\"name\":\"chanaka\"}";
//        Assert.assertEquals(returns[0].stringValue(), expected);
//    }
//
//    @Test
//    public void testJSONToXML() {
//        BValue[] args = {new BJSON("{\"name\":\"chanaka\"}")};
//        BValue[] returns = BTestUtils.invoke(result, "jsontoxml", args);
//        Assert.assertTrue(returns[0] instanceof BXML);
//        final String expected = "<name>chanaka</name>";
//        Assert.assertEquals(returns[0].stringValue(), expected);
//    }

    @Test
    public void testFloatToInt() {
        BValue[] args = {new BFloat(222222.44444f)};
        BValue[] returns = BRunUtil.invoke(result, "floattoint", args);
        Assert.assertTrue(returns[0] instanceof BInteger);
        final String expected = "222222";
        Assert.assertEquals(returns[0].stringValue(), expected);
    }

    @Test
    public void testIntToFloat() {
        BValue[] args = {new BInteger(55555555)};
        BValue[] returns = BRunUtil.invoke(result, "inttofloat", args);
        Assert.assertTrue(returns[0] instanceof BFloat);
        double expected = 5.5555555E7;
        Assert.assertEquals(((BFloat) returns[0]).floatValue(), expected, DELTA);
    }

    @Test
    public void testStringToInt() {
        BValue[] args = {new BString("100")};
        BValue[] returns = BRunUtil.invoke(result, "stringtoint", args);
        Assert.assertTrue(returns[0] instanceof BInteger);
        final String expected = "100";
        Assert.assertEquals(returns[0].stringValue(), expected);
    }

    @Test
    public void testStringToFloat() {
        BValue[] args = {new BString("2222.333f")};
        BValue[] returns = BRunUtil.invoke(result, "stringtofloat", args);
        Assert.assertTrue(returns[0] instanceof BFloat);
        double expected = 2222.333;
        Assert.assertEquals(((BFloat) returns[0]).floatValue(), expected, DELTA);
    }

    @Test
    public void testStringToJSON() {
        BValue[] args = {new BString("{\"name\":\"chanaka\"}")};
        BValue[] returns = BRunUtil.invoke(result, "testStringToJson", args);
        Assert.assertTrue(returns[0] instanceof BJSON);
        final String expected = "{\"name\":\"chanaka\"}";
        Assert.assertEquals(returns[0].stringValue(), expected);
    }

    /*@Test
    public void testStringToXML() {
        BValue[] args = {new BString("<name>chanaka</name>")};
        BValue[] returns = BTestUtils.invoke(result, "stringtoxml", args);
        Assert.assertTrue(returns[0] instanceof BXML);
        final String expected = "<name>chanaka</name>";
        Assert.assertEquals(returns[0].stringValue(), expected);
    }*/

    @Test
    public void testIntToString() {
        BValue[] args = {new BInteger(111)};
        BValue[] returns = BRunUtil.invoke(result, "inttostring", args);
        Assert.assertTrue(returns[0] instanceof BString);
        final String expected = "111";
        Assert.assertEquals(returns[0].stringValue(), expected);
    }

    @Test
    public void testFloatToString() {
        BValue[] args = {new BFloat(111.333f)};
        BValue[] returns = BRunUtil.invoke(result, "floattostring", args);
        Assert.assertTrue(returns[0] instanceof BString);
        final String expected = "111.333";
        Assert.assertEquals(returns[0].stringValue().substring(0, 7), expected);
    }

    @Test
    public void testBooleanToString() {
        BValue[] args = {new BBoolean(true)};
        BValue[] returns = BRunUtil.invoke(result, "booleantostring", args);
        Assert.assertTrue(returns[0] instanceof BString);
        final String expected = "true";
        Assert.assertEquals(returns[0].stringValue(), expected);
    }


    @Test
    public void testBooleanAppendToString() {
        BValue[] args = {new BBoolean(true)};
        BValue[] returns = BRunUtil.invoke(result, "booleanappendtostring", args);
        Assert.assertTrue(returns[0] instanceof BString);
        final String expected = "true-append-true";
        Assert.assertEquals(returns[0].stringValue(), expected);
    }


    //    @Test
//    public void testXMLToString() {
//        BValue[] args = {new BXML("<name>chanaka</name>")};
//        BValue[] returns = Functions.invoke(bLangProgram, "xmltostring", args);
//        Assert.assertTrue(returns[0] instanceof BString);
//        final String expected = "<name>chanaka</name>";
//        Assert.assertEquals(returns[0].stringValue(), expected);
//    }
//

    @Test
    public void testJSONToString() {
        BValue[] returns = BRunUtil.invoke(result, "testJsonToStringCast", new BValue[]{});
        Assert.assertTrue(returns[0] instanceof BString);
        Assert.assertEquals(returns[0].stringValue(), "hello");
    }

    @Test
    public void testJSONObjectToStringCast() {
        BValue[] returns = BRunUtil.invoke(result, "testJSONObjectToStringCast", new BValue[]{});
        Assert.assertTrue(returns[0] instanceof BString);
        Assert.assertEquals(returns[0].stringValue(), "");

        Assert.assertTrue(returns[1] instanceof BStruct);
        Assert.assertEquals(((BStruct) returns[1]).getStringField(0),
                            "'json-object' cannot be converted to 'string'");
    }

    @Test
    public void testJsonToInt() {
        BValue[] returns = BRunUtil.invoke(result, "testJsonToInt", new BValue[]{});
        Assert.assertTrue(returns[0] instanceof BInteger);
        Assert.assertEquals(((BInteger) returns[0]).intValue(), 5);
    }

    @Test
    public void testJsonToFloat() {
        BValue[] returns = BRunUtil.invoke(result, "testJsonToFloat", new BValue[]{});
        Assert.assertTrue(returns[0] instanceof BFloat);
        Assert.assertEquals(((BFloat) returns[0]).floatValue(), 7.65);
    }

    @Test
    public void testJsonToBoolean() {
        BValue[] returns = BRunUtil.invoke(result, "testJsonToBoolean", new BValue[]{});
        Assert.assertTrue(returns[0] instanceof BBoolean);
        Assert.assertEquals(((BBoolean) returns[0]).booleanValue(), true);
    }

    @Test
    public void testIntArrayToLongArray() {
        BValue[] returns = BRunUtil.invoke(result, "intarrtofloatarr", new BValue[]{});
        Assert.assertTrue(returns[0] instanceof BFloatArray);
        BFloatArray result = (BFloatArray) returns[0];
        Assert.assertEquals(result.get(0), 999.0, DELTA);
        Assert.assertEquals(result.get(1), 95.0, DELTA);
        Assert.assertEquals(result.get(2), 889.0, DELTA);
    }


    /*@Test
    public void testSimpleJsonToMap() {
        BValue[] returns = BTestUtils.invoke(result, "testSimpleJsonToMap", new BValue[]{});
        Assert.assertTrue(returns[0] instanceof BMap<?, ?>);
        BMap map = (BMap) returns[0];

        BValue value1 = map.get(new BString("fname"));
        Assert.assertTrue(value1 instanceof BString);
        Assert.assertEquals(value1.stringValue(), "Supun");

        BValue value2 = map.get(new BString("lname"));
        Assert.assertTrue(value2 instanceof BString);
        Assert.assertEquals(value2.stringValue(), "Setunga");
    }*/

    /*@Test
    public void testComplexJsonToMap() {
        BValue[] returns = BTestUtils.invoke(result, "testComplexJsonToMap");
        Assert.assertTrue(returns[0] instanceof BMap<?, ?>);
        BMap map = (BMap) returns[0];

        BValue value1 = map.get(new BString("name"));
        Assert.assertTrue(value1 instanceof BString);
        Assert.assertEquals(value1.stringValue(), "Supun");

        BValue value2 = map.get(new BString("age"));
        Assert.assertTrue(value2 instanceof BInteger);
        Assert.assertEquals(((BInteger) value2).intValue(), 25);

        BValue value3 = map.get(new BString("gpa"));
        Assert.assertTrue(value3 instanceof BFloat);
        Assert.assertEquals(((BFloat) value3).floatValue(), 2.81);

        BValue value4 = map.get(new BString("status"));
        Assert.assertTrue(value4 instanceof BBoolean);
        Assert.assertEquals(((BBoolean) value4).booleanValue(), true);

        BValue value5 = map.get(new BString("info"));
        Assert.assertEquals(value5, null);

        BValue value6 = map.get(new BString("address"));
        Assert.assertTrue(value6 instanceof BJSON);
        Assert.assertEquals(value6.stringValue(), "{\"city\":\"Colombo\",\"country\":\"SriLanka\"}");

        BValue value7 = map.get(new BString("marks"));
        Assert.assertTrue(value7 instanceof BJSON);
        Assert.assertEquals(value7.stringValue(), "[1,5,7]");
    }*/

    /*@Test
    public void testSimpleMapToJson() {
        BValue[] returns = BTestUtils.invoke(result, "testSimpleMapToJson");
        Assert.assertTrue(returns[0] instanceof BJSON);
        JsonNode jsonNode = ((BJSON) returns[0]).value();
        Assert.assertEquals(jsonNode.get("fname").textValue(), "Supun");
        Assert.assertEquals(jsonNode.get("lname").textValue(), "Setunga");
    }*/

    /*@Test
    public void testComplexMapToJson() {
        BValue[] returns = BTestUtils.invoke(result, "testComplexMapToJson");
        Assert.assertTrue(returns[0] instanceof BJSON);
        JsonNode jsonNode = ((BJSON) returns[0]).value();
        Assert.assertEquals(jsonNode.get("name").textValue(), "Supun");
        Assert.assertEquals(jsonNode.get("age").intValue(), 25);
        Assert.assertEquals(jsonNode.get("status").booleanValue(), true);
        Assert.assertTrue(jsonNode.get("info").isNull());
        Assert.assertEquals(jsonNode.get("intArray").toString(), "[7,8,9]");

        JsonNode addressNode = jsonNode.get("address");
        Assert.assertEquals(addressNode.get("country").textValue(), "USA");
        Assert.assertEquals(addressNode.get("city").textValue(), "CA");
    }*/

    @Test
    public void testStructToStruct() {
        BValue[] returns = BRunUtil.invoke(result, "testStructToStruct", new BValue[]{});
        Assert.assertTrue(returns[0] instanceof BStruct);
        BStruct student = (BStruct) returns[0];

        Assert.assertEquals(student.getStringField(0), "Supun");

        Assert.assertEquals(student.getIntField(0), 25);

        BValue address = student.getRefField(0);
        Assert.assertTrue(address instanceof BMap<?, ?>);
        BMap<String, ?> addressMap = (BMap<String, ?>) address;
        Assert.assertEquals(addressMap.get("city").stringValue(), "Kandy");
        Assert.assertEquals(addressMap.get("country").stringValue(), "SriLanka");

        BIntArray marksArray = (BIntArray) student.getRefField(1);
        Assert.assertTrue(marksArray instanceof BIntArray);
        Assert.assertEquals(marksArray.size(), 2);
        Assert.assertEquals(marksArray.get(0), 24);
        Assert.assertEquals(marksArray.get(1), 81);
    }

    @Test
    public void testIncompatibleStructToStructCast() {
        CompileResult res = BCompileUtil.compile("test-src/expressions/typecast/incompatible-struct-cast-negative.bal");
        Assert.assertEquals(res.getErrorCount(), 1);
        BAssertUtil.validateError(res, 0, "incompatible types: expected 'Person', found 'Student'", 24, 16);
    }

    @Test(description = "Test casting a JSON integer to a string")
    public void testJsonIntToString() {
        BValue[] returns = BRunUtil.invoke(result, "testJsonIntToString", new BValue[]{});
        Assert.assertTrue(returns[0] instanceof BString);
        Assert.assertEquals(returns[0].stringValue(), "5");
    }

    @Test(description = "Test casting an incomatible JSON to integer",
            expectedExceptions = {BLangRuntimeException.class},
            expectedExceptionsMessageRegExp = "error: TypeConversionError, message: " +
                    "'string' cannot be converted to 'int'.*")
    public void testIncompatibleJsonToInt() {
        BRunUtil.invoke(result, "testIncompatibleJsonToInt", new BValue[]{});
    }

    @Test(description = "Test casting an incomatible JSON to float",
            expectedExceptions = {BLangRuntimeException.class},
            expectedExceptionsMessageRegExp = "error: TypeConversionError, message: " +
                    "'string' cannot be converted to 'float'.*")
    public void testIncompatibleJsonToFloat() {
        BRunUtil.invoke(result, "testIncompatibleJsonToFloat", new BValue[]{});
    }

    @Test(description = "Test casting an incomatible JSON to boolean",
            expectedExceptions = {BLangRuntimeException.class},
            expectedExceptionsMessageRegExp = "error: TypeConversionError, message: " +
                    "'string' cannot be converted to 'boolean'.*")
    public void testIncompatibleJsonToBoolean() {
        BRunUtil.invoke(result, "testIncompatibleJsonToBoolean", new BValue[]{});
    }

    @Test(description = "Test casting a boolean in JSON to int",
            expectedExceptions = {BLangRuntimeException.class},
            expectedExceptionsMessageRegExp = "error: TypeConversionError, message: 'boolean' " +
                    "cannot be converted to 'int'.*")
    public void testBooleanInJsonToInt() {
        BRunUtil.invoke(result, "testBooleanInJsonToInt", new BValue[]{});
    }

    @Test(description = "Test casting an integer in JSON to float",
            expectedExceptions = {BLangRuntimeException.class},
            expectedExceptionsMessageRegExp = "error: TypeConversionError, message: 'int' " +
                    "cannot be converted to 'float'.*")
    public void testIntInJsonToFloat() {
        BRunUtil.invoke(result, "testIntInJsonToFloat", new BValue[]{});
    }

    @Test(description = "Test casting a null JSON to string",
            expectedExceptions = {BLangRuntimeException.class},
            expectedExceptionsMessageRegExp = "error: NullReferenceException.*")
    public void testNullJsonToString() {
        BRunUtil.invoke(result, "testNullJsonToString" , new BValue[]{});
    }

    @Test(description = "Test casting a null JSON to int",
            expectedExceptions = {BLangRuntimeException.class},
            expectedExceptionsMessageRegExp = "error: NullReferenceException.*")
    public void testNullJsonToInt() {
        BRunUtil.invoke(result, "testNullJsonToInt", new BValue[]{});
    }

    @Test(description = "Test casting a null JSON to float",
            expectedExceptions = {BLangRuntimeException.class},
            expectedExceptionsMessageRegExp = "error: NullReferenceException.*")
    public void testNullJsonToFloat() {
        BRunUtil.invoke(result, "testNullJsonToFloat", new BValue[]{});
    }

    @Test(description = "Test casting a null JSON to boolean",
            expectedExceptions = {BLangRuntimeException.class},
            expectedExceptionsMessageRegExp = "error: NullReferenceException.*")
    public void testNullJsonToBoolean() {
        BRunUtil.invoke(result, "testNullJsonToBoolean", new BValue[]{});
    }

    @Test(description = "Test casting a null Struct to Struct")
    public void testNullStructToStruct() {
        BValue[] returns = BRunUtil.invoke(result, "testNullStructToStruct", new BValue[]{});
        Assert.assertEquals(returns[0], null);
    }

    @Test(description = "Test casting an int as any type to json",
            expectedExceptions = {BLangRuntimeException.class},
            expectedExceptionsMessageRegExp = "error: TypeCastError, message: 'int' cannot be cast to 'json'.*")
    public void testAnyIntToJson() {
        BRunUtil.invoke(result, "testAnyIntToJson", new BValue[]{});
    }

    @Test(description = "Test casting a string as any type to json",
            expectedExceptions = {BLangRuntimeException.class},
            expectedExceptionsMessageRegExp = "error: TypeCastError, message: 'string' cannot be cast to 'json'.*")
    public void testAnyStringToJson() {
        BRunUtil.invoke(result, "testAnyStringToJson", new BValue[]{});
    }

    @Test(description = "Test casting a boolean as any type to json",
            expectedExceptions = {BLangRuntimeException.class},
            expectedExceptionsMessageRegExp = "error: TypeCastError, message: 'boolean' cannot be cast to 'json'.*")
    public void testAnyBooleanToJson() {
        BRunUtil.invoke(result, "testAnyBooleanToJson", new BValue[]{});
    }

    @Test(description = "Test casting a float as any type to json",
            expectedExceptions = {BLangRuntimeException.class},
            expectedExceptionsMessageRegExp = "error: TypeCastError, message: 'float' cannot be cast to 'json'.*")
    public void testAnyFloatToJson() {
        BRunUtil.invoke(result, "testAnyFloatToJson", new BValue[]{});
    }

    @Test(description = "Test casting a map as any type to json",
            expectedExceptions = {BLangRuntimeException.class},
            expectedExceptionsMessageRegExp = "error: TypeCastError, message: 'map' cannot be cast to 'json'.*")
    public void testAnyMapToJson() {
        BRunUtil.invoke(result, "testAnyMapToJson", new BValue[]{});
    }

    @Test(description = "Test casting a struct as any type to json",
            expectedExceptions = {BLangRuntimeException.class},
            expectedExceptionsMessageRegExp = "error: TypeCastError, message: 'Address' cannot be cast to 'json'.*")
    public void testAnyStructToJson() {
        BRunUtil.invoke(result, "testAnyStructToJson", new BValue[]{});
    }

    @Test(description = "Test casting a json as any type to json")
    public void testAnyJsonToJson() {
        BValue[] returns = BRunUtil.invoke(result, "testAnyJsonToJson" , new BValue[]{});
        Assert.assertTrue(returns[0] instanceof BJSON);
        Assert.assertEquals(((BJSON) returns[0]).value().toString(), "{\"home\":\"SriLanka\"}");
    }

    @Test(description = "Test casting a null as any type to json")
    public void testAnyNullToJson() {
        BValue[] returns = BRunUtil.invoke(result, "testAnyNullToJson", new BValue[]{});
        Assert.assertEquals(returns[0], null);
    }

    @Test(description = "Test casting an array as any type to json",
            expectedExceptions = {BLangRuntimeException.class},
            expectedExceptionsMessageRegExp = "error: TypeCastError, message: 'any' cannot be cast to 'json'.*")
    public void testAnyArrayToJson() {
        BRunUtil.invoke(result, "testAnyArrayToJson", new BValue[]{});
    }

    @Test(description = "Test casting a struct to map")
    public void testStructToMap() {
        CompileResult res = BCompileUtil.compile("test-src/expressions/typecast/struct-to-map-negative.bal");
        Assert.assertEquals(res.getErrorCount(), 1);
        BAssertUtil.validateError(res, 0, "incompatible types:" +
                " 'Person' cannot be cast to 'map', use conversion expression", 22, 13);
    }

    @Test(description = "Test casting a map to struct")
    public void testMapToStruct() {
        CompileResult res = BCompileUtil.compile("test-src/expressions/typecast/map-to-struct-negative.bal");
        Assert.assertEquals(res.getErrorCount(), 1);
        BAssertUtil.validateError(res, 0, "incompatible types: 'map' cannot be" +
                " cast to 'Person', use conversion expression", 36, 16);    }

    @Test
    public void testJsonToMap() {
        CompileResult res = BCompileUtil.compile("test-src/expressions/typecast/json-to-map-negative.bal");
        Assert.assertEquals(res.getErrorCount(), 1);
        BAssertUtil.validateError(res, 0, "incompatible types: 'json' cannot be cast to 'map'", 9, 13);
    }

    @Test(description = "Test casting a json to struct")
    public void testJsonToStruct() {
        CompileResult res = BCompileUtil.compile("test-src/expressions/typecast/json-to-struct-negative.bal");
        Assert.assertEquals(res.getErrorCount(), 1);
        BAssertUtil.validateError(res, 0, "incompatible types: 'json' cannot be cast to 'Person'," +
                " use conversion expression", 34, 16);
    }

    @Test
    public void testMapToJsonCastingError() {
        CompileResult res = BCompileUtil.compile("test-src/expressions/typecast/map-to-json-negative.bal");
        Assert.assertEquals(res.getErrorCount(), 1);
        BAssertUtil.validateError(res, 0, "incompatible types: 'map' cannot be cast to 'json'", 7, 15);
    }

    @Test(description = "Test casting struct stored as any to struct")
    public void testStructAsAnyToStruct() {
        BValue[] returns = BRunUtil.invoke(result, "testStructAsAnyToStruct", new BValue[]{});
        Assert.assertTrue(returns[0] instanceof BStruct);
        Assert.assertTrue(returns[0] instanceof BStruct);
        BStruct student = (BStruct) returns[0];

        String name = student.getStringField(0);
        Assert.assertEquals(name, "Supun");

        int age = (int) student.getIntField(0);
        Assert.assertEquals(age, 25);

        BValue address = student.getRefField(0);
        Assert.assertTrue(address instanceof BMap<?, ?>);
        BMap<String, ?> addressMap = (BMap<String, ?>) address;
        Assert.assertEquals(addressMap.get("city").stringValue(), "Kandy");
        Assert.assertEquals(addressMap.get("country").stringValue(), "SriLanka");

        BIntArray marks = (BIntArray) student.getRefField(1);
        Assert.assertTrue(marks instanceof BIntArray);
        Assert.assertEquals(marks.size(), 2);
        Assert.assertEquals(marks.get(0), 24);
        Assert.assertEquals(marks.get(1), 81);

        double score = student.getFloatField(0);
        Assert.assertEquals(score, 0.0);
    }

    @Test(description = "Test casting any to struct",
            expectedExceptions = {BLangRuntimeException.class},
            expectedExceptionsMessageRegExp = ".*'map' cannot be cast to 'Person'.*")
    public void testAnyToStruct() {
        BRunUtil.invoke(result, "testAnyToStruct" , new BValue[]{});
    }

    @Test(description = "Test casting a null stored as any to struct")
    public void testAnyNullToStruct() {
        BValue[] returns = BRunUtil.invoke(result, "testAnyNullToStruct", new BValue[]{});
        Assert.assertNull(returns[0]);
    }

    @Test(description = "Test casting a null stored as any to map")
    public void testAnyNullToMap() {
        BValue[] returns = BRunUtil.invoke(result, "testAnyNullToMap", new BValue[]{});
        Assert.assertNull(returns[0]);
    }

    @Test(description = "Test casting a null stored as any to xml")
    public void testAnyNullToXml() {
        BValue[] returns = BRunUtil.invoke(result, "testAnyNullToXml", new BValue[]{});
        Assert.assertNull(returns[0]);
    }

    @Test(description = "Test explicit casting struct to any")
    public void testStructToAnyExplicit() {
        BValue[] returns = BRunUtil.invoke(result, "testStructToAnyExplicit", new BValue[]{});
        Assert.assertTrue(returns[0] instanceof BStruct);
        BStruct student = (BStruct) returns[0];

        Assert.assertEquals(student.getStringField(0), "Supun");

        Assert.assertEquals(student.getIntField(0), 25);

        BValue address = student.getRefField(0);
        Assert.assertTrue(address instanceof BMap<?, ?>);
        BMap<String, BString> addressMap = (BMap<String, BString>) address;
        Assert.assertEquals(addressMap.get("city").stringValue(), "Kandy");
        Assert.assertEquals(addressMap.get("country").stringValue(), "SriLanka");

        BIntArray marksArray = (BIntArray) student.getRefField(1);
        Assert.assertTrue(marksArray instanceof BIntArray);
        Assert.assertEquals(marksArray.size(), 2);
        Assert.assertEquals(marksArray.get(0), 24);
        Assert.assertEquals(marksArray.get(1), 81);

        Assert.assertEquals(student.getFloatField(0), 0.0);
    }

    @Test(description = "Test explicit casting struct to any")
    public void testMapToAnyExplicit() {
        BValue[] returns = BRunUtil.invoke(result, "testMapToAnyExplicit", new BValue[]{});
        Assert.assertTrue(returns[0] instanceof BMap<?, ?>);
        BMap<String, BString> map = (BMap<String, BString>) returns[0];
        Assert.assertEquals(map.get("name").stringValue(), "supun");
    }

    @Test(description = "Test casting a struct to another struct in a different package")
    public void testCastToStructInDifferentPkg() {
<<<<<<< HEAD
        CompileResult res = BTestUtils.compile("test-src", "expressions.typecast.foo");
        BValue[] returns = BTestUtils.invoke(res, "testCastToStructInDifferentPkg", new BValue[]{});
=======
        CompileResult res = BCompileUtil.compile(this, "test-src", "expressions/typecast/foo");
        BValue[] returns = BRunUtil.invoke(res, "testCastToStructInDifferentPkg", new BValue[]{});
>>>>>>> 23379d7f
    }

    @Test
    public void testCompatibleStructForceCasting() {
        BValue[] returns = BRunUtil.invoke(result, "testCompatibleStructForceCasting", new BValue[]{});
        Assert.assertTrue(returns[0] instanceof BStruct);
        BStruct structC = (BStruct) returns[0];

        Assert.assertEquals(structC.getStringField(0), "updated-x-valueof-a");

        Assert.assertEquals(structC.getIntField(0), 4);

        // check whether error is null
        Assert.assertNull(returns[1]);
    }

    @Test
    public void testInCompatibleStructForceCasting() {
        BValue[] returns = BRunUtil.invoke(result, "testInCompatibleStructForceCasting", new BValue[]{});

        // check whether struct is null
        Assert.assertNull(returns[0]);

        // check the error
        Assert.assertTrue(returns[1] instanceof BStruct);
        BStruct error = (BStruct) returns[1];
        String errorMsg = error.getStringField(0);
        Assert.assertEquals(errorMsg, "'B' cannot be cast to 'A'");

        String sourceType = error.getStringField(1);
        Assert.assertEquals(sourceType, "B");

        String targetType = error.getStringField(2);
        Assert.assertEquals(targetType, "A");
    }

    @Test(description = "Test returning a mismatching error when casting")
    public void testMistmatchErrorInMultiReturnCasting() {
        CompileResult res = BCompileUtil.compile("test-src/expressions/typecast/multi-return-casting-negative.bal");
        Assert.assertEquals(res.getErrorCount(), 1);
        BAssertUtil.validateError(res, 0, "incompatible types: expected 'Error', found 'TypeCastError'", 18, 14);
    }

    @Test(description = "Test casting with too many returns")
    public void testCastingWithTooManyReturns() {
        CompileResult res = BCompileUtil.compile("test-src/expressions/typecast/cast-too-many-returns-negative.bal");
        Assert.assertEquals(res.getErrorCount(), 1);
        BAssertUtil.validateError(res, 0, "assignment count mismatch: 3 != 2", 15, 17);
    }


    @Test
    public void testAnyToStringWithErrors() {
        BValue[] returns = BRunUtil.invoke(result, "testAnyToStringWithErrors", new BValue[]{});

        // check whether string is empty
        //TODO : Check with VM string registry maintain empty as null
        Assert.assertEquals(returns[0].stringValue(), "");

        // check the error
        Assert.assertTrue(returns[1] instanceof BStruct);
        BStruct error = (BStruct) returns[1];
        String errorMsg = error.getStringField(0);
        Assert.assertEquals(errorMsg, "'int' cannot be cast to 'string'");
    }

    @Test (description = "Test any to string casting happens without errors, error struct should be null")
    public void testAnyToStringWithoutErrors() {
        BValue[] returns = BRunUtil.invoke(result, "testAnyToStringWithoutErrors", new BValue[]{});

        Assert.assertEquals(returns.length, 2);
        Assert.assertSame(returns[0].getClass(), BString.class);
        Assert.assertEquals(returns[0].stringValue(), "value");

        // check the error
        Assert.assertNull(returns[1]);
    }

    @Test (description = "Test any to int casting happens without errors, error struct should be null")
    public void testAnyToIntWithoutErrors() {
        BValue[] returns = BRunUtil.invoke(result, "testAnyToIntWithoutErrors", new BValue[]{});

        Assert.assertEquals(returns.length, 2);
        Assert.assertSame(returns[0].getClass(), BInteger.class);
        Assert.assertEquals(((BInteger) returns[0]).intValue(), 6);

        // check the error
        Assert.assertNull(returns[1]);
    }

    @Test (description = "Test any to float casting happens without errors, error struct should be null")
    public void testAnyToFloatWithoutErrors() {
        BValue[] returns = BRunUtil.invoke(result, "testAnyToFloatWithoutErrors", new BValue[]{});

        Assert.assertEquals(returns.length, 2);
        Assert.assertSame(returns[0].getClass(), BFloat.class);
        Assert.assertEquals(((BFloat) returns[0]).floatValue(), 6.99);

        // check the error
        Assert.assertNull(returns[1]);
    }

    @Test (description = "Test any to boolean casting happens without errors, error struct should be null")
    public void testAnyToBooleanWithoutErrors() {
        BValue[] returns = BRunUtil.invoke(result, "testAnyToBooleanWithoutErrors", new BValue[]{});

        Assert.assertEquals(returns.length, 2);
        Assert.assertSame(returns[0].getClass(), BBoolean.class);
        Assert.assertEquals(((BBoolean) returns[0]).booleanValue(), true);

        // check the error
        Assert.assertNull(returns[1]);
    }

    @Test
    public void testAnyNullToStringWithErrors() {
        BValue[] returns = BRunUtil.invoke(result, "testAnyNullToStringWithErrors", new BValue[]{});

        // check whether string is empty
        //TODO : Check with VM string registry maintain empty as null
        Assert.assertEquals(returns[0].stringValue(), "");

        // check the error
        Assert.assertTrue(returns[1] instanceof BStruct);
        BStruct error = (BStruct) returns[1];
        String errorMsg = error.getStringField(0);
        Assert.assertEquals(errorMsg, "'null' cannot be cast to 'string'");
    }

    @Test
    public void testAnyToBooleanWithErrors() {
        BValue[] returns = BRunUtil.invoke(result, "testAnyToBooleanWithErrors", new BValue[]{});

        // check whether string is empty
        Assert.assertEquals(((BBoolean) returns[0]).booleanValue(), false);

        // check the error
        Assert.assertTrue(returns[1] instanceof BStruct);
        BStruct error = (BStruct) returns[1];
        String errorMsg = error.getStringField(0);
        Assert.assertEquals(errorMsg, "'int' cannot be cast to 'boolean'");
    }

    @Test
    public void testAnyNullToBooleanWithErrors() {
        BValue[] returns = BRunUtil.invoke(result, "testAnyNullToBooleanWithErrors", new BValue[]{});

        // check whether string is empty
        Assert.assertEquals(((BBoolean) returns[0]).booleanValue(), false);

        // check the error
        Assert.assertTrue(returns[1] instanceof BStruct);
        BStruct error = (BStruct) returns[1];
        String errorMsg = error.getStringField(0);
        Assert.assertEquals(errorMsg, "'null' cannot be cast to 'boolean'");
    }

    @Test
    public void testAnyToIntWithErrors() {
        BValue[] returns = BRunUtil.invoke(result, "testAnyToIntWithErrors", new BValue[]{});

        // check whether int is zero
        Assert.assertEquals(((BInteger) returns[0]).intValue(), 0);

        // check the error
        Assert.assertTrue(returns[1] instanceof BStruct);
        BStruct error = (BStruct) returns[1];
        String errorMsg = error.getStringField(0);
        Assert.assertEquals(errorMsg, "'string' cannot be cast to 'int'");
    }

    @Test
    public void testAnyNullToIntWithErrors() {
        BValue[] returns = BRunUtil.invoke(result, "testAnyNullToIntWithErrors", new BValue[]{});

        // check whether int is zero
        Assert.assertEquals(((BInteger) returns[0]).intValue(), 0);

        // check the error
        Assert.assertTrue(returns[1] instanceof BStruct);
        BStruct error = (BStruct) returns[1];
        String errorMsg = error.getStringField(0);
        Assert.assertEquals(errorMsg, "'null' cannot be cast to 'int'");
    }

    @Test
    public void testAnyToFloatWithErrors() {
        BValue[] returns = BRunUtil.invoke(result, "testAnyToFloatWithErrors", new BValue[]{});

        // check whether float is zero
        Assert.assertEquals(((BFloat) returns[0]).floatValue(), 0.0);

        // check the error
        Assert.assertTrue(returns[1] instanceof BStruct);
        BStruct error = (BStruct) returns[1];
        String errorMsg = error.getStringField(0);
        Assert.assertEquals(errorMsg, "'string' cannot be cast to 'float'");
    }

    @Test
    public void testAnyNullToFloatWithErrors() {
        BValue[] returns = BRunUtil.invoke(result, "testAnyNullToFloatWithErrors", new BValue[]{});

        // check whether float is zero
        Assert.assertEquals(((BFloat) returns[0]).floatValue(), 0.0);

        // check the error
        Assert.assertTrue(returns[1] instanceof BStruct);
        BStruct error = (BStruct) returns[1];
        String errorMsg = error.getStringField(0);
        Assert.assertEquals(errorMsg, "'null' cannot be cast to 'float'");
    }

    @Test
    public void testAnyToMapWithErrors() {
        BValue[] returns = BRunUtil.invoke(result, "testAnyToMapWithErrors", new BValue[]{});

        // check whether map is null
        Assert.assertNull(returns[0]);

        // check the error
        Assert.assertTrue(returns[1] instanceof BStruct);
        BStruct error = (BStruct) returns[1];
        String errorMsg = error.getStringField(0);
        Assert.assertEquals(errorMsg, "'string' cannot be cast to 'map'");
    }

    // TODO:
/*    @Test
    public void testErrorInForceCasting() {
        BValue[] returns = BLangFunctions.invoke(bLangProgram, "testErrorInForceCasting", new BValue[]{});

        // check whether float is zero
        Assert.assertNull(returns[0]);

        // check the error
        Assert.assertTrue(returns[1] instanceof BStruct);
        BStruct error = (BStruct) returns[1];
        BValue errorMsg = error.getValue(0);
        Assert.assertTrue(errorMsg instanceof BString);
        Assert.assertEquals(errorMsg.stringValue(), "incompatible types: expected 'A', found 'B'");
    }*/
}<|MERGE_RESOLUTION|>--- conflicted
+++ resolved
@@ -593,13 +593,8 @@
 
     @Test(description = "Test casting a struct to another struct in a different package")
     public void testCastToStructInDifferentPkg() {
-<<<<<<< HEAD
-        CompileResult res = BTestUtils.compile("test-src", "expressions.typecast.foo");
-        BValue[] returns = BTestUtils.invoke(res, "testCastToStructInDifferentPkg", new BValue[]{});
-=======
         CompileResult res = BCompileUtil.compile(this, "test-src", "expressions/typecast/foo");
         BValue[] returns = BRunUtil.invoke(res, "testCastToStructInDifferentPkg", new BValue[]{});
->>>>>>> 23379d7f
     }
 
     @Test
