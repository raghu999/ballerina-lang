--- conflicted
+++ resolved
@@ -38,11 +38,7 @@
 
     @BeforeClass
     public void setup() {
-<<<<<<< HEAD
-        result = BTestUtils.compile("test-src", "expressions.invocations.pkg.c");
-=======
         result = BCompileUtil.compile(this, "test-src", "expressions/invocations/pkg/c");
->>>>>>> 23379d7f
     }
 
     @Test
