import ballerina/http;
import ballerina/runtime;
import ballerina/io;

endpoint http:Listener passthruEP {
    port:9090
};

endpoint http:Listener backendEP {
    port:8080
};

endpoint http:Client backendClientEP {
    circuitBreaker: {
        rollingWindow: {
                            timeWindow:10000,
                            bucketSize:2000
                       },
        failureThreshold:0.2,
        resetTimeMillies:10000,
        statusCodes:[400, 404, 500]
    },
    targets: [
                 {
                     url: "http://localhost:8080"
                 }
             ],
    endpointTimeout:2000
};

@http:ServiceConfig {
    basePath:"/cb"
}
service<http:Service> circuitbreaker bind passthruEP {

    @http:ResourceConfig {
        methods:["GET"],
        path:"/"
    }
    passthru (endpoint client, http:Request request) {
<<<<<<< HEAD
=======
        http:HttpConnectorError err = {};
>>>>>>> 72eee06b
        var backendRes = backendClientEP -> forward("/hello", request);
        match backendRes {
            http:Response res => {
            _ = client -> forward(res);}
<<<<<<< HEAD
            http:HttpConnectorError httpConnectorError => {
=======
            http:HttpConnectorError err1 => {
>>>>>>> 72eee06b
            http:Response response = new;
            response.statusCode = 500;
            response.setStringPayload(httpConnectorError.message);
            _ = client -> respond(response);}
        }
    }
}


public  int counter = 1;

// This sample service can be used to mock connection timeouts and service outages. Service outage can be mocked by stopping/starting this service.
// This should be run separately from the circuitBreakerDemo service.
@http:ServiceConfig {basePath:"/hello"}
service<http:Service> helloWorld bind backendEP {
    @http:ResourceConfig {
        methods:["GET"],
        path:"/"
    }
    sayHello (endpoint client, http:Request req) {
        if (counter % 5 == 0) {
            runtime:sleepCurrentWorker(5000);
            counter = counter + 1;
            http:Response res = new;
            res.setStringPayload("Hello World!!!");
            _ = client -> respond(res);
        } else if (counter % 5 == 3) {
            counter = counter + 1;
            http:Response res = new;
            res.statusCode = 500;
            res.setStringPayload("Internal error occurred while processing the request.");
            _ = client -> respond(res);
        } else {
            counter = counter + 1;
            http:Response res = new;
            res.setStringPayload("Hello World!!!");
            _ = client -> respond(res);
        }
    }
}<|MERGE_RESOLUTION|>--- conflicted
+++ resolved
@@ -38,19 +38,11 @@
         path:"/"
     }
     passthru (endpoint client, http:Request request) {
-<<<<<<< HEAD
-=======
-        http:HttpConnectorError err = {};
->>>>>>> 72eee06b
         var backendRes = backendClientEP -> forward("/hello", request);
         match backendRes {
             http:Response res => {
             _ = client -> forward(res);}
-<<<<<<< HEAD
             http:HttpConnectorError httpConnectorError => {
-=======
-            http:HttpConnectorError err1 => {
->>>>>>> 72eee06b
             http:Response response = new;
             response.statusCode = 500;
             response.setStringPayload(httpConnectorError.message);
