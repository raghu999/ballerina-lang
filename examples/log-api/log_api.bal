--- conflicted
+++ resolved
@@ -3,49 +3,31 @@
 function main(string... args) {
     error err = { message: "error occurred" };
 
-<<<<<<< HEAD
-    // The Ballerina log API provides functions to log at five levels: `DEBUG`,
+    // The Ballerina log API provides functions to log at five levels, which are
+    `DEBUG`,
     // `ERROR`, `INFO`, `TRACE`, and `WARN`. By default, all log messages are
     // logged to the console at the `INFO` level. In addition to these log levels,
-    // there are 2 additional levels: `OFF` and `ALL`. `OFF` turns off logging
-    // and `ALL` allows all log levels. The log level can be configured through
-    // a Ballerina config file or CLI parameters.
-=======
-    // The Ballerina log API provides functions to log at five levels, which are 'DEBUG', 'ERROR', 'INFO', 'TRACE', and 'WARN'.
-    // By default, all log messages are logged to the console at the 'INFO' level. In addition to these log levels,
-    // there are 2 additional levels named 'OFF' and 'ALL'. 'OFF' turns off logging, and 'ALL' enables all the log levels.
-    // The log level can be configured via a Ballerina configuration file or CLI parameters. <br>
->>>>>>> a2fbb7d2
+    // there are 2 additional levels named `OFF` and `ALL`. `OFF` turns off
+    logging
+    // and `ALL` enables all the log levels. The log level can be configured
+    via
+    // a Ballerina configuration file or CLI parameters.
     log:printDebug("debug log");
     log:printError("error log");
     log:printError("error log with cause", err = err);
     log:printInfo("info log");
     log:printTrace("trace log");
     log:printWarn("warn log");
-<<<<<<< HEAD
-    // To set the log level of the API, use the CLI parameter:
-    // `-e b7a.log.level=[LOG_LEVEL]`
-    //
-    // To configure using a config file, place the entry given below
-    // in the file:
-    // ```
-    // [b7a.log]
-    // level="[LOG_LEVEL]"
-    // ```
-    //
-    // Each package can be assigned its own log level as well. To assign a log
-    // level to a package, provide the configuration `<PACKAGE_NAME>.loglevel`.
-    // E.g.: `-e foo.loglevel=DEBUG`
-=======
-    // To set the log level of the API, use the CLI parameter as follows: <br>
-    // ''-e b7a.log.level=[LOG_LEVEL]'' <br>
+    // To set the log level of the API, use the following CLI parameter: <br>
+    // `-e b7a.log.level=[LOG_LEVEL]` <br>
 
-    // To configure using a configuration file, place the entry given below in the file: <br>
+    // To configure using a configuration file, place the entry given below in
+    the file: <br>
     // `[b7a.log]` <br>
     // `level="[LOG_LEVEL]`"
 
-    // Each package can also be assigned its own log level. To assign a log level to a package, provide the following configuration.
-    // `<PACKAGE_NAME>.loglevel`. <br>
-    // e.g., ''-e foo.loglevel=DEBUG'
->>>>>>> a2fbb7d2
+    // Each package can also be assigned its own log level. To assign a
+        log level to a package, provide the following
+    // configuration `<PACKAGE_NAME>.loglevel`. <br>
+    // E.g.: `-e foo.loglevel=DEBUG`
 }