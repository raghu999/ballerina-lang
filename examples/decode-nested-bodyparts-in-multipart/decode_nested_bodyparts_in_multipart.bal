import ballerina/http;
import ballerina/io;
import ballerina/log;
import ballerina/mime;

@http:ServiceConfig {basePath:"/nestedparts"}
service<http:Service> test bind {port:9090} {
    @http:ResourceConfig {
        methods:["POST"],
        path:"/decoder"
    }
    nestedPartReceiver(endpoint caller, http:Request req) {
        http:Response res = new;
        match req.getBodyParts() {
<<<<<<< HEAD
            mime:EntityError err => {
                res.setPayload("Error occurred while decoding parent parts!");
=======
            error err => {
                res.setPayload(err.message);
>>>>>>> b907af0b
                res.statusCode = 500;
            }
            mime:Entity[] parentParts => {
                foreach parentPart in parentParts {
                    handleNestedParts(parentPart);
                }
                res.setPayload("Nested Parts Received!");
            }
        }
        caller->respond(res) but { error e => log:printError("Error in responding ", err = e) };
    }
}

// This function retrieves the child parts of the specified parent part.
function handleNestedParts(mime:Entity parentPart) {
    string contentTypeOfParent = parentPart.getContentType();
    if (contentTypeOfParent.hasPrefix("multipart/")) {
        match parentPart.getBodyParts() {
            error err => {
                log:printInfo("Error retrieving child parts!");
            }
            mime:Entity[] childParts => {
                int i = 0;
                log:printInfo("Nested Parts Detected!");
                foreach childPart in childParts {
                    handleContent(childPart);
                }
            }
        }
    }
}

// The logic depending on the format in which you want to retrieve body part content.
function handleContent(mime:Entity bodyPart) {
    string baseType = check mime:getMediaType(bodyPart.getContentType())!getBaseType();
    if (mime:APPLICATION_XML == baseType || mime:TEXT_XML == baseType) {
        // Extract xml data from the body part and print the content.
        var payload = bodyPart.getXml();
        match payload {
            error err => log:printInfo("Error in getting xml payload");
            xml xmlContent => io:println(xmlContent);
        }
    } else if (mime:APPLICATION_JSON == baseType) {
        // Extract json data from the body part and print the content.
        var payload = bodyPart.getJson();
        match payload {
            error err => log:printInfo("Error in getting json payload");
            json jsonContent => io:println(jsonContent);
        }
    } else if (mime:TEXT_PLAIN == baseType) {
        // Extract text data from the body part and print the content.
        var payload = bodyPart.getText();
        match payload {
            error err => log:printInfo("Error in getting string payload");
            string textContent => log:printInfo(textContent);
        }
    }
}<|MERGE_RESOLUTION|>--- conflicted
+++ resolved
@@ -12,13 +12,8 @@
     nestedPartReceiver(endpoint caller, http:Request req) {
         http:Response res = new;
         match req.getBodyParts() {
-<<<<<<< HEAD
-            mime:EntityError err => {
-                res.setPayload("Error occurred while decoding parent parts!");
-=======
             error err => {
                 res.setPayload(err.message);
->>>>>>> b907af0b
                 res.statusCode = 500;
             }
             mime:Entity[] parentParts => {
