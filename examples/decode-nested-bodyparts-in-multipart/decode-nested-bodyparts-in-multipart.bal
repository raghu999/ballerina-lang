--- conflicted
+++ resolved
@@ -13,13 +13,8 @@
       path:"/decoder"
     }
     nestedPartReceiver (endpoint conn, http:Request req)  {
-<<<<<<< HEAD
         http:Response res = {};
         match req.getBodyParts() {
-=======
-        http:Response res = new;
-        match req.getMultiparts() {
->>>>>>> 57c374e6
             mime:EntityError err => {
                 res.setStringPayload("Error occurred while decoding parent parts!");
                 res.statusCode = 500;
