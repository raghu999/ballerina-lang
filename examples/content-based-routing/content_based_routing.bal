--- conflicted
+++ resolved
@@ -33,48 +33,25 @@
                     //Here, `post` represents the POST action of the HTTP client connector.
                     //This routes the payload to the relevant service when the server accepts the enclosed entity.
                     clientResponse =
-<<<<<<< HEAD
-                               locationEP->post("/v2/594e018c1100002811d6d39a");
-                } else {
-                    clientResponse =
-                               locationEP->post("/v2/594e026c1100004011d6d39c");
-=======
                             locationEP->post("/v2/594e018c1100002811d6d39a");
 
                 } else {
                     clientResponse =
                             locationEP->post("/v2/594e026c1100004011d6d39c");
->>>>>>> 18ff0974
                 }
                 //Use the native function 'respond' to send the client response back to the caller.
                 match clientResponse {
                     http:Response respone => {
-<<<<<<< HEAD
-                        outboundEP->respond(respone) but {
-                            error e => log:printError("Error sending response",
-                                                      err = e)
-                        };
-=======
                         outboundEP->respond(respone) but { error e =>
                             log:printError("Error sending response", err = e) };
->>>>>>> 18ff0974
                     }
                     error conError => {
                         error err = {};
                         http:Response res = new;
                         res.statusCode = 500;
                         res.setPayload(err.message);
-<<<<<<< HEAD
-                        outboundEP->respond(res) but {
-                            error e => log:printError("Error sending response",
-                                                       err = e)
-                        };
-                    }
-                    () => {
-=======
                         outboundEP->respond(res) but { error e =>
                             log:printError("Error sending response", err = e) };
->>>>>>> 18ff0974
                     }
                     () => {}
                 }
