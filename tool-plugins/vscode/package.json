{
    "name": "ballerina",
    "displayName": "Ballerina",
    "description": "Intellisense, Diagram View, Debugging, code formatting and refactoring for Ballerina",
    "version": "0.981.2-SNAPSHOT",
    "publisher": "ballerina",
    "repository": {
        "type": "git",
        "url": "https://github.com/ballerina-lang/ballerina"
    },
    "icon": "resources/images/ballerina.png",
    "galleryBanner": {
        "color": "#e7eaeb",
        "theme": "light"
    },
    "engines": {
        "vscode": "^1.26.1"
    },
    "categories": [
        "Programming Languages",
        "Debuggers"
    ],
    "activationEvents": [
        "*"
    ],
    "contributes": {
        "languages": [
            {
                "id": "ballerina",
                "aliases": [
                    "Ballerina",
                    "ballerina"
                ],
                "extensions": [
                    ".bal"
                ],
                "configuration": "./grammar/ballerina.configuration.json"
            }
        ],
        "grammars": [
            {
                "language": "ballerina",
                "scopeName": "source.ballerina",
                "path": "./grammar/ballerina-grammar/syntaxes/ballerina.tmLanguage"
            }
        ],
        "configuration": {
            "type": "object",
            "title": "Ballerina",
            "properties": {
                "ballerina.home": {
                    "type": "string",
                    "default": "",
                    "description": "Specifies the path to the ballerina home directory"
                },
                "ballerina.debugLog": {
                    "type": "boolean",
                    "default": false,
                    "description": "If set to true debug msgs will be printed to Ballerina output channel"
                }
            }
        },
        "configurationDefaults": {
            "[ballerina]": {
                "editor.wordBasedSuggestions": false
            }
        },
        "breakpoints": [
            {
                "language": "ballerina"
            }
        ],
        "debuggers": [
            {
                "type": "ballerina",
                "label": "Ballerina Debug",
                "program": "./out/src/debugger/index.js",
                "runtime": "node",
                "configurationAttributes": {
                    "attach": {
                        "required": [
                            "port",
                            "host",
                            "script"
                        ],
                        "properties": {
                            "host": {
                                "type": "string",
                                "description": "Remote debug server host",
                                "default": "127.0.0.1"
                            },
                            "port": {
                                "type": "integer",
                                "description": "Remote debug server port",
                                "default": 5000
                            },
                            "script": {
                                "type": "string",
                                "default": "${file}"
                            }
                        }
                    },
                    "launch": {
                        "required": [
                            "script"
                        ],
                        "properties": {
                            "script": {
                                "type": "string",
                                "default": "${file}",
                                "description": "Path of the script that need to be executed (e.g. ${workspaceRoot}/main.bal)"
                            },
                            "scriptArguments": [],
                            "commandOptions": [],
                            "debugServerTimeout": {
                                "type": "integer",
                                "default": 5000,
                                "description": "How long to wait for the debug server to start up in miliseconds"
                            }
                        }
                    }
                },
                "initialConfigurations": [
                    {
                        "type": "ballerina",
                        "request": "launch",
                        "name": "Ballerina Debug",
                        "script": "${file}"
                    },
                    {
                        "type": "ballerina",
                        "request": "attach",
                        "name": "Ballerina Remote Debug",
                        "host": "127.0.0.1",
                        "port": 5000
                    }
                ]
            }
        ],
        "commands": [
            {
                "command": "ballerina.showDiagram",
                "title": "Ballerina: Show Diagram",
                "icon": {
                    "dark": "./resources/images/icons/design-view-white.svg",
                    "light": "./resources/images/icons/design-view.svg"
                }
            },
            {
                "command": "ballerina.showExamples",
                "title": "Ballerina: Show Examples"
            }
        ],
        "menus": {
            "editor/title": [
                {
                    "when": "resourceLangId == ballerina",
                    "command": "ballerina.showDiagram",
                    "group": "navigation"
                }
            ]
        }
    },
    "main": "./out/src/extension",
    "scripts": {
        "vscode:prepublish": "npm run compile",
        "compile": "tsc -p ./",
        "watch": "tsc -watch -p ./",
        "postinstall": "node ./node_modules/vscode/bin/install",
        "test": "npm run compile && node ./node_modules/vscode/bin/test",
        "test-coverage": "COVER_CONFIG=html npm run test",
        "package": "npm run compile && vsce package"
    },
    "dependencies": {
<<<<<<< HEAD
=======
        "compare-versions": "^3.4.0",
        "glob": "^7.1.2",
>>>>>>> 30c9946a
        "lodash": "^4.17.5",
        "openport": "0.0.4",
        "request-promise": "^4.2.2",
        "toml": "^2.3.3",
        "vscode": "^1.1.21",
        "vscode-debugadapter": "^1.31.0",
        "vscode-debugadapter-testsupport": "^1.32.0",
        "vscode-debugprotocol": "^1.31.0",
        "vscode-languageclient": "^5.1.0",
        "ps-node": "^0.1.6",
        "ws": "^4.0.0"
    },
    "devDependencies": {
        "@types/glob": "^5.0.36",
        "@types/lodash": "^4.14.116",
        "@types/mocha": "^2.2.42",
        "@types/node": "^8.10.25",
        "@types/ws": "^6.0.0",
        "decache": "^4.4.0",
        "glob": "^7.1.3",
        "istanbul": "^0.4.5",
        "mocha": "^5.2.0",
<<<<<<< HEAD
        "ps-node": "^0.1.6",
        "remap-istanbul": "^0.12.0",
=======
>>>>>>> 30c9946a
        "tslint": "^5.8.0",
        "typescript": "^2.6.1",
        "vsce": "^1.36.2"
    }
}<|MERGE_RESOLUTION|>--- conflicted
+++ resolved
@@ -172,11 +172,8 @@
         "package": "npm run compile && vsce package"
     },
     "dependencies": {
-<<<<<<< HEAD
-=======
         "compare-versions": "^3.4.0",
-        "glob": "^7.1.2",
->>>>>>> 30c9946a
+        "glob": "^7.1.3",
         "lodash": "^4.17.5",
         "openport": "0.0.4",
         "request-promise": "^4.2.2",
@@ -196,14 +193,10 @@
         "@types/node": "^8.10.25",
         "@types/ws": "^6.0.0",
         "decache": "^4.4.0",
-        "glob": "^7.1.3",
         "istanbul": "^0.4.5",
         "mocha": "^5.2.0",
-<<<<<<< HEAD
         "ps-node": "^0.1.6",
         "remap-istanbul": "^0.12.0",
-=======
->>>>>>> 30c9946a
         "tslint": "^5.8.0",
         "typescript": "^2.6.1",
         "vsce": "^1.36.2"
