    /*
*  Copyright (c) 2018, WSO2 Inc. (http://www.wso2.org) All Rights Reserved.
*
*  WSO2 Inc. licenses this file to you under the Apache License,
*  Version 2.0 (the "License"); you may not use this file except
*  in compliance with the License.
*  You may obtain a copy of the License at
*
*    http://www.apache.org/licenses/LICENSE-2.0
*
*  Unless required by applicable law or agreed to in writing,
*  software distributed under the License is distributed on an
*  "AS IS" BASIS, WITHOUT WARRANTIES OR CONDITIONS OF ANY
*  KIND, either express or implied.  See the License for the
*  specific language governing permissions and limitations
*  under the License.
*/
package org.ballerinalang.testerina.natives.test;

import org.ballerinalang.bre.Context;
import org.ballerinalang.bre.bvm.BlockingNativeCallableUnit;
import org.ballerinalang.model.types.TypeKind;
import org.ballerinalang.natives.annotations.Argument;
import org.ballerinalang.natives.annotations.Attribute;
import org.ballerinalang.natives.annotations.BallerinaAnnotation;
import org.ballerinalang.natives.annotations.BallerinaFunction;
import org.ballerinalang.testerina.core.TesterinaConstants;
import org.ballerinalang.testerina.core.TesterinaRegistry;
import org.ballerinalang.testerina.util.TesterinaUtils;
import org.ballerinalang.util.program.BLangFunctions;

import java.nio.file.Paths;

    /**
 * Native function ballerina.test:stopServiceSkeleton.
 * Stop a service skeleton and cleanup the directories that got created.
 *
 * @since 0.97.0
 */
@BallerinaFunction(orgName = "ballerina", packageName = "test", functionName = "stopServiceSkeleton", args =
        {@Argument(name = "moduleName", type = TypeKind.STRING)}, isPublic = true)
@BallerinaAnnotation(annotationName = "Description", attributes = {@Attribute(name = "value", value = "Stop a " +
        "service skeleton and cleanup created directories of a given ballerina module.")})
@BallerinaAnnotation(annotationName = "Param", attributes = {@Attribute(name = "moduleName", value = "Name of the " +
        "module")})
public class StopServiceSkeleton extends BlockingNativeCallableUnit {

    @Override
    public void execute(Context ctx) {
        String moduleName = ctx.getStringArgument(0);

        TesterinaRegistry.getInstance().getSkeletonProgramFiles().forEach(skeletonProgramFile -> {
            if (skeletonProgramFile.getEntryPkgName().equals(moduleName)) {
                // stop the service
                BLangFunctions.invokeVMUtilFunction(skeletonProgramFile.getEntryPackage().getStopFunctionInfo());
                // Clean up the package DIR
<<<<<<< HEAD
                TesterinaUtils.cleanUpDir(Paths.get(System.getProperty(TesterinaConstants.BALLERINA_SOURCE_ROOT),
                                                    TesterinaConstants.TESTERINA_TEMP_DIR, packageName));
=======
                Utils.cleanUpDir(Paths.get(System.getProperty(TesterinaConstants.BALLERINA_SOURCE_ROOT),
                    TesterinaConstants.TESTERINA_TEMP_DIR, moduleName));
>>>>>>> 8a656a00
            }
        });
    }
}<|MERGE_RESOLUTION|>--- conflicted
+++ resolved
@@ -54,13 +54,8 @@
                 // stop the service
                 BLangFunctions.invokeVMUtilFunction(skeletonProgramFile.getEntryPackage().getStopFunctionInfo());
                 // Clean up the package DIR
-<<<<<<< HEAD
                 TesterinaUtils.cleanUpDir(Paths.get(System.getProperty(TesterinaConstants.BALLERINA_SOURCE_ROOT),
-                                                    TesterinaConstants.TESTERINA_TEMP_DIR, packageName));
-=======
-                Utils.cleanUpDir(Paths.get(System.getProperty(TesterinaConstants.BALLERINA_SOURCE_ROOT),
-                    TesterinaConstants.TESTERINA_TEMP_DIR, moduleName));
->>>>>>> 8a656a00
+                                                    TesterinaConstants.TESTERINA_TEMP_DIR, moduleName));
             }
         });
     }
