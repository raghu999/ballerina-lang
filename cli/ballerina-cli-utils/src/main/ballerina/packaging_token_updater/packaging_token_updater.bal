import ballerina/http;
import ballerina/io;
import ballerina/system;

<<<<<<< HEAD
# Defines the endpoint to update the access token.
endpoint http:Listener listener {
    port:9295
};

# This function opens the file for writing content.
#
# + filePath - File path
# + encoding - Encoding
# + return - CharacterChannel of the file after writing to the file
=======
documentation {
    This function opens the file for writing content.

    P{{filePath}} File path
    P{{encoding}} Encoding
    R{{}} CharacterChannel of the file after writing to the file
}
>>>>>>> a0403096
function openForWriting (string filePath, string encoding) returns io:CharacterChannel {
    io:ByteChannel channel = io:openFile(filePath, "w");
    io:CharacterChannel result = new io:CharacterChannel(channel, encoding);
    return result;
}

# This service updates the access token.
@http:ServiceConfig {
    basePath:"/update-settings"
}
service<http:Service> update_token bind { port: 9295 } {

    @http:ResourceConfig {
        methods:["GET"],
        path:"/{token}"
    }
    # Updates the access token.
    #
    # + caller - Endpoint
    # + request - Request object
    # + token - Access token
    one_px_image (endpoint caller, http:Request request, string token) {
        http:Response response = new;
        response.setPayload("<svg xmlns=\"http://www.w3.org/2000/svg\"/>");
        response.setHeader("Content-Type", "image/svg+xml");
        var destinationChannel = openForWriting(system:getUserHome() + "/.ballerina/Settings.toml", "UTF-8");
        var result = destinationChannel.write("[central]\naccesstoken= \"" + token  + "\"", 0);
        io:println("Token updated");
        _ = caller -> respond(response);
    }
}<|MERGE_RESOLUTION|>--- conflicted
+++ resolved
@@ -1,27 +1,12 @@
 import ballerina/http;
 import ballerina/io;
 import ballerina/system;
-
-<<<<<<< HEAD
-# Defines the endpoint to update the access token.
-endpoint http:Listener listener {
-    port:9295
-};
 
 # This function opens the file for writing content.
 #
 # + filePath - File path
 # + encoding - Encoding
 # + return - CharacterChannel of the file after writing to the file
-=======
-documentation {
-    This function opens the file for writing content.
-
-    P{{filePath}} File path
-    P{{encoding}} Encoding
-    R{{}} CharacterChannel of the file after writing to the file
-}
->>>>>>> a0403096
 function openForWriting (string filePath, string encoding) returns io:CharacterChannel {
     io:ByteChannel channel = io:openFile(filePath, "w");
     io:CharacterChannel result = new io:CharacterChannel(channel, encoding);
