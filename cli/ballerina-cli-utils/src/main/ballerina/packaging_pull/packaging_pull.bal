--- conflicted
+++ resolved
@@ -195,11 +195,7 @@
 
     P{{channel}} Byte channel
     P{{numberOfBytes}} Number of bytes to be read
-<<<<<<< HEAD
-    R{{}} Bytes read as a byte[] along with the number of bytes read.
-=======
     R{{}} Read content as byte[] along with the number of bytes read.
->>>>>>> a00aa1f1
 }
 function readBytes (io:ByteChannel channel, int numberOfBytes) returns (byte[], int) {
     byte[] bytes;
