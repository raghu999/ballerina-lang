--- conflicted
+++ resolved
@@ -14,7 +14,6 @@
 // specific language governing permissions and limitations
 // under the License.
 
-<<<<<<< HEAD
 documentation { Configurations related to Ballerina message broker URL
     F{{username}} The caller's user name
     F{{password}} The caller's password
@@ -22,11 +21,8 @@
     F{{port}} AMQP port of the broker node
     F{{clientID}} Identifier used to uniquely identify the client connection
     F{{virtualHost}} target virtualhost
+    F{{secureSocket}} TLS configurations
 }
-=======
-import ballerina/log;
-
->>>>>>> 07c9722a
 public type BrokerURLConfig {
     string username = "admin",
     string password = "admin",
@@ -37,20 +33,26 @@
     ServiceSecureSocket? secureSocket,
 };
 
+documentation { Configurations related to TLS
+    F{{trustStore}} Trustore configurations
+    F{{keyStore}} Keystore configuration
+    F{{sslCertAlias}} name of the ssl cert alias
+}
 public type ServiceSecureSocket {
     Store? trustStore,
     Store? keyStore,
     string sslCertAlias,
 };
 
+documentation {
+    F{{path}} file path to key store
+    F{{password}} password used to protect the key store
+}
 public type Store {
     string path,
     string password,
 };
 
-documentation { Generate the broker URL using the configurations provided
-    P{{config}} URL configurations
-}
 function generateBrokerURL(BrokerURLConfig config) returns string {
     return "amqp://" + config.username + ":" + config.password + "@" + config.clientID + "/" + config.virtualHost
         + "?brokerlist='tcp://" + config.host + ":" + config.port + "'";
@@ -90,8 +92,8 @@
             return (t.path, t.password);
         }
         () => {
-            log:printInfo("Store details not provided.");
-            return ("", "");
+            error e = {message:"Store details not provided."};
+            throw e;
         }
     }
 
