--- conflicted
+++ resolved
@@ -16,11 +16,7 @@
     {{/stubs}}{{#blockingFunctions}}
     function {{operationId}} ({{inputDataType}}{{&space}}{{inputAttributeName}}{{inputComma}}{{&space}}grpc:Headers... headers) returns (({{outputDataType}}{{outputComma}} grpc:Headers)|error) {
         {{&initEmptyStub}}
-<<<<<<< HEAD
-        (any,grpc:Headers)|grpc:ConnectorError unionResp = self.serviceStub.blockingExecute("{{methodId}}", req, ...headers);
-=======
         var unionResp = self.stub.blockingExecute("{{methodId}}", req, ...headers);
->>>>>>> b31ab0eb
         match unionResp {
             error payloadError => {
                 return payloadError;
@@ -35,16 +31,7 @@
     }
     {{/blockingFunctions}}{{#nonBlockingFunctions}}
     function {{operationId}} ({{inputDataType}}{{&space}}{{inputAttributeName}}{{inputComma}}{{&space}}typedesc listener, grpc:Headers... headers) returns (error?) {
-<<<<<<< HEAD
-        var err1 = self.serviceStub.nonBlockingExecute("{{methodId}}", req, listener, ...headers);
-        if (err1 != ()) {
-            error e = {message:err1.message};
-            return e;
-        }
-        return ();
-=======
         return self.stub.nonBlockingExecute("{{methodId}}", req, listener, ...headers);
->>>>>>> b31ab0eb
     }
     {{/nonBlockingFunctions}}{{#streamingFunctions}}
     function {{operationId}} (typedesc listener, grpc:Headers... headers) returns (grpc:Client| error)  {
