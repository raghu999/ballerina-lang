--- conflicted
+++ resolved
@@ -25,12 +25,8 @@
 import org.ballerinalang.connector.api.Value;
 import org.ballerinalang.connector.impl.ValueImpl;
 import org.ballerinalang.model.types.TypeKind;
-<<<<<<< HEAD
 import org.ballerinalang.model.types.TypeTags;
-import org.ballerinalang.model.values.BStruct;
-=======
 import org.ballerinalang.model.values.BMap;
->>>>>>> 4be08406
 import org.ballerinalang.model.values.BTypeDescValue;
 import org.ballerinalang.model.values.BValue;
 import org.ballerinalang.natives.annotations.Argument;
@@ -87,13 +83,8 @@
     private static final int MESSAGE_HEADER_REF_INDEX = 3;
 
     @Override
-<<<<<<< HEAD
     public void execute(Context context, CallableUnitCallback callback) {
-        BStruct serviceStub = (BStruct) context.getRefArgument(SERVICE_STUB_REF_INDEX);
-=======
-    public void execute(Context context) {
         BMap<String, BValue> serviceStub = (BMap<String, BValue>) context.getRefArgument(SERVICE_STUB_REF_INDEX);
->>>>>>> 4be08406
         if (serviceStub == null) {
             notifyErrorReply(context, "Error while getting connector. gRPC Client connector is " +
                     "not initialized properly");
@@ -113,8 +104,8 @@
             return;
         }
 
-        Map<String, MethodDescriptor<Message, Message>> methodDescriptors = (Map<String, MethodDescriptor<Message,
-                Message>>) serviceStub.getNativeData(METHOD_DESCRIPTORS);
+        Map<String, MethodDescriptor> methodDescriptors = (Map<String, MethodDescriptor>) serviceStub.getNativeData
+                (METHOD_DESCRIPTORS);
         if (methodDescriptors == null) {
             notifyErrorReply(context, "Error while processing the request. method descriptors " +
                     "doesn't set properly");
@@ -136,7 +127,7 @@
             BValue headerValues = context.getNullableRefArgument(MESSAGE_HEADER_REF_INDEX);
             HttpHeaders headers = null;
             if (headerValues != null && headerValues.getType().getTag() == TypeTags.OBJECT_TYPE_TAG) {
-                headers = (HttpHeaders) ((BStruct) headerValues).getNativeData(MESSAGE_HEADERS);
+                headers = (HttpHeaders) ((BMap<String, BValue>) headerValues).getNativeData(MESSAGE_HEADERS);
             }
             if (headers != null) {
                 requestMsg.setHeaders(headers);
