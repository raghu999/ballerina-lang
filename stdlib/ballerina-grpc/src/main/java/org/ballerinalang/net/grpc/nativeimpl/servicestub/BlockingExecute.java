--- conflicted
+++ resolved
@@ -21,14 +21,8 @@
 import org.ballerinalang.bre.Context;
 import org.ballerinalang.bre.bvm.CallableUnitCallback;
 import org.ballerinalang.model.types.TypeKind;
-<<<<<<< HEAD
 import org.ballerinalang.model.types.TypeTags;
-import org.ballerinalang.model.values.BStruct;
-=======
 import org.ballerinalang.model.values.BMap;
-import org.ballerinalang.model.values.BRefType;
-import org.ballerinalang.model.values.BRefValueArray;
->>>>>>> 4be08406
 import org.ballerinalang.model.values.BValue;
 import org.ballerinalang.natives.annotations.Argument;
 import org.ballerinalang.natives.annotations.BallerinaFunction;
@@ -84,13 +78,8 @@
     private static final int MESSAGE_HEADER_REF_INDEX = 2;
 
     @Override
-<<<<<<< HEAD
     public void execute(Context context, CallableUnitCallback callback) {
-        BStruct serviceStub = (BStruct) context.getRefArgument(SERVICE_STUB_REF_INDEX);
-=======
-    public void execute(Context context) {
         BMap<String, BValue> serviceStub = (BMap<String, BValue>) context.getRefArgument(SERVICE_STUB_REF_INDEX);
->>>>>>> 4be08406
         if (serviceStub == null) {
             notifyErrorReply(context, "Error while getting connector. gRPC service stub " +
                     "is not initialized properly");
@@ -108,8 +97,8 @@
                     "doesn't set properly");
             return;
         }
-        Map<String, MethodDescriptor<Message, Message>> methodDescriptors = (Map<String, MethodDescriptor<Message,
-                        Message>>) serviceStub.getNativeData(METHOD_DESCRIPTORS);
+        Map<String, MethodDescriptor> methodDescriptors = (Map<String, MethodDescriptor>) serviceStub.getNativeData
+                (METHOD_DESCRIPTORS);
         if (methodDescriptors == null) {
             notifyErrorReply(context, "Error while processing the request. method descriptors " +
                     "doesn't set properly");
@@ -131,7 +120,7 @@
             BValue headerValues = context.getNullableRefArgument(MESSAGE_HEADER_REF_INDEX);
             HttpHeaders headers = null;
             if (headerValues != null && headerValues.getType().getTag() == TypeTags.OBJECT_TYPE_TAG) {
-                headers = (HttpHeaders) ((BStruct) headerValues).getNativeData(MESSAGE_HEADERS);
+                headers = (HttpHeaders) ((BMap<String, BValue>) headerValues).getNativeData(MESSAGE_HEADERS);
             }
             if (headers != null) {
                 requestMsg.setHeaders(headers);
@@ -140,39 +129,10 @@
             try {
                 MethodDescriptor.MethodType methodType = getMethodType(methodDescriptor);
                 if (methodType.equals(MethodDescriptor.MethodType.UNARY)) {
-<<<<<<< HEAD
 
                     DataContext dataContext = new DataContext(context, callback, null);
                     blockingStub.executeUnary(requestMsg, methodDescriptors.get(methodName),
                             dataContext);
-=======
-                    
-                    // Attach header read/write listener to the service stub.
-                    AtomicReference<Metadata> headerCapture = new AtomicReference<>();
-                    AtomicReference<Metadata> trailerCapture = new AtomicReference<>();
-                    if (headers != null) {
-                        grpcBlockingStub = MetadataUtils.attachHeaders(grpcBlockingStub, headers.getMessageMetadata());
-                    }
-                    grpcBlockingStub = MetadataUtils.captureMetadata(grpcBlockingStub, headerCapture, trailerCapture);
-                    
-                    Message responseMsg = grpcBlockingStub.executeUnary(requestMsg, methodDescriptors.get(methodName));
-                    Descriptors.Descriptor outputDescriptor = methodDescriptor.getOutputType();
-                    BValue responseBValue = MessageUtils.generateRequestStruct(responseMsg, context
-                            .getProgramFile(), outputDescriptor.getName(), getBalType(outputDescriptor.getName(),
-                            context));
-                    // Set response headers, when response headers exists in the message context.
-                    BMap<String, BValue> headerStruct = BLangConnectorSPIUtil.createBStruct(context.getProgramFile(),
-                            PROTOCOL_STRUCT_PACKAGE_GRPC, "Headers");
-                    Metadata respMetadata = headerCapture.get();
-                    if (respMetadata != null) {
-                        headerStruct.addNativeData(METADATA_KEY, new MessageHeaders(respMetadata));
-                    }
-                    BRefValueArray contentTuple = new BRefValueArray(respTupleType);
-                    contentTuple.add(0, (BRefType) responseBValue);
-                    contentTuple.add(1, headerStruct);
-                    context.setReturnValues(contentTuple);
-                    return;
->>>>>>> 4be08406
                 } else {
                     notifyErrorReply(context, "Error while executing the client call. Method type " +
                             methodType.name() + " not supported");
@@ -191,7 +151,6 @@
 
     @Override
     public boolean isBlocking() {
-
         return false;
     }
 }