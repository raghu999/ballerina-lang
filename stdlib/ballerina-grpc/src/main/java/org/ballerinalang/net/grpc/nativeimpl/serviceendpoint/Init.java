--- conflicted
+++ resolved
@@ -89,33 +89,20 @@
     public void execute(Context context) {
         try {
             Struct serviceEndpoint = BLangConnectorSPIUtil.getConnectorEndpointStruct(context);
-            BStruct endpointConfigStruct = (BStruct) context.getRefArgument(1);
+            BMap<String, BValue> endpointConfigStruct = (BMap<String, BValue>) context.getRefArgument(1);
             Struct serviceEndpointConfig = BLangConnectorSPIUtil.toStruct(endpointConfigStruct);
             ListenerConfiguration configuration = getListenerConfig(serviceEndpointConfig);
             ServerConnector httpServerConnector =
                     HttpConnectionManager.getInstance().createHttpServerConnector(configuration);
 
-<<<<<<< HEAD
             ServicesRegistry.Builder grpcServicesRegistryBuilder = new ServicesRegistry.Builder();
             serviceEndpoint.addNativeData(SERVER_CONNECTOR, httpServerConnector);
             serviceEndpoint.addNativeData(SERVICE_REGISTRY_BUILDER, grpcServicesRegistryBuilder);
             context.setReturnValues();
         } catch (Throwable throwable) {
-            BStruct errorStruct = MessageUtils.getConnectorError(context, throwable);
+            BMap<String, BValue> errorStruct = (BMap<String, BValue>) MessageUtils.getConnectorError(context,
+                    throwable);
             context.setReturnValues(errorStruct);
-=======
-        Struct serviceEndpoint = BLangConnectorSPIUtil.getConnectorEndpointStruct(context);
-        BMap<String, BValue> endpointConfigStruct = (BMap<String, BValue>) context.getRefArgument(1);
-        Struct serviceEndpointConfig = BLangConnectorSPIUtil.toStruct(endpointConfigStruct);
-        ListenerConfiguration configuration = getListenerConfig(serviceEndpointConfig);
-        io.grpc.ServerBuilder serverBuilder;
-        if (configuration.getSSLConfig() != null) {
-            SslContext sslCtx = new SSLHandlerFactory(configuration.getSSLConfig())
-                    .createHttp2TLSContextForServer();
-            serverBuilder = GrpcServicesBuilder.initService(configuration, sslCtx);
-        } else {
-            serverBuilder = GrpcServicesBuilder.initService(configuration, null);
->>>>>>> 4be08406
         }
     }
     
@@ -144,7 +131,7 @@
         
         listenerConfiguration.setServerHeader(getServerName());
         listenerConfiguration.setVersion(String.valueOf(Constants.HTTP_2_0));
-        
+
         return listenerConfiguration;
     }
     
