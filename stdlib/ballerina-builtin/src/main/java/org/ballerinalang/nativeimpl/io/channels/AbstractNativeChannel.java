--- conflicted
+++ resolved
@@ -22,12 +22,8 @@
 import org.ballerinalang.bre.bvm.BlockingNativeCallableUnit;
 import org.ballerinalang.model.values.BStruct;
 import org.ballerinalang.nativeimpl.io.IOConstants;
-<<<<<<< HEAD
-import org.ballerinalang.nativeimpl.io.channels.base.AbstractChannel;
-=======
 import org.ballerinalang.nativeimpl.io.channels.base.Channel;
 import org.ballerinalang.natives.AbstractNativeFunction;
->>>>>>> 3f2b6d0e
 import org.ballerinalang.util.codegen.PackageInfo;
 import org.ballerinalang.util.codegen.StructInfo;
 import org.ballerinalang.util.exceptions.BallerinaException;
@@ -90,13 +86,8 @@
      * {@inheritDoc}
      */
     @Override
-<<<<<<< HEAD
     public void execute(Context context) {
-        AbstractChannel channel = inFlow(context);
-=======
-    public BValue[] execute(Context context) {
         Channel channel = inFlow(context);
->>>>>>> 3f2b6d0e
         BStruct channelStruct = BLangVMStructs.createBStruct(getByteChannelStructInfo(context));
         channelStruct.addNativeData(IOConstants.BYTE_CHANNEL_NAME, channel);
         context.setReturnValues(channelStruct);
