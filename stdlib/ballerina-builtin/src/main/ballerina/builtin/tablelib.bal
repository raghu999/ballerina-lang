--- conflicted
+++ resolved
@@ -84,7 +84,6 @@
 native function queryTableWithoutJoinClause (string sqlQuery, table fromTable, any parameters,
                                                     any retType) returns (table);
 
-<<<<<<< HEAD
 @Description { value:"TableOperationError struct represents an error occured during a operation over a table" }
 @Field {value:"message:  An error message explaining about the error"}
 @Field {value:"cause: The error(s) that caused TableOperationError to get thrown"}
@@ -92,7 +91,7 @@
     string message;
     error[] cause;
 }
-=======
+
 @Description { value:"TableConfig represents properties used during table initialization" }
 @Field {value:"primaryKey:  An array of primary key columns"}
 @Field {value:"index: An array of index columns"}
@@ -101,5 +100,4 @@
     string[] primaryKey;
     string[] index;
     any[] data;
-}
->>>>>>> ccdd2853
+}