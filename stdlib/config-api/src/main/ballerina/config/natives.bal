// Copyright (c) 2018 WSO2 Inc. (http://www.wso2.org) All Rights Reserved.
//
// WSO2 Inc. licenses this file to you under the Apache License,
// Version 2.0 (the "License"); you may not use this file except
// in compliance with the License.
// You may obtain a copy of the License at
//
// http://www.apache.org/licenses/LICENSE-2.0
//
// Unless required by applicable law or agreed to in writing,
// software distributed under the License is distributed on an
// "AS IS" BASIS, WITHOUT WARRANTIES OR CONDITIONS OF ANY
// KIND, either express or implied.  See the License for the
// specific language governing permissions and limitations
// under the License.

<<<<<<< HEAD
# Checks whether the given key is in the configuration registry.
#
# + key - The configuration key to be looked-up
# + return - Returns true if the key is present; if not returs false
public native function contains(@sensitive string key) returns boolean;

# Sets the specified key/value pair as a configuration.
#
# + key - The key of the configuration value to be set
# + value - The configuration value to be set
public native function setConfig(string key, string|int|float|boolean value);
=======
documentation {
    Checks whether the given key is in the configuration registry.

    P{{key}} The configuration key to be looked-up
    R{{}} Returns true if the key is present; if not returs false
}
public extern function contains(@sensitive string key) returns boolean;

documentation {
    Sets the specified key/value pair as a configuration.

    P{{key}} The key of the configuration value to be set
    P{{value}} The configuration value to be set
}
public extern function setConfig(string key, string|int|float|boolean value);
>>>>>>> fb229ec6

extern function get(@sensitive string key, ValueType vType) returns string|int|float|boolean|map|any[]|()|error;<|MERGE_RESOLUTION|>--- conflicted
+++ resolved
@@ -14,34 +14,16 @@
 // specific language governing permissions and limitations
 // under the License.
 
-<<<<<<< HEAD
 # Checks whether the given key is in the configuration registry.
 #
 # + key - The configuration key to be looked-up
 # + return - Returns true if the key is present; if not returs false
-public native function contains(@sensitive string key) returns boolean;
+public extern function contains(@sensitive string key) returns boolean;
 
 # Sets the specified key/value pair as a configuration.
 #
 # + key - The key of the configuration value to be set
 # + value - The configuration value to be set
-public native function setConfig(string key, string|int|float|boolean value);
-=======
-documentation {
-    Checks whether the given key is in the configuration registry.
-
-    P{{key}} The configuration key to be looked-up
-    R{{}} Returns true if the key is present; if not returs false
-}
-public extern function contains(@sensitive string key) returns boolean;
-
-documentation {
-    Sets the specified key/value pair as a configuration.
-
-    P{{key}} The key of the configuration value to be set
-    P{{value}} The configuration value to be set
-}
 public extern function setConfig(string key, string|int|float|boolean value);
->>>>>>> fb229ec6
 
 extern function get(@sensitive string key, ValueType vType) returns string|int|float|boolean|map|any[]|()|error;