--- conflicted
+++ resolved
@@ -32,11 +32,7 @@
         Pushes a promise to the caller.
 
         P{{promise}} Push promise message
-<<<<<<< HEAD
-        R{{}} Returns an `error` if failed to push the promise
-=======
-        R{{}} An `HttpConnectorError` if an error happens while pushing the promise
->>>>>>> a3f4278a
+        R{{}} An `error` in case of failures
     }
     public native function promise(PushPromise promise) returns error?;
 
@@ -45,11 +41,7 @@
 
         P{{promise}} Push promise message
         P{{response}} The outbound response
-<<<<<<< HEAD
-        R{{}} Returns an `error` if failed to respond with the promised response
-=======
-        R{{}} An `HttpConnectorError` if an error happens while responding with the promised response
->>>>>>> a3f4278a
+        R{{}} An `error` in case of failures while responding with the promised response
     }
     public native function pushPromisedResponse(PushPromise promise, Response response) returns error?;
 
@@ -90,20 +82,7 @@
 /// Ballerina Implementations ///
 /////////////////////////////////
 documentation {
-<<<<<<< HEAD
-    Status codes for HTTP redirect
-
-    `MULTIPLE_CHOICES_300`: Represents status code 300 - Multiple Choices
-    `MOVED_PERMANENTLY_301`: Represents status code 301 - Moved Permanently
-    `FOUND_302`: Represents status code 302 - Found
-    `SEE_OTHER_303`: Represents status code 303 - See Other
-    `NOT_MODIFIED_304`: Represents status code 304 - Not Modified
-    `USE_PROXY_305`: Represents status code 305 - Use Proxy
-    `TEMPORARY_REDIRECT_307`: Represents status code 307 - Temporary Redirect
-    `PERMANENT_REDIRECT_308`: Represents status code 308 - Permanent Redirect
-=======
     Defines the HTTP redirect codes as a type.
->>>>>>> a3f4278a
 }
 public type RedirectCode 300 | 301 | 302 | 303 | 304 | 305 | 307 | 308;
 
