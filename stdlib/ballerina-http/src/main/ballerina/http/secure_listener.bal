--- conflicted
+++ resolved
@@ -173,7 +173,6 @@
     if (authProvider.scheme == AUTHN_SCHEME_BASIC) {
         auth:AuthProvider authProvider1;
         if (authProvider.authProvider == AUTH_PROVIDER_CONFIG) {
-<<<<<<< HEAD
             if(authProvider.issuer != ""){
                 auth:ConfigJwtAuthProvider configAuthProvider = new(getConfigJwtAuthProviderConfig(authProvider));
                 authProvider1 = <auth:AuthProvider> configAuthProvider;
@@ -181,10 +180,6 @@
                 auth:ConfigAuthProvider configAuthProvider = new;
                 authProvider1 = check <auth:AuthProvider>configAuthProvider;
             }
-=======
-            auth:ConfigAuthProvider configAuthProvider = new;
-            authProvider1 = <auth:AuthProvider> configAuthProvider;
->>>>>>> b576fd98
         } else {
             // other auth providers are unsupported yet
             error e = {message:"Invalid auth provider: " + authProvider.authProvider };
