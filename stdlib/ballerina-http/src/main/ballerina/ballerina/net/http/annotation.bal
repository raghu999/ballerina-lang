package ballerina.net.http;

///////////////////////////
/// Service Annotations ///
///////////////////////////
@Description {value: "Configuration for an HTTP service"}
@Field {value:"endpoints: An array of endpoints the service would be attached to"}
@Field {value:"lifetime: The life time of the service"}
@Field {value:"basePath: Service base path"}
@Field {value:"compression: The status of compression {default value : AUTO}"}
@Field {value:"cors: The CORS configurations for the service"}
@Field {value:"webSocket: Annotation to define HTTP to WebSocket upgrade"}
public struct HttpServiceConfig {
    ServiceEndpoint[] endpoints;
    HttpServiceLifeTime lifetime;
    string basePath;
    Compression compression;
    CorsConfig cors;
    WebSocketUpgradeConfig webSocketUpgrade;
}

public function <HttpServiceConfig config> HttpServiceConfig() {
    config.compression = Compression.AUTO;
}

@Description {value:"Configurations for CORS support"}
@Field {value:"allowHeaders: The array of allowed headers by the service"}
@Field {value:"allowMethods: The array of allowed methods by the service"}
@Field {value:"allowOrigins: The array of origins with which the response is shared by the service"}
@Field {value:"exposeHeaders: The whitelisted headers which clients are allowed to access"}
@Field {value:"allowCredentials: Specifies whether credentials are required to access the service"}
@Field {value:"maxAge: The maximum duration to cache the preflight from client side"}
public struct CorsConfig {
    string[] allowHeaders;
    string[] allowMethods;
    string[] allowOrigins;
    string[] exposeHeaders;
    boolean allowCredentials;
    int maxAge = -1;
}

public struct WebSocketUpgradeConfig {
    string upgradePath;
    type upgradeService;
}


@Description {value:"Configuration for a WebSocket service."}
@Field {value: "endpoints: An array of endpoints the service would be attached to"}
@Field {value:"basePath: Path of the WebSocket service"}
@Field {value:"subProtocols: Negotiable sub protocol by the service"}
@Field {value:"idleTimeoutInSeconds: Idle timeout for the client connection. This can be triggered by putting onIdleTimeout resource in WS service."}
<<<<<<< HEAD
public struct WebSocketServiceConfiguration {
    Service[] endpoints;
    WebSocketService[] webSocketEndpoints;
=======
public struct WebSocketServiceConfig {
    ServiceEndpoint[] endpoints;
    WebSocketEndpoint[] webSocketEndpoints;
>>>>>>> 6681ca41
    string basePath;
    string[] subProtocols;
    int idleTimeoutInSeconds;
}

@Description {value: "This specifies the possible ways in which a service can be used when serving requests."}
@Field {value: "REQUEST: Create a new instance of the service to process each request"}
@Field {value: "CONNECTION: Create a new instance of the service for each connection"}
@Field {value: "SESSION: Create a new instance of the service for each session"}
@Field {value: "SINGLETON: Create a single instance of the service and use it to process all requests coming to an endpoint"}
public enum HttpServiceLifeTime {
    REQUEST,
    CONNECTION,
    SESSION,
    SINGLETON
}

@Description {value:"Configurations annotation for an HTTP service"}
public annotation <service> serviceConfig HttpServiceConfiguration;

@Description {value:"Configurations annotation for a WebSocket service"}
public annotation <service> webSocketServiceConfig WebSocketServiceConfiguration;


////////////////////////////
/// Resource Annotations ///
////////////////////////////
@Description {value:"Configuration for an HTTP resource"}
@Field {value:"methods: The array of allowed HTTP methods"}
@Field {value:"path: The path of resource"}
@Field {value:"body: Inbound request entity body name which declared in signature"}
@Field {value:"consumes: The media types which are accepted by resource"}
@Field {value:"produces: The media types which are produced by resource"}
@Field {value:"allowOrigins: The array of origins with which the response is shared by the resource"}
@Field {value:"allowCredentials: Specifies whether credentials are required to access the resource"}
@Field {value:"allowMethods: The array of allowed methods by the resource"}
@Field {value:"allowHeaders: The array of allowed headers by the resource"}
@Field {value:"maxAge: The duration to cache the preflight from client side"}
@Field {value:"exposeHeaders: The array of allowed headers which are exposed to the client"}
public struct ResourceConfig {
    string[] methods;
    string path;
    string body;
    string[] consumes;
    string[] produces;
    CorsConfig cors;
}

@Description {value:"Configurations annotation for an HTTP resource"}
public annotation <resource> resourceConfig ResourceConfig;<|MERGE_RESOLUTION|>--- conflicted
+++ resolved
@@ -50,15 +50,9 @@
 @Field {value:"basePath: Path of the WebSocket service"}
 @Field {value:"subProtocols: Negotiable sub protocol by the service"}
 @Field {value:"idleTimeoutInSeconds: Idle timeout for the client connection. This can be triggered by putting onIdleTimeout resource in WS service."}
-<<<<<<< HEAD
-public struct WebSocketServiceConfiguration {
-    Service[] endpoints;
-    WebSocketService[] webSocketEndpoints;
-=======
 public struct WebSocketServiceConfig {
     ServiceEndpoint[] endpoints;
     WebSocketEndpoint[] webSocketEndpoints;
->>>>>>> 6681ca41
     string basePath;
     string[] subProtocols;
     int idleTimeoutInSeconds;
@@ -77,10 +71,10 @@
 }
 
 @Description {value:"Configurations annotation for an HTTP service"}
-public annotation <service> serviceConfig HttpServiceConfiguration;
+public annotation <service> serviceConfig HttpServiceConfig;
 
 @Description {value:"Configurations annotation for a WebSocket service"}
-public annotation <service> webSocketServiceConfig WebSocketServiceConfiguration;
+public annotation <service> webSocketServiceConfig WebSocketServiceConfig;
 
 
 ////////////////////////////
@@ -92,12 +86,7 @@
 @Field {value:"body: Inbound request entity body name which declared in signature"}
 @Field {value:"consumes: The media types which are accepted by resource"}
 @Field {value:"produces: The media types which are produced by resource"}
-@Field {value:"allowOrigins: The array of origins with which the response is shared by the resource"}
-@Field {value:"allowCredentials: Specifies whether credentials are required to access the resource"}
-@Field {value:"allowMethods: The array of allowed methods by the resource"}
-@Field {value:"allowHeaders: The array of allowed headers by the resource"}
-@Field {value:"maxAge: The duration to cache the preflight from client side"}
-@Field {value:"exposeHeaders: The array of allowed headers which are exposed to the client"}
+@Field {value:"cors: The CORS configurations for the resource. If not set, the resource will inherit the CORS behaviour of the enclosing service."}
 public struct ResourceConfig {
     string[] methods;
     string path;
