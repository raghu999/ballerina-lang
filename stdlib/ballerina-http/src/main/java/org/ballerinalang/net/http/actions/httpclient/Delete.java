/*
 * Copyright (c) 2016, WSO2 Inc. (http://www.wso2.org) All Rights Reserved.
 *
 * Licensed under the Apache License, Version 2.0 (the "License");
 * you may not use this file except in compliance with the License.
 * You may obtain a copy of the License at
 *
 * http://www.apache.org/licenses/LICENSE-2.0
 *
 * Unless required by applicable law or agreed to in writing, software
 * distributed under the License is distributed on an "AS IS" BASIS,
 * WITHOUT WARRANTIES OR CONDITIONS OF ANY KIND, either express or implied.
 * See the License for the specific language governing permissions and
 * limitations under the License.
 */

package org.ballerinalang.net.http.actions.httpclient;

import org.ballerinalang.bre.Context;
import org.ballerinalang.bre.bvm.CallableUnitCallback;
import org.ballerinalang.model.types.TypeKind;
import org.ballerinalang.natives.annotations.Argument;
import org.ballerinalang.natives.annotations.BallerinaFunction;
import org.ballerinalang.natives.annotations.Receiver;
import org.ballerinalang.natives.annotations.ReturnType;
import org.ballerinalang.net.http.DataContext;
import org.ballerinalang.net.http.HttpConstants;
import org.ballerinalang.net.http.HttpUtil;
import org.ballerinalang.util.exceptions.BallerinaException;
import org.ballerinalang.util.observability.ObservabilityUtils;
import org.ballerinalang.util.observability.ObserverContext;
import org.wso2.transport.http.netty.contract.ClientConnectorException;
import org.wso2.transport.http.netty.message.HTTPCarbonMessage;

import java.util.Map;

<<<<<<< HEAD
=======
import static org.ballerinalang.util.observability.ObservabilityConstants.PROPERTY_TRACE_PROPERTIES;

>>>>>>> 64b480d4
/**
 * {@code Delete} is the DELETE action implementation of the HTTP Connector.
 */
@BallerinaFunction(
        orgName = "ballerina", packageName = "http",
        functionName = "delete",
        receiver = @Receiver(type = TypeKind.STRUCT, structType = HttpConstants.HTTP_CLIENT,
                structPackage = "ballerina.http"),
        args = {
                @Argument(name = "client", type = TypeKind.STRUCT),
                @Argument(name = "path", type = TypeKind.STRING),
                @Argument(name = "req", type = TypeKind.STRUCT, structType = "Request",
                        structPackage = "ballerina.http")
        },
        returnType = {
                @ReturnType(type = TypeKind.STRUCT, structType = "Response", structPackage = "ballerina.http"),
                @ReturnType(type = TypeKind.STRUCT, structType = "HttpConnectorError",
                        structPackage = "ballerina.http"),
        }
)
public class Delete extends AbstractHTTPAction {

    @Override
    public void execute(Context context, CallableUnitCallback callback) {
        DataContext dataContext = new DataContext(context, callback);
        try {
            // Execute the operation
            executeNonBlockingAction(dataContext, createOutboundRequestMsg(dataContext.context));
        } catch (ClientConnectorException clientConnectorException) {
            BallerinaException exception = new BallerinaException("Failed to invoke 'delete' action in " +
                    HttpConstants.HTTP_CLIENT + ". " + clientConnectorException.getMessage(), dataContext.context);
            dataContext.notifyReply(null, HttpUtil.getHttpConnectorError(context, exception));
        }
    }

    protected HTTPCarbonMessage createOutboundRequestMsg(Context context) {
        // Extract Argument values
        HTTPCarbonMessage cMsg = super.createOutboundRequestMsg(context);
        cMsg.setProperty(HttpConstants.HTTP_METHOD, HttpConstants.HTTP_METHOD_DELETE);

        ObserverContext observerContext = ObservabilityUtils.getCurrentContext(context.
                getParentWorkerExecutionContext());
<<<<<<< HEAD
        Map<String, String> traceContext = ObservabilityUtils.getTraceContext();
        HttpUtil.injectHeaders(cMsg, traceContext);
=======
        HttpUtil.injectHeaders(cMsg, (Map<String, String>) observerContext.getProperty(PROPERTY_TRACE_PROPERTIES));
>>>>>>> 64b480d4
        observerContext.addTags(HttpUtil.extractTags(cMsg));

        return cMsg;
    }
}<|MERGE_RESOLUTION|>--- conflicted
+++ resolved
@@ -34,11 +34,6 @@
 
 import java.util.Map;
 
-<<<<<<< HEAD
-=======
-import static org.ballerinalang.util.observability.ObservabilityConstants.PROPERTY_TRACE_PROPERTIES;
-
->>>>>>> 64b480d4
 /**
  * {@code Delete} is the DELETE action implementation of the HTTP Connector.
  */
@@ -81,12 +76,8 @@
 
         ObserverContext observerContext = ObservabilityUtils.getCurrentContext(context.
                 getParentWorkerExecutionContext());
-<<<<<<< HEAD
         Map<String, String> traceContext = ObservabilityUtils.getTraceContext();
         HttpUtil.injectHeaders(cMsg, traceContext);
-=======
-        HttpUtil.injectHeaders(cMsg, (Map<String, String>) observerContext.getProperty(PROPERTY_TRACE_PROPERTIES));
->>>>>>> 64b480d4
         observerContext.addTags(HttpUtil.extractTags(cMsg));
 
         return cMsg;
