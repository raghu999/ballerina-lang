/*
 *  Copyright (c) 2018, WSO2 Inc. (http://www.wso2.org) All Rights Reserved.
 *
 *  WSO2 Inc. licenses this file to you under the Apache License,
 *  Version 2.0 (the "License"); you may not use this file except
 *  in compliance with the License.
 *  You may obtain a copy of the License at
 *
 *  http://www.apache.org/licenses/LICENSE-2.0
 *
 *  Unless required by applicable law or agreed to in writing, software
 *  distributed under the License is distributed on an "AS IS" BASIS,
 *  WITHOUT WARRANTIES OR CONDITIONS OF ANY KIND, either express or implied.
 *  See the License for the specific language governing permissions and
 *  limitations under the License.
 */
package org.ballerinalang.net.http.compiler;

import org.ballerinalang.compiler.plugins.AbstractCompilerPlugin;
import org.ballerinalang.compiler.plugins.SupportEndpointTypes;
import org.ballerinalang.model.tree.AnnotationAttachmentNode;
import org.ballerinalang.model.tree.EndpointNode;
import org.ballerinalang.model.tree.ServiceNode;
import org.ballerinalang.net.http.HttpConstants;
import org.ballerinalang.net.http.WebSocketConstants;
import org.ballerinalang.util.diagnostic.DiagnosticLog;
import org.wso2.ballerinalang.compiler.tree.BLangAnnotationAttachment;
import org.wso2.ballerinalang.compiler.tree.BLangResource;

import java.util.List;

import static org.ballerinalang.net.http.HttpConstants.ANN_NAME_HTTP_SERVICE_CONFIG;
import static org.ballerinalang.net.http.HttpConstants.PROTOCOL_PACKAGE_HTTP;

/**
 * Compiler plugin for validating HTTP service.
 *
 * @since 0.965.0
 */
@SupportEndpointTypes(
<<<<<<< HEAD
        value = {@SupportEndpointTypes.EndpointType(packageName = "ballerina.net.http", name = "Endpoint"),
                @SupportEndpointTypes.EndpointType(packageName = "ballerina.net.http", name = "WebSocketEndpoint")}
=======
        value = {@SupportEndpointTypes.EndpointType(packageName = "ballerina.net.http", name = "ServiceEndpoint")}
//                @SupportEndpointTypes.EndpointType(packageName = "ballerina.net.http", name = "WebSocketService")}
>>>>>>> 28c1aee6
)
public class HTTPServiceCompilerPlugin extends AbstractCompilerPlugin {

    @Override
    public void init(DiagnosticLog diagnosticLog) {
    }

    @Override
    public void process(ServiceNode serviceNode, List<AnnotationAttachmentNode> annotations) {
        for (AnnotationAttachmentNode annotation : annotations) {
            if (!PROTOCOL_PACKAGE_HTTP.equals(
                    ((BLangAnnotationAttachment) annotation).annotationSymbol.pkgID.name.value)) {
                continue;
            }
            if (annotation.getAnnotationName().getValue().equals(ANN_NAME_HTTP_SERVICE_CONFIG) || annotation
                    .getAnnotationName().getValue().equals(WebSocketConstants.WEBSOCKET_ANNOTATION_CONFIGURATION)) {
                handleServiceConfigAnnotation(serviceNode, (BLangAnnotationAttachment) annotation);
            }
        }
        if (HttpConstants.HTTP_SERVICE_TYPE.equals(serviceNode.getServiceTypeStruct().getTypeName().getValue())) {
            List<BLangResource> resources = (List<BLangResource>) serviceNode.getResources();
            resources.forEach(resource -> ResourceSignatureValidator.validate(resource.getParameters()));
        }
    }

    @Override
    public void process(EndpointNode endpointNode, List<AnnotationAttachmentNode> annotations) {
        // TODO: process endpoint configuration.
    }

    private void handleServiceConfigAnnotation(ServiceNode serviceNode, BLangAnnotationAttachment annotation) {
    }
}<|MERGE_RESOLUTION|>--- conflicted
+++ resolved
@@ -38,13 +38,8 @@
  * @since 0.965.0
  */
 @SupportEndpointTypes(
-<<<<<<< HEAD
-        value = {@SupportEndpointTypes.EndpointType(packageName = "ballerina.net.http", name = "Endpoint"),
+        value = {@SupportEndpointTypes.EndpointType(packageName = "ballerina.net.http", name = "ServiceEndpoint"),
                 @SupportEndpointTypes.EndpointType(packageName = "ballerina.net.http", name = "WebSocketEndpoint")}
-=======
-        value = {@SupportEndpointTypes.EndpointType(packageName = "ballerina.net.http", name = "ServiceEndpoint")}
-//                @SupportEndpointTypes.EndpointType(packageName = "ballerina.net.http", name = "WebSocketService")}
->>>>>>> 28c1aee6
 )
 public class HTTPServiceCompilerPlugin extends AbstractCompilerPlugin {
 
