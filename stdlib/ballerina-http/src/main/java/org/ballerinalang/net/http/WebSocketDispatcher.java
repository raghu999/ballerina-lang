--- conflicted
+++ resolved
@@ -89,20 +89,10 @@
         }
         List<ParamDetail> paramDetails = onTextMessageResource.getParamDetails();
         BValue[] bValues = new BValue[paramDetails.size()];
-<<<<<<< HEAD
-        bValues[0] = connectionInfo.getWebSocketEndpoint();
-        BStruct wsTextFrame = wsService.createTextFrameStruct();
-        wsTextFrame.setStringField(0, textMessage.getText());
-        if (textMessage.isFinalFragment()) {
-            wsTextFrame.setBooleanField(0, 1);
-        } else {
-            wsTextFrame.setBooleanField(0, 0);
-=======
         bValues[0] = connectionInfo.getWsConnection();
         bValues[1] = new BString(textMessage.getText());
         if (paramDetails.size() == 3) {
             bValues[2] = new BBoolean(!textMessage.isFinalFragment());
->>>>>>> 32818be0
         }
         //TODO handle BallerinaConnectorException
         Executor.submit(onTextMessageResource, new WebSocketEmptyCallableUnitCallback(), null,
@@ -119,21 +109,10 @@
         }
         List<ParamDetail> paramDetails = onBinaryMessageResource.getParamDetails();
         BValue[] bValues = new BValue[paramDetails.size()];
-<<<<<<< HEAD
-        bValues[0] = connectionInfo.getWebSocketEndpoint();
-        BStruct wsBinaryFrame = wsService.createBinaryFrameStruct();
-        byte[] data = binaryMessage.getByteArray();
-        wsBinaryFrame.setBlobField(0, data);
-        if (binaryMessage.isFinalFragment()) {
-            wsBinaryFrame.setBooleanField(0, 1);
-        } else {
-            wsBinaryFrame.setBooleanField(0, 0);
-=======
         bValues[0] = connectionInfo.getWsConnection();
         bValues[1] = new BBlob(binaryMessage.getByteArray());
         if (paramDetails.size() == 3) {
             bValues[2] = new BBoolean(!binaryMessage.isFinalFragment());
->>>>>>> 32818be0
         }
         //TODO handle BallerinaConnectorException
         Executor.submit(onBinaryMessageResource, new WebSocketEmptyCallableUnitCallback(), null,
@@ -161,16 +140,8 @@
         }
         List<ParamDetail> paramDetails = onPingMessageResource.getParamDetails();
         BValue[] bValues = new BValue[paramDetails.size()];
-<<<<<<< HEAD
-        bValues[0] = connectionInfo.getWebSocketEndpoint();
-        BStruct wsPingFrame = wsService.createPingFrameStruct();
-        byte[] data = controlMessage.getByteArray();
-        wsPingFrame.setBlobField(0, data);
-        bValues[1] = wsPingFrame;
-=======
         bValues[0] = connectionInfo.getWsConnection();
         bValues[1] = new BBlob(controlMessage.getByteArray());
->>>>>>> 32818be0
         //TODO handle BallerinaConnectorException
         Executor.submit(onPingMessageResource, new WebSocketEmptyCallableUnitCallback(), null,
                         null, bValues);
@@ -185,16 +156,8 @@
         }
         List<ParamDetail> paramDetails = onPongMessageResource.getParamDetails();
         BValue[] bValues = new BValue[paramDetails.size()];
-<<<<<<< HEAD
-        bValues[0] = connectionInfo.getWebSocketEndpoint();
-        BStruct wsPongFrame = wsService.createPongFrameStruct();
-        byte[] data = controlMessage.getByteArray();
-        wsPongFrame.setBlobField(0, data);
-        bValues[1] = wsPongFrame;
-=======
         bValues[0] = connectionInfo.getWsConnection();
         bValues[1] = new BBlob(controlMessage.getByteArray());
->>>>>>> 32818be0
         //TODO handle BallerinaConnectorException
         Executor.submit(onPongMessageResource, new WebSocketEmptyCallableUnitCallback(), null,
                         null, bValues);
@@ -209,17 +172,9 @@
         }
         List<ParamDetail> paramDetails = onCloseResource.getParamDetails();
         BValue[] bValues = new BValue[paramDetails.size()];
-<<<<<<< HEAD
-        bValues[0] = connectionInfo.getWebSocketEndpoint();
-        BStruct wsCloseFrame = wsService.createCloseFrameStruct();
-        wsCloseFrame.setIntField(0, closeMessage.getCloseCode());
-        wsCloseFrame.setStringField(0, closeMessage.getCloseReason());
-        bValues[1] = wsCloseFrame;
-=======
         bValues[0] = connectionInfo.getWsConnection();
         bValues[1] = new BInteger(closeMessage.getCloseCode());
         bValues[2] = new BString(closeMessage.getCloseReason());
->>>>>>> 32818be0
         //TODO handle BallerinaConnectorException
         Executor.submit(onCloseResource, new WebSocketEmptyCallableUnitCallback(), null,
                         null, bValues);
