/*
 * Copyright (c) 2017, WSO2 Inc. (http://www.wso2.org) All Rights Reserved.
 *
 * WSO2 Inc. licenses this file to you under the Apache License,
 * Version 2.0 (the "License"); you may not use this file except
 * in compliance with the License.
 * You may obtain a copy of the License at
 *
 *    http://www.apache.org/licenses/LICENSE-2.0
 *
 * Unless required by applicable law or agreed to in writing,
 * software distributed under the License is distributed on an
 * "AS IS" BASIS, WITHOUT WARRANTIES OR CONDITIONS OF ANY
 * KIND, either express or implied.  See the License for the
 * specific language governing permissions and limitations
 * under the License.
 */

package org.ballerinalang.net.http;

import io.netty.buffer.Unpooled;
import io.netty.handler.codec.http.DefaultHttpHeaders;
import io.netty.handler.codec.http.DefaultHttpRequest;
import io.netty.handler.codec.http.DefaultHttpResponse;
import io.netty.handler.codec.http.DefaultLastHttpContent;
import io.netty.handler.codec.http.HttpHeaderNames;
import io.netty.handler.codec.http.HttpHeaders;
import io.netty.handler.codec.http.HttpMethod;
import io.netty.handler.codec.http.HttpResponseStatus;
import io.netty.handler.codec.http.HttpVersion;
import org.ballerinalang.bre.Context;
import org.ballerinalang.bre.bvm.BLangVMErrors;
import org.ballerinalang.connector.api.AnnAttrValue;
import org.ballerinalang.connector.api.Annotation;
import org.ballerinalang.connector.api.BLangConnectorSPIUtil;
import org.ballerinalang.connector.api.BallerinaConnectorException;
import org.ballerinalang.connector.api.ConnectorUtils;
import org.ballerinalang.connector.api.Resource;
import org.ballerinalang.connector.api.Service;
import org.ballerinalang.mime.util.EntityBodyHandler;
import org.ballerinalang.mime.util.HeaderUtil;
import org.ballerinalang.mime.util.MimeUtil;
import org.ballerinalang.mime.util.MultipartDecoder;
import org.ballerinalang.model.values.BString;
import org.ballerinalang.model.values.BStruct;
import org.ballerinalang.model.values.BValue;
import org.ballerinalang.net.http.caching.RequestCacheControlStruct;
import org.ballerinalang.net.http.caching.ResponseCacheControlStruct;
import org.ballerinalang.net.http.session.Session;
import org.ballerinalang.services.ErrorHandlerUtils;
import org.ballerinalang.util.codegen.AnnAttachmentInfo;
import org.ballerinalang.util.codegen.AnnAttributeValue;
import org.ballerinalang.util.codegen.PackageInfo;
import org.ballerinalang.util.codegen.StructInfo;
import org.ballerinalang.util.exceptions.BallerinaException;
import org.slf4j.Logger;
import org.slf4j.LoggerFactory;
import org.wso2.transport.http.netty.config.ChunkConfig;
import org.wso2.transport.http.netty.config.ForwardedExtensionConfig;
import org.wso2.transport.http.netty.config.KeepAliveConfig;
import org.wso2.transport.http.netty.config.ListenerConfiguration;
import org.wso2.transport.http.netty.config.Parameter;
import org.wso2.transport.http.netty.config.RequestSizeValidationConfig;
import org.wso2.transport.http.netty.contract.HttpResponseFuture;
import org.wso2.transport.http.netty.contract.HttpWsConnectorFactory;
import org.wso2.transport.http.netty.contractimpl.DefaultHttpWsConnectorFactory;
import org.wso2.transport.http.netty.message.HTTPCarbonMessage;
import org.wso2.transport.http.netty.message.Http2PushPromise;
import org.wso2.transport.http.netty.message.HttpMessageDataStreamer;

import java.io.IOException;
import java.io.OutputStream;
import java.net.InetSocketAddress;
import java.util.ArrayList;
import java.util.Arrays;
import java.util.HashMap;
import java.util.HashSet;
import java.util.List;
import java.util.Map;
import java.util.Set;

import static io.netty.handler.codec.http.HttpHeaderNames.CACHE_CONTROL;
import static org.ballerinalang.bre.bvm.BLangVMErrors.PACKAGE_BUILTIN;
import static org.ballerinalang.bre.bvm.BLangVMErrors.STRUCT_GENERIC_ERROR;
import static org.ballerinalang.mime.util.Constants.BOUNDARY;
import static org.ballerinalang.mime.util.Constants.ENTITY_HEADERS;
import static org.ballerinalang.mime.util.Constants.IS_BODY_BYTE_CHANNEL_ALREADY_SET;
import static org.ballerinalang.mime.util.Constants.MESSAGE_ENTITY;
import static org.ballerinalang.mime.util.Constants.MULTIPART_AS_PRIMARY_TYPE;
import static org.ballerinalang.mime.util.Constants.NO_CONTENT_LENGTH_FOUND;
import static org.ballerinalang.mime.util.Constants.OCTET_STREAM;
import static org.ballerinalang.net.http.HttpConstants.ALWAYS;
import static org.ballerinalang.net.http.HttpConstants.ANN_CONFIG_ATTR_COMPRESSION;
import static org.ballerinalang.net.http.HttpConstants.ENTITY_INDEX;
import static org.ballerinalang.net.http.HttpConstants.HTTP_MESSAGE_INDEX;
import static org.ballerinalang.net.http.HttpConstants.HTTP_STATUS_CODE;
import static org.ballerinalang.net.http.HttpConstants.IN_RESPONSE_CACHE_CONTROL_INDEX;
import static org.ballerinalang.net.http.HttpConstants.NEVER;
import static org.ballerinalang.net.http.HttpConstants.PROTOCOL_PACKAGE_HTTP;
import static org.ballerinalang.net.http.HttpConstants.REQUEST;
import static org.ballerinalang.net.http.HttpConstants.REQUEST_CACHE_CONTROL_INDEX;
import static org.ballerinalang.net.http.HttpConstants.RESPONSE_REASON_PHRASE_INDEX;
import static org.ballerinalang.net.http.HttpConstants.RESPONSE_STATUS_CODE_INDEX;
import static org.ballerinalang.net.http.HttpConstants.TRANSPORT_MESSAGE;
import static org.ballerinalang.util.observability.ObservabilityConstants.PROPERTY_HTTP_HOST;
import static org.ballerinalang.util.observability.ObservabilityConstants.PROPERTY_HTTP_PORT;
import static org.ballerinalang.util.observability.ObservabilityConstants.TAG_KEY_HTTP_HOST;
import static org.ballerinalang.util.observability.ObservabilityConstants.TAG_KEY_HTTP_METHOD;
import static org.ballerinalang.util.observability.ObservabilityConstants.TAG_KEY_HTTP_PORT;
import static org.ballerinalang.util.observability.ObservabilityConstants.TAG_KEY_HTTP_URL;
import static org.wso2.transport.http.netty.common.Constants.ENCODING_GZIP;
import static org.wso2.transport.http.netty.common.Constants.HTTP_TRANSFER_ENCODING_IDENTITY;

/**
 * Utility class providing utility methods.
 */
public class HttpUtil {

    public static final int TRUE = 1;
    public static final int FALSE = 0;

    private static final Logger log = LoggerFactory.getLogger(HttpUtil.class);

    private static final String METHOD_ACCESSED = "isMethodAccessed";
    private static final String IO_EXCEPTION_OCCURED = "I/O exception occurred";

    public static BValue[] getProperty(Context context, boolean isRequest) {
        BStruct httpMessageStruct = (BStruct) context.getRefArgument(0);
        HTTPCarbonMessage httpCarbonMessage = HttpUtil
                .getCarbonMsg(httpMessageStruct, HttpUtil.createHttpCarbonMessage(isRequest));
        String propertyName = context.getStringArgument(0);

        Object propertyValue = httpCarbonMessage.getProperty(propertyName);

        if (propertyValue == null) {
            return new BValue[0];
        }

        if (propertyValue instanceof String) {
            return new BValue[] { new BString((String) propertyValue) };
        } else {
            throw new BallerinaException("Property value is of unknown type : " + propertyValue.getClass().getName());
        }
    }

    public static void setProperty(Context context, boolean isRequest) {
        BStruct httpMessageStruct = (BStruct) context.getRefArgument(0);
        String propertyName = context.getStringArgument(0);
        String propertyValue = context.getStringArgument(1);

        if (propertyName != null && propertyValue != null) {
            HTTPCarbonMessage httpCarbonMessage = HttpUtil
                    .getCarbonMsg(httpMessageStruct, HttpUtil.createHttpCarbonMessage(isRequest));
            httpCarbonMessage.setProperty(propertyName, propertyValue);
        }
    }

    /**
     * Set the given entity to request or response message.
     *
     * @param context                Ballerina context
     * @param isRequest              boolean representing whether the message is a request or a response
     */
    public static void setEntity(Context context, boolean isRequest) {
        BStruct httpMessageStruct = (BStruct) context.getRefArgument(HTTP_MESSAGE_INDEX);

        HTTPCarbonMessage httpCarbonMessage = HttpUtil
                .getCarbonMsg(httpMessageStruct, HttpUtil.createHttpCarbonMessage(isRequest));
        httpCarbonMessage.waitAndReleaseAllEntities();
        BStruct entity = (BStruct) context.getRefArgument(ENTITY_INDEX);
        String contentType = MimeUtil.getContentTypeWithParameters(entity);
        if (contentType == null) {
            contentType = OCTET_STREAM;
        }
        HeaderUtil.setHeaderToEntity(entity, HttpHeaderNames.CONTENT_TYPE.toString(), contentType);
        httpMessageStruct.addNativeData(MESSAGE_ENTITY, entity);
        httpMessageStruct.addNativeData(IS_BODY_BYTE_CHANNEL_ALREADY_SET, EntityBodyHandler
                .checkEntityBodyAvailability(entity));
    }

    /**
     * Get the entity from request or response.
     *
     * @param context                Ballerina context
     * @param isRequest              boolean representing whether the message is a request or a response
     * @param isEntityBodyRequired   boolean representing whether the entity body is required
     * @return Entity of the request or response
     */
    public static BValue[] getEntity(Context context, boolean isRequest, boolean isEntityBodyRequired) {
        try {
            BStruct httpMessageStruct = (BStruct) context.getRefArgument(HTTP_MESSAGE_INDEX);
            BStruct entity = (BStruct) httpMessageStruct.getNativeData(MESSAGE_ENTITY);
            boolean isByteChannelAlreadySet = false;

            if (httpMessageStruct.getNativeData(IS_BODY_BYTE_CHANNEL_ALREADY_SET) != null) {
                isByteChannelAlreadySet = (Boolean) httpMessageStruct.getNativeData(IS_BODY_BYTE_CHANNEL_ALREADY_SET);
            }
            if (entity != null && isEntityBodyRequired && !isByteChannelAlreadySet) {
                populateEntityBody(context, httpMessageStruct, entity, isRequest);
            }
            if (entity == null) {
                entity = createNewEntity(context, httpMessageStruct);
            }
            return new BValue[]{entity};
        } catch (Throwable throwable) {
            return new BValue[]{MimeUtil.createEntityError(context,
                    "Error occurred during entity construction: " + throwable.getMessage())};
        }
    }

    /**
     * Populate entity with the relevant body content.
     *
     * @param context           Represent ballerina context
     * @param httpMessageStruct Represent ballerina request/response
     * @param entity            Represent an entity
     * @param isRequest         boolean representing whether the message is a request or a response
     */
    protected static void populateEntityBody(Context context, BStruct httpMessageStruct, BStruct entity,
                                             boolean isRequest) {
        HTTPCarbonMessage httpCarbonMessage = HttpUtil
                .getCarbonMsg(httpMessageStruct, HttpUtil.createHttpCarbonMessage(isRequest));
        HttpMessageDataStreamer httpMessageDataStreamer = new HttpMessageDataStreamer(httpCarbonMessage);
        String contentType = httpCarbonMessage.getHeader(HttpHeaderNames.CONTENT_TYPE.toString());
        if (MimeUtil.isNotNullAndEmpty(contentType) && contentType.startsWith(MULTIPART_AS_PRIMARY_TYPE)
                && context != null) {
            MultipartDecoder.parseBody(context, entity, contentType, httpMessageDataStreamer.getInputStream());
        } else {
            int contentLength = NO_CONTENT_LENGTH_FOUND;
            String lengthStr = httpCarbonMessage.getHeader(HttpHeaderNames.CONTENT_LENGTH.toString());
            try {
                contentLength = lengthStr != null ? Integer.parseInt(lengthStr) : contentLength;
                if (contentLength == NO_CONTENT_LENGTH_FOUND) {
                    contentLength = httpCarbonMessage.getFullMessageLength();
                }
                MimeUtil.setContentLength(entity, contentLength);
            } catch (NumberFormatException e) {
                throw new BallerinaException("Invalid content length");
            }
            EntityBodyHandler.setDiscreteMediaTypeBodyContent(entity, httpMessageDataStreamer
                    .getInputStream());
        }
        httpMessageStruct.addNativeData(MESSAGE_ENTITY, entity);
        httpMessageStruct.addNativeData(IS_BODY_BYTE_CHANNEL_ALREADY_SET, true);
    }

    public static void closeMessageOutputStream(OutputStream messageOutputStream) {
        try {
            if (messageOutputStream != null) {
                messageOutputStream.close();
            }
        } catch (IOException e) {
            log.error("Couldn't close message output stream", e);
        }
    }

//    /**
//     * Helper method to start pending http server connectors.
//     *
//     * @throws BallerinaConnectorException
//     */
//    public static void startPendingHttpConnectors(BallerinaHttpServerConnector httpServerConnector)
//            throws BallerinaConnectorException {
//        try {
//            // Starting up HTTP Server connectors
//            HttpConnectionManager.getInstance().startPendingHTTPConnectors(httpServerConnector);
//        } catch (ServerConnectorException e) {
//            throw new BallerinaConnectorException(e);
//        }
//    }

    public static void prepareOutboundResponse(Context context, HTTPCarbonMessage inboundRequestMsg,
                                               HTTPCarbonMessage outboundResponseMsg, BStruct outboundResponseStruct) {

        HttpUtil.checkEntityAvailability(context, outboundResponseStruct);

        HttpUtil.addHTTPSessionAndCorsHeaders(context, inboundRequestMsg, outboundResponseMsg);
        HttpUtil.enrichOutboundMessage(outboundResponseMsg, outboundResponseStruct);
        HttpUtil.setCompressionHeaders(context, inboundRequestMsg, outboundResponseMsg);
    }

    public static BStruct createSessionStruct(Context context, Session session) {
        BStruct sessionStruct = ConnectorUtils
                .createAndGetStruct(context, HttpConstants.PROTOCOL_PACKAGE_HTTP, HttpConstants.SESSION);
        //Add session to the struct as a native data
        sessionStruct.addNativeData(HttpConstants.HTTP_SESSION, session);
        return sessionStruct;
    }

    public static String getSessionID(String cookieHeader) {
        return Arrays.stream(cookieHeader.split(";"))
                .filter(cookie -> cookie.trim().startsWith(HttpConstants.SESSION_ID))
                .findFirst().get().trim().substring(HttpConstants.SESSION_ID.length());
    }

    public static void addHTTPSessionAndCorsHeaders(Context context, HTTPCarbonMessage requestMsg,
                                                    HTTPCarbonMessage responseMsg) {
        Session session = (Session) requestMsg.getProperty(HttpConstants.HTTP_SESSION);
        if (session != null) {
            boolean isSecureRequest = false;
            AnnAttachmentInfo configAnn = context.getServiceInfo().getAnnotationAttachmentInfo(
                    HttpConstants.PROTOCOL_PACKAGE_HTTP, HttpConstants.ANN_NAME_CONFIG);
            if (configAnn != null) {
                AnnAttributeValue httpsPortAttrVal = configAnn
                        .getAttributeValue(HttpConstants.ANN_CONFIG_ATTR_HTTPS_PORT);
                if (httpsPortAttrVal != null) {
                    Integer listenerPort = (Integer) requestMsg.getProperty(HttpConstants.LISTENER_PORT);
                    if (listenerPort != null && httpsPortAttrVal.getIntValue() == listenerPort) {
                        isSecureRequest = true;
                    }
                }
            }
            session.generateSessionHeader(responseMsg, isSecureRequest);
        }
        //Process CORS if exists.
        if (requestMsg.getHeader(HttpHeaderNames.ORIGIN.toString()) != null) {
            CorsHeaderGenerator.process(requestMsg, responseMsg, true);
        }
    }

    public static HttpResponseFuture sendOutboundResponse(HTTPCarbonMessage requestMsg,
                                                          HTTPCarbonMessage responseMsg) {
        HttpResponseFuture responseFuture;
        try {
            responseFuture = requestMsg.respond(responseMsg);
        } catch (org.wso2.transport.http.netty.contract.ServerConnectorException e) {
            throw new BallerinaConnectorException("Error occurred during response", e);
        }
        return responseFuture;
    }

    /**
     * Sends an HTTP/2 Server Push message back to the client.
     *
     * @param requestMsg   the request message associated to the server push response
     * @param pushResponse the server push message
     * @param pushPromise  the push promise associated with the server push
     * @return the future to get notifications of the operation asynchronously
     */
    public static HttpResponseFuture pushResponse(HTTPCarbonMessage requestMsg, HTTPCarbonMessage pushResponse,
                                                  Http2PushPromise pushPromise) {
        HttpResponseFuture responseFuture;
        try {
            responseFuture = requestMsg.pushResponse(pushResponse, pushPromise);
        } catch (org.wso2.transport.http.netty.contract.ServerConnectorException e) {
            throw new BallerinaConnectorException("Error occurred while sending a server push message", e);
        }
        return responseFuture;
    }

    /**
     * Sends an HTTP/2 Push Promise message back to the client.
     *
     * @param requestMsg  the request message associated to the push promise
     * @param pushPromise the push promise message
     * @return the future to get notifications of the operation asynchronously
     */
    public static HttpResponseFuture pushPromise(HTTPCarbonMessage requestMsg, Http2PushPromise pushPromise) {
        HttpResponseFuture responseFuture;
        try {
            responseFuture = requestMsg.pushPromise(pushPromise);
        } catch (org.wso2.transport.http.netty.contract.ServerConnectorException e) {
            throw new BallerinaConnectorException("Error occurred during response", e);
        }
        return responseFuture;
    }

    public static void handleFailure(HTTPCarbonMessage requestMessage, BallerinaConnectorException ex) {
        Object carbonStatusCode = requestMessage.getProperty(HTTP_STATUS_CODE);
        int statusCode = (carbonStatusCode == null) ? 500 : Integer.parseInt(carbonStatusCode.toString());
        String errorMsg = ex.getMessage();
        log.error(errorMsg);
        ErrorHandlerUtils.printError(ex);
        sendOutboundResponse(requestMessage, createErrorMessage(errorMsg, statusCode));
    }

    public static void handleFailure(HTTPCarbonMessage requestMessage, BStruct error) {
        Object carbonStatusCode = requestMessage.getProperty(HttpConstants.HTTP_STATUS_CODE);
        int statusCode = (carbonStatusCode == null) ? 500 : Integer.parseInt(carbonStatusCode.toString());
        String errorMsg = error.getStringField(0);
        log.error(errorMsg);
        ErrorHandlerUtils.printError("error: " + BLangVMErrors.getPrintableStackTrace(error));
        sendOutboundResponse(requestMessage, createErrorMessage(errorMsg, statusCode));
    }

    public static HTTPCarbonMessage createErrorMessage(String payload, int statusCode) {
        HTTPCarbonMessage response = HttpUtil.createHttpCarbonMessage(false);
        response.waitAndReleaseAllEntities();
        if (payload != null) {
            payload = lowerCaseTheFirstLetter(payload);
            response.addHttpContent(new DefaultLastHttpContent(Unpooled.wrappedBuffer(payload.getBytes())));
        } else {
            response.addHttpContent(new DefaultLastHttpContent());
        }
        setHttpStatusCodes(statusCode, response);

        return response;
    }

    private static String lowerCaseTheFirstLetter(String payload) {
        if (!payload.isEmpty()) {
            char[] characters = payload.toCharArray();
            characters[0] = Character.toLowerCase(characters[0]);
            payload = new String(characters);
        }
        return payload;
    }

    private static void setHttpStatusCodes(int statusCode, HTTPCarbonMessage response) {
        HttpHeaders httpHeaders = response.getHeaders();
        httpHeaders.set(HttpHeaderNames.CONTENT_TYPE, org.wso2.transport.http.netty.common.Constants.TEXT_PLAIN);

        response.setProperty(org.wso2.transport.http.netty.common.Constants.HTTP_STATUS_CODE, statusCode);
    }

    public static BStruct getHttpConnectorError(Context context, Throwable throwable) {
        PackageInfo httpPackageInfo = context.getProgramFile()
                .getPackageInfo(HttpConstants.PROTOCOL_PACKAGE_HTTP);
        StructInfo errorStructInfo = httpPackageInfo.getStructInfo(HttpConstants.HTTP_CONNECTOR_ERROR);
        BStruct httpConnectorError = new BStruct(errorStructInfo.getType());
        if (throwable.getMessage() == null) {
            httpConnectorError.setStringField(0, IO_EXCEPTION_OCCURED);
        } else {
            httpConnectorError.setStringField(0, throwable.getMessage());
        }
        return httpConnectorError;
    }

    public static HTTPCarbonMessage getCarbonMsg(BStruct struct, HTTPCarbonMessage defaultMsg) {
        HTTPCarbonMessage httpCarbonMessage = (HTTPCarbonMessage) struct.getNativeData(TRANSPORT_MESSAGE);
        if (httpCarbonMessage != null) {
            return httpCarbonMessage;
        }
        addCarbonMsg(struct, defaultMsg);
        return defaultMsg;
    }

    /**
     * Gets the {@code Http2PushPromise} represented by the PushPromise struct.
     *
     * @param pushPromiseStruct  the push promise struct
     * @param defaultPushPromise the Http2PushPromise to use if the struct does not have native data of a push promise
     * @return the {@code Http2PushPromise} represented by the PushPromise struct
     */
    public static Http2PushPromise getPushPromise(BStruct pushPromiseStruct, Http2PushPromise defaultPushPromise) {
        Http2PushPromise pushPromise =
                (Http2PushPromise) pushPromiseStruct.getNativeData(HttpConstants.TRANSPORT_PUSH_PROMISE);
        if (pushPromise != null) {
            return pushPromise;
        }
        pushPromiseStruct.addNativeData(HttpConstants.TRANSPORT_PUSH_PROMISE, defaultPushPromise);
        return defaultPushPromise;
    }

    /**
     * Populates the push promise struct from native {@code Http2PushPromise}.
     *
     * @param pushPromiseStruct the push promise struct
     * @param pushPromise the native Http2PushPromise
     */
    public static void populatePushPromiseStruct(BStruct pushPromiseStruct, Http2PushPromise pushPromise) {
        pushPromiseStruct.addNativeData(HttpConstants.TRANSPORT_PUSH_PROMISE, pushPromise);
        pushPromiseStruct.setStringField(HttpConstants.PUSH_PROMISE_PATH_INDEX, pushPromise.getPath());
        pushPromiseStruct.setStringField(HttpConstants.PUSH_PROMISE_METHOD_INDEX, pushPromise.getMethod());
    }

    /**
     * Creates native {@code Http2PushPromise} from PushPromise struct.
     *
     * @param struct the PushPromise struct
     * @return the populated the native {@code Http2PushPromise}
     */
    public static Http2PushPromise createHttpPushPromise(BStruct struct) {
        String method = struct.getStringField(HttpConstants.PUSH_PROMISE_METHOD_INDEX);
        if (method == null || method.isEmpty()) {
            method = HttpConstants.HTTP_METHOD_GET;
        }

        String path = struct.getStringField(HttpConstants.PUSH_PROMISE_PATH_INDEX);
        if (path == null || path.isEmpty()) {
            path = HttpConstants.DEFAULT_BASE_PATH;
        }
        return new Http2PushPromise(method, path);
    }

    public static void addCarbonMsg(BStruct struct, HTTPCarbonMessage httpCarbonMessage) {
        struct.addNativeData(TRANSPORT_MESSAGE, httpCarbonMessage);
    }

    public static void populateInboundRequest(BStruct inboundRequestStruct, BStruct entity, BStruct mediaType,
                                              HTTPCarbonMessage inboundRequestMsg,
                                              RequestCacheControlStruct requestCacheControl) {
        inboundRequestStruct.addNativeData(TRANSPORT_MESSAGE, inboundRequestMsg);
        inboundRequestStruct.addNativeData(REQUEST, true);

        enrichWithInboundRequestInfo(inboundRequestStruct, inboundRequestMsg);
        enrichWithInboundRequestHeaders(inboundRequestStruct, inboundRequestMsg);

        populateEntity(entity, mediaType, inboundRequestMsg);
        inboundRequestStruct.addNativeData(MESSAGE_ENTITY, entity);
        inboundRequestStruct.addNativeData(IS_BODY_BYTE_CHANNEL_ALREADY_SET, false);

        if (inboundRequestMsg.getHeader(CACHE_CONTROL.toString()) != null) {
            requestCacheControl.populateStruct(inboundRequestMsg.getHeader(CACHE_CONTROL.toString()));
        }
        inboundRequestStruct.setRefField(REQUEST_CACHE_CONTROL_INDEX, requestCacheControl.getStruct());
    }

    private static void enrichWithInboundRequestHeaders(BStruct inboundRequestStruct,
                                                        HTTPCarbonMessage inboundRequestMsg) {
        if (inboundRequestMsg.getHeader(HttpHeaderNames.USER_AGENT.toString()) != null) {
            inboundRequestStruct.setStringField(HttpConstants.REQUEST_USER_AGENT_INDEX,
                                                inboundRequestMsg.getHeader(HttpHeaderNames.USER_AGENT.toString()));
            inboundRequestMsg.removeHeader(HttpHeaderNames.USER_AGENT.toString());
        }
    }

    private static void enrichWithInboundRequestInfo(BStruct inboundRequestStruct,
                                                     HTTPCarbonMessage inboundRequestMsg) {
        inboundRequestStruct.setStringField(HttpConstants.REQUEST_RAW_PATH_INDEX,
                (String) inboundRequestMsg.getProperty(HttpConstants.REQUEST_URL));
        inboundRequestStruct.setStringField(HttpConstants.REQUEST_METHOD_INDEX,
                (String) inboundRequestMsg.getProperty(HttpConstants.HTTP_METHOD));
        inboundRequestStruct.setStringField(HttpConstants.REQUEST_VERSION_INDEX,
                (String) inboundRequestMsg.getProperty(HttpConstants.HTTP_VERSION));
        Map<String, String> resourceArgValues =
                (Map<String, String>) inboundRequestMsg.getProperty(HttpConstants.RESOURCE_ARGS);
        if (resourceArgValues != null) {
            inboundRequestStruct.setStringField(HttpConstants.REQUEST_EXTRA_PATH_INFO_INDEX,
                                                resourceArgValues.get(HttpConstants.EXTRA_PATH_INFO));
        }
    }

    /**
     * Populate connection information.
     *
     * @param connection Represent the connection struct
     * @param inboundMsg Represent carbon message.
     */
    public static void enrichConnectionInfo(BStruct connection, HTTPCarbonMessage inboundMsg) {
        connection.addNativeData(HttpConstants.TRANSPORT_MESSAGE, inboundMsg);
    }

    /**
     * Populate serviceEndpoint information.
     *
     * @param serviceEndpoint Represent the serviceEndpoint struct
     * @param inboundMsg Represent carbon message.
     * @param httpResource Represent Http Resource.
     */
    public static void enrichServiceEndpointInfo(BStruct serviceEndpoint, HTTPCarbonMessage inboundMsg,
            HttpResource httpResource) {
        BStruct remote = BLangConnectorSPIUtil.createBStruct(
                httpResource.getBalResource().getResourceInfo().getServiceInfo().getPackageInfo().getProgramFile(),
                PROTOCOL_PACKAGE_HTTP, HttpConstants.REMOTE);
        BStruct local = BLangConnectorSPIUtil.createBStruct(
                httpResource.getBalResource().getResourceInfo().getServiceInfo().getPackageInfo().getProgramFile(),
                PROTOCOL_PACKAGE_HTTP, HttpConstants.LOCAL);

        Object remoteSocketAddress = inboundMsg.getProperty(HttpConstants.REMOTE_ADDRESS);
        if (remoteSocketAddress != null && remoteSocketAddress instanceof InetSocketAddress) {
            InetSocketAddress inetSocketAddress = (InetSocketAddress) remoteSocketAddress;
            String remoteHost = inetSocketAddress.getHostName();
            long remotePort = inetSocketAddress.getPort();
            remote.setStringField(HttpConstants.REMOTE_HOST_INDEX, remoteHost);
            remote.setIntField(HttpConstants.REMOTE_PORT_INDEX, remotePort);
        }
        serviceEndpoint.setRefField(HttpConstants.REMOTE_STRUCT_INDEX, remote);

        Object localSocketAddress = inboundMsg.getProperty(HttpConstants.LOCAL_ADDRESS);
        if (localSocketAddress != null && localSocketAddress instanceof InetSocketAddress) {
            InetSocketAddress inetSocketAddress = (InetSocketAddress) localSocketAddress;
            String localHost = inetSocketAddress.getHostName();
            long localPort = inetSocketAddress.getPort();
            local.setStringField(HttpConstants.LOCAL_HOST_INDEX, localHost);
            local.setIntField(HttpConstants.LOCAL_PORT_INDEX, localPort);
        }
        serviceEndpoint.setRefField(HttpConstants.LOCAL_STRUCT_INDEX, local);
        serviceEndpoint.setStringField(HttpConstants.SERVICE_ENDPOINT_PROTOCOL_INDEX,
                (String) inboundMsg.getProperty(HttpConstants.PROTOCOL));
    }

    /**
     * Populate inbound response with headers and entity.
     * @param inboundResponse  Ballerina struct to represent response
     * @param entity    Entity of the response
     * @param mediaType Content type of the response
     * @param responseCacheControl  Cache control struct which holds the cache control directives related to the
     *                              response
     * @param inboundResponseMsg      Represent carbon message.
     */
    public static void populateInboundResponse(BStruct inboundResponse, BStruct entity, BStruct mediaType,
                                               ResponseCacheControlStruct responseCacheControl,
                                               HTTPCarbonMessage inboundResponseMsg) {
        inboundResponse.addNativeData(TRANSPORT_MESSAGE, inboundResponseMsg);
        int statusCode = (Integer) inboundResponseMsg.getProperty(HTTP_STATUS_CODE);
        inboundResponse.setIntField(RESPONSE_STATUS_CODE_INDEX, statusCode);
        inboundResponse.setStringField(RESPONSE_REASON_PHRASE_INDEX,
                                       HttpResponseStatus.valueOf(statusCode).reasonPhrase());

        if (inboundResponseMsg.getHeader(HttpHeaderNames.SERVER.toString()) != null) {
            inboundResponse.setStringField(HttpConstants.RESPONSE_SERVER_INDEX,
                                           inboundResponseMsg.getHeader(HttpHeaderNames.SERVER.toString()));
            inboundResponseMsg.removeHeader(HttpHeaderNames.SERVER.toString());
        }

        if (inboundResponseMsg.getHeader(CACHE_CONTROL.toString()) != null) {
            responseCacheControl.populateStruct(inboundResponseMsg.getHeader(CACHE_CONTROL.toString()));
        }
        inboundResponse.setRefField(IN_RESPONSE_CACHE_CONTROL_INDEX, responseCacheControl.getStruct());

        populateEntity(entity, mediaType, inboundResponseMsg);
        inboundResponse.addNativeData(MESSAGE_ENTITY, entity);
        inboundResponse.addNativeData(IS_BODY_BYTE_CHANNEL_ALREADY_SET, false);
    }

    /**
     * Populate entity with headers, content-type and content-length.
     *
     * @param entity    Represent an entity struct
     * @param mediaType mediaType struct that needs to be set to the entity
     * @param cMsg      Represent a carbon message
     */
    private static void populateEntity(BStruct entity, BStruct mediaType, HTTPCarbonMessage cMsg) {
        String contentType = cMsg.getHeader(HttpHeaderNames.CONTENT_TYPE.toString());
        MimeUtil.setContentType(mediaType, entity, contentType);
        int contentLength = -1;
        String lengthStr = cMsg.getHeader(HttpHeaderNames.CONTENT_LENGTH.toString());
        try {
            contentLength = lengthStr != null ? Integer.parseInt(lengthStr) : contentLength;
            MimeUtil.setContentLength(entity, contentLength);
        } catch (NumberFormatException e) {
            throw new BallerinaException("Invalid content length");
        }
        entity.addNativeData(ENTITY_HEADERS, cMsg.getHeaders());
    }

    /**
     * Set headers and properties of request/response struct to the outbound transport message.
     *
     * @param outboundMsg    transport Http carbon message.
     * @param outboundStruct req/resp struct.
     */
    public static void enrichOutboundMessage(HTTPCarbonMessage outboundMsg, BStruct outboundStruct) {
        setHeadersToTransportMessage(outboundMsg, outboundStruct);
        setPropertiesToTransportMessage(outboundMsg, outboundStruct);
    }

    @SuppressWarnings("unchecked")
    private static void setHeadersToTransportMessage(HTTPCarbonMessage outboundMsg, BStruct struct) {
        BStruct entityStruct = (BStruct) struct.getNativeData(MESSAGE_ENTITY);
        HttpHeaders transportHeaders = outboundMsg.getHeaders();
        if (isRequestStruct(struct) || isResponseStruct(struct)) {
            addRemovedPropertiesBackToHeadersMap(struct, transportHeaders);
            // Since now the InRequest & OutRequest are merged to a single Request and InResponse & OutResponse
            // are merged to a single Response, without returning need to populate all headers from the struct
            // to the HTTPCarbonMessage.
            // TODO: refactor this logic properly.
            // return;
        }
        HttpHeaders httpHeaders = (HttpHeaders) entityStruct.getNativeData(ENTITY_HEADERS);
        if (httpHeaders != transportHeaders) {
            //This is done only when the entity map and transport message do not refer to the same header map
            if (httpHeaders != null) {
                transportHeaders.add(httpHeaders);
            }
        }
    }

    private static boolean isRequestStruct(BStruct struct) {
        return struct.getType().getName().equals(REQUEST);
    }

    private static boolean isResponseStruct(BStruct struct) {
        return struct.getType().getName().equals(HttpConstants.RESPONSE);
    }

    private static void addRemovedPropertiesBackToHeadersMap(BStruct struct, HttpHeaders transportHeaders) {
        if (isRequestStruct(struct)) {
            if (struct.getStringField(HttpConstants.REQUEST_USER_AGENT_INDEX) != null && !struct.getStringField
                    (HttpConstants.REQUEST_USER_AGENT_INDEX).isEmpty()) {
                transportHeaders.set(HttpHeaderNames.USER_AGENT.toString(),
                                     struct.getStringField(HttpConstants.REQUEST_USER_AGENT_INDEX));
            }
        } else {
            if (struct.getStringField(HttpConstants.RESPONSE_SERVER_INDEX) != null && !struct.getStringField
                    (HttpConstants.RESPONSE_SERVER_INDEX).isEmpty()) {
                transportHeaders.set(HttpHeaderNames.SERVER.toString(),
                                     struct.getStringField(HttpConstants.RESPONSE_SERVER_INDEX));
            }
        }
    }

    private static void setPropertiesToTransportMessage(HTTPCarbonMessage outboundResponseMsg, BStruct struct) {
        if (isResponseStruct(struct)) {
            if (struct.getIntField(
                    RESPONSE_STATUS_CODE_INDEX) != 0) {
                outboundResponseMsg.setProperty(HttpConstants.HTTP_STATUS_CODE, getIntValue(
                        struct.getIntField(RESPONSE_STATUS_CODE_INDEX)));
            }
            if (struct.getStringField(RESPONSE_REASON_PHRASE_INDEX) != null && !struct
                    .getStringField(RESPONSE_REASON_PHRASE_INDEX).isEmpty()) {
                outboundResponseMsg.setProperty(HttpConstants.HTTP_REASON_PHRASE,
                        struct.getStringField(RESPONSE_REASON_PHRASE_INDEX));
            }
        }
    }

    /**
     * Check the existence of entity. Set new entity of not present.
     *
     * @param context ballerina context.
     * @param struct  request/response struct.
     */
    public static void checkEntityAvailability(Context context, BStruct struct) {
        BStruct entity = (BStruct) struct.getNativeData(MESSAGE_ENTITY);
        if (entity == null) {
            HttpUtil.createNewEntity(context, struct);
        }
    }

    /**
     * Set new entity to in/out request/response struct.
     *
     * @param context ballerina context.
     * @param struct  request/response struct.
     */
    public static BStruct createNewEntity(Context context, BStruct struct) {
        BStruct entity = ConnectorUtils.createAndGetStruct(context
                , org.ballerinalang.mime.util.Constants.PROTOCOL_PACKAGE_MIME
                , org.ballerinalang.mime.util.Constants.ENTITY);
        entity.addNativeData(ENTITY_HEADERS, new DefaultHttpHeaders());
        struct.addNativeData(MESSAGE_ENTITY, entity);
        struct.addNativeData(IS_BODY_BYTE_CHANNEL_ALREADY_SET, false);
        return entity;
    }

    private static void setCompressionHeaders(Context context, HTTPCarbonMessage requestMsg, HTTPCarbonMessage
            outboundResponseMsg) {
        Service serviceInstance = BLangConnectorSPIUtil.getService(context.getProgramFile(),
                context.getServiceInfo().getType());
        Annotation configAnnot = getServiceConfigAnnotation(serviceInstance, PROTOCOL_PACKAGE_HTTP);
        if (configAnnot == null) {
            return;
        }
        String contentEncoding = outboundResponseMsg.getHeaders().get(HttpHeaderNames.CONTENT_ENCODING);
        if (contentEncoding != null) {
            return;
        }
        String compressionValue = configAnnot.getValue().getEnumField(ANN_CONFIG_ATTR_COMPRESSION);
        String acceptEncodingValue = requestMsg.getHeaders().get(HttpHeaderNames.ACCEPT_ENCODING);
        if (ALWAYS.equalsIgnoreCase(compressionValue)) {
            if (acceptEncodingValue == null || HTTP_TRANSFER_ENCODING_IDENTITY.equals(acceptEncodingValue)) {
                outboundResponseMsg.getHeaders().set(HttpHeaderNames.CONTENT_ENCODING, ENCODING_GZIP);
            }
        } else if (NEVER.equalsIgnoreCase(compressionValue)) {
            outboundResponseMsg.getHeaders().set(HttpHeaderNames.CONTENT_ENCODING,
                    HTTP_TRANSFER_ENCODING_IDENTITY);
        }
    }

    /**
     * Extract the listener configurations from the config annotation.
     *
     * @param annotationInfo configuration annotation info.
     * @return the set of {@link ListenerConfiguration} which were extracted from config annotation.
     */
    public static Set<ListenerConfiguration> getDefaultOrDynamicListenerConfig(Annotation annotationInfo) {

        if (annotationInfo == null) {
            return HttpConnectionManager.getInstance().getDefaultListenerConfiugrationSet();
        }

        //key - listenerId, value - listener config property map
        Set<ListenerConfiguration> listenerConfSet = new HashSet<>();

        extractBasicConfig(annotationInfo, listenerConfSet);
        extractHttpsConfig(annotationInfo, listenerConfSet);

        if (listenerConfSet.isEmpty()) {
            listenerConfSet = HttpConnectionManager.getInstance().getDefaultListenerConfiugrationSet();
        }

        return listenerConfSet;
    }

    public static String getListenerInterface(String host, int port) {
        host = host != null ? host : "0.0.0.0";
        return host + ":" + port;
    }

    @Deprecated
    private static void extractBasicConfig(Annotation configInfo, Set<ListenerConfiguration> listenerConfSet) {
        AnnAttrValue hostAttrVal = configInfo.getAnnAttrValue(HttpConstants.ANN_CONFIG_ATTR_HOST);
        AnnAttrValue portAttrVal = configInfo.getAnnAttrValue(HttpConstants.ANN_CONFIG_ATTR_PORT);
        AnnAttrValue keepAliveAttrVal = configInfo.getAnnAttrValue(HttpConstants.ANN_CONFIG_ATTR_KEEP_ALIVE);
        AnnAttrValue transferEncoding = configInfo.getAnnAttrValue(HttpConstants.ANN_CONFIG_ATTR_TRANSFER_ENCODING);
        AnnAttrValue chunking = configInfo.getAnnAttrValue(HttpConstants.ANN_CONFIG_ATTR_CHUNKING);
        AnnAttrValue maxUriLength = configInfo.getAnnAttrValue(HttpConstants.ANN_CONFIG_ATTR_MAXIMUM_URL_LENGTH);
        AnnAttrValue maxHeaderSize = configInfo.getAnnAttrValue(HttpConstants.ANN_CONFIG_ATTR_MAXIMUM_HEADER_SIZE);
        AnnAttrValue maxEntityBodySize = configInfo.getAnnAttrValue(
                HttpConstants.ANN_CONFIG_ATTR_MAXIMUM_ENTITY_BODY_SIZE);
        AnnAttrValue versionAttrVal = configInfo.getAnnAttrValue(HttpConstants.ANN_CONFIG_ATTR_HTTP_VERSION);

        ListenerConfiguration listenerConfiguration = new ListenerConfiguration();
        if (portAttrVal != null && portAttrVal.getIntValue() > 0) {
            listenerConfiguration.setPort(Math.toIntExact(portAttrVal.getIntValue()));

            listenerConfiguration.setScheme(HttpConstants.PROTOCOL_HTTP);
            if (hostAttrVal != null && hostAttrVal.getStringValue() != null) {
                listenerConfiguration.setHost(hostAttrVal.getStringValue());
            } else {
                listenerConfiguration.setHost(HttpConstants.HTTP_DEFAULT_HOST);
            }

            // For the moment we don't have to pass it down to transport as we only support
            // chunking. Once we start supporting gzip, deflate, etc, we need to parse down the config.
            if (transferEncoding != null && !HttpConstants.ANN_CONFIG_ATTR_CHUNKING
                    .equalsIgnoreCase(transferEncoding.getStringValue())) {
                throw new BallerinaConnectorException("Unsupported configuration found for Transfer-Encoding : "
                        + transferEncoding.getStringValue());
            }

            if (chunking != null) {
                ChunkConfig chunkConfig = getChunkConfig(chunking.getStringValue());
                listenerConfiguration.setChunkConfig(chunkConfig);
            } else {
                listenerConfiguration.setChunkConfig(ChunkConfig.AUTO);
            }

            if (keepAliveAttrVal != null) {
                KeepAliveConfig keepAliveConfig = getKeepAliveConfig(keepAliveAttrVal.getStringValue());
                listenerConfiguration.setKeepAliveConfig(keepAliveConfig);
            } else {
                listenerConfiguration.setKeepAliveConfig(KeepAliveConfig.AUTO);
            }

            RequestSizeValidationConfig requestSizeValidationConfig =
                    listenerConfiguration.getRequestSizeValidationConfig();
            if (maxUriLength != null) {
                if (maxUriLength.getIntValue() > 0) {
                    requestSizeValidationConfig.setMaxUriLength(Math.toIntExact(maxUriLength.getIntValue()));
                } else {
                    throw new BallerinaConnectorException("Invalid configuration found for maxUriLength : "
                            + maxUriLength.getIntValue());
                }
            }
            if (maxHeaderSize != null) {
                if (maxHeaderSize.getIntValue() > 0) {
                    requestSizeValidationConfig.setMaxHeaderSize(Math.toIntExact(maxHeaderSize.getIntValue()));
                } else {
                    throw new BallerinaConnectorException("Invalid configuration found for maxHeaderSize : "
                            + maxHeaderSize.getIntValue());
                }
            }
            if (maxEntityBodySize != null) {
                if (maxEntityBodySize.getIntValue() > 0) {
                    requestSizeValidationConfig.setMaxEntityBodySize(Math.toIntExact(maxEntityBodySize.getIntValue()));
                } else {
                    throw new BallerinaConnectorException("Invalid configuration found for maxEntityBodySize : "
                            + maxEntityBodySize.getIntValue());
                }
            }
            if (versionAttrVal != null) {
                listenerConfiguration.setVersion(versionAttrVal.getStringValue());
            }

            listenerConfiguration
                    .setId(getListenerInterface(listenerConfiguration.getHost(), listenerConfiguration.getPort()));
            listenerConfSet.add(listenerConfiguration);
        }
    }

    public static ChunkConfig getChunkConfig(String chunkConfig) {
        switch (chunkConfig) {
            case HttpConstants.AUTO:
                return ChunkConfig.AUTO;
            case HttpConstants.ALWAYS:
                return ChunkConfig.ALWAYS;
            case NEVER:
                return ChunkConfig.NEVER;
            default:
                throw new BallerinaConnectorException(
                        "Invalid configuration found for Transfer-Encoding: " + chunkConfig);
        }
    }

    public static KeepAliveConfig getKeepAliveConfig(String keepAliveConfig) {
        switch (keepAliveConfig) {
            case HttpConstants.AUTO:
                return KeepAliveConfig.AUTO;
            case HttpConstants.ALWAYS:
                return KeepAliveConfig.ALWAYS;
            case NEVER:
                return KeepAliveConfig.NEVER;
            default:
                throw new BallerinaConnectorException(
                        "Invalid configuration found for Keep-Alive: " + keepAliveConfig);
        }
    }

    public static ForwardedExtensionConfig getForwardedExtensionConfig(String forwarded) {
        ForwardedExtensionConfig forwardedConfig;
        if (HttpConstants.FORWARDED_ENABLE.equalsIgnoreCase(forwarded)) {
            forwardedConfig = ForwardedExtensionConfig.ENABLE;
        } else if (HttpConstants.FORWARDED_TRANSITION.equalsIgnoreCase(forwarded)) {
            forwardedConfig = ForwardedExtensionConfig.TRANSITION;
        } else if (HttpConstants.FORWARDED_DISABLE.equalsIgnoreCase(forwarded)) {
            forwardedConfig = ForwardedExtensionConfig.DISABLE;
        } else {
            throw new BallerinaConnectorException("Invalid configuration found for Forwarded : " + forwarded);
        }
        return forwardedConfig;
    }

    private static void extractHttpsConfig(Annotation configInfo, Set<ListenerConfiguration> listenerConfSet) {
        // Retrieve secure port from either http of ws configuration annotation.
        AnnAttrValue httpsPortAttrVal;
        if (configInfo.getAnnAttrValue(HttpConstants.ANN_CONFIG_ATTR_HTTPS_PORT) == null) {
            httpsPortAttrVal =
                    configInfo.getAnnAttrValue(WebSocketConstants.ANN_CONFIG_ATTR_WSS_PORT);
        } else {
            httpsPortAttrVal = configInfo.getAnnAttrValue(HttpConstants.ANN_CONFIG_ATTR_HTTPS_PORT);
        }

        AnnAttrValue keyStoreFileAttrVal = configInfo.getAnnAttrValue(HttpConstants.ANN_CONFIG_ATTR_KEY_STORE_FILE);
        AnnAttrValue keyStorePasswordAttrVal = configInfo.getAnnAttrValue(HttpConstants.ANN_CONFIG_ATTR_KEY_STORE_PASS);
        AnnAttrValue certPasswordAttrVal = configInfo.getAnnAttrValue(HttpConstants.ANN_CONFIG_ATTR_CERT_PASS);
        AnnAttrValue trustStoreFileAttrVal = configInfo.getAnnAttrValue(HttpConstants.ANN_CONFIG_ATTR_TRUST_STORE_FILE);
        AnnAttrValue trustStorePasswordAttrVal = configInfo.getAnnAttrValue(
                HttpConstants.ANN_CONFIG_ATTR_TRUST_STORE_PASS);
        AnnAttrValue sslVerifyClientAttrVal = configInfo.getAnnAttrValue(
                HttpConstants.ANN_CONFIG_ATTR_SSL_VERIFY_CLIENT);
        AnnAttrValue sslEnabledProtocolsAttrVal = configInfo
<<<<<<< HEAD
                .getAnnAttrValue(Constants.ANN_CONFIG_ATTR_SSL_ENABLED_PROTOCOLS);
        AnnAttrValue ciphersAttrVal = configInfo.getAnnAttrValue(Constants.ANN_CONFIG_ATTR_CIPHERS);
        AnnAttrValue sslProtocolAttrVal = configInfo.getAnnAttrValue(Constants.ANN_CONFIG_ATTR_SSL_PROTOCOL);
        AnnAttrValue hostAttrVal = configInfo.getAnnAttrValue(Constants.ANN_CONFIG_ATTR_HOST);
        AnnAttrValue certificateRevocationVerifierAttrValue = configInfo
                .getAnnAttrValue(Constants.ANN_CONFIG_ATTR_CERTIFICATE_REVOCATION_VERIFIER);
        AnnAttrValue cacheSizeAttrValue = configInfo.getAnnAttrValue(Constants.ANN_CONFIG_ATTR_CACHE_SIZE);
        AnnAttrValue cacheDelayAttrValue = configInfo.getAnnAttrValue(Constants.ANN_CONFIG_ATTR_CACHE_DELAY);
=======
                .getAnnAttrValue(HttpConstants.ANN_CONFIG_ATTR_SSL_ENABLED_PROTOCOLS);
        AnnAttrValue ciphersAttrVal = configInfo.getAnnAttrValue(HttpConstants.ANN_CONFIG_ATTR_CIPHERS);
        AnnAttrValue sslProtocolAttrVal = configInfo.getAnnAttrValue(HttpConstants.ANN_CONFIG_ATTR_SSL_PROTOCOL);
        AnnAttrValue hostAttrVal = configInfo.getAnnAttrValue(HttpConstants.ANN_CONFIG_ATTR_HOST);
        AnnAttrValue certificateValidationEnabledAttrValue = configInfo
                .getAnnAttrValue(HttpConstants.ANN_CONFIG_ATTR_VALIDATE_CERT_ENABLED);
        AnnAttrValue cacheSizeAttrValue = configInfo.getAnnAttrValue(HttpConstants.ANN_CONFIG_ATTR_CACHE_SIZE);
        AnnAttrValue cacheValidityPeriodAttrValue = configInfo
                .getAnnAttrValue(HttpConstants.ANN_CONFIG_ATTR_CACHE_VALIDITY_PERIOD);
>>>>>>> a81b6b12

        ListenerConfiguration listenerConfiguration = new ListenerConfiguration();
        if (httpsPortAttrVal != null && httpsPortAttrVal.getIntValue() > 0) {
            listenerConfiguration.setPort(Math.toIntExact(httpsPortAttrVal.getIntValue()));
            listenerConfiguration.setScheme(HttpConstants.PROTOCOL_HTTPS);

            if (hostAttrVal != null && hostAttrVal.getStringValue() != null) {
                listenerConfiguration.setHost(hostAttrVal.getStringValue());
            } else {
                listenerConfiguration.setHost(HttpConstants.HTTP_DEFAULT_HOST);
            }

            if (keyStoreFileAttrVal == null || keyStoreFileAttrVal.getStringValue() == null) {
                //TODO get from language pack, and add location
                throw new BallerinaConnectorException("Keystore location must be provided for secure connection");
            }
            if (keyStorePasswordAttrVal == null || keyStorePasswordAttrVal.getStringValue() == null) {
                //TODO get from language pack, and add location
                throw new BallerinaConnectorException("Keystore password value must be provided for secure connection");
            }
            if (certPasswordAttrVal == null || certPasswordAttrVal.getStringValue() == null) {
                //TODO get from language pack, and add location
                throw new BallerinaConnectorException(
                        "Certificate password value must be provided for secure connection");
            }
            if ((trustStoreFileAttrVal == null || trustStoreFileAttrVal.getStringValue() == null)
                    && sslVerifyClientAttrVal != null) {
                //TODO get from language pack, and add location
                throw new BallerinaException("Truststore location must be provided to enable Mutual SSL");
            }
            if ((trustStorePasswordAttrVal == null || trustStorePasswordAttrVal.getStringValue() == null)
                    && sslVerifyClientAttrVal != null) {
                //TODO get from language pack, and add location
                throw new BallerinaException("Truststore password value must be provided to enable Mutual SSL");
            }

            listenerConfiguration.setTLSStoreType(HttpConstants.PKCS_STORE_TYPE);
            listenerConfiguration.setKeyStoreFile(keyStoreFileAttrVal.getStringValue());
            listenerConfiguration.setKeyStorePass(keyStorePasswordAttrVal.getStringValue());
            listenerConfiguration.setCertPass(certPasswordAttrVal.getStringValue());

            if (sslVerifyClientAttrVal != null) {
                listenerConfiguration.setVerifyClient(sslVerifyClientAttrVal.getStringValue());
            }
            if (trustStoreFileAttrVal != null) {
                listenerConfiguration.setTrustStoreFile(trustStoreFileAttrVal.getStringValue());
            }
            if (trustStorePasswordAttrVal != null) {
                listenerConfiguration.setTrustStorePass(trustStorePasswordAttrVal.getStringValue());
            }
<<<<<<< HEAD
            if (certificateRevocationVerifierAttrValue != null && cacheDelayAttrValue == null) {
                throw new BallerinaException("cacheDelay value must be provided to enable certificate validation");
            }
            if (certificateRevocationVerifierAttrValue != null && cacheSizeAttrValue == null) {
                throw new BallerinaException("cacheSize value must be provided to enable certificate validation");
            }
            if (certificateRevocationVerifierAttrValue != null) {
                listenerConfiguration
                        .setCertificateRevocationVerifier(certificateRevocationVerifierAttrValue.getBooleanValue());
                listenerConfiguration.setCacheSize((int) cacheSizeAttrValue.getIntValue());
                listenerConfiguration.setCacheDelay((int) cacheDelayAttrValue.getIntValue());
=======
            if (certificateValidationEnabledAttrValue != null && certificateValidationEnabledAttrValue
                    .getBooleanValue()) {
                listenerConfiguration.setValidateCertEnabled(certificateValidationEnabledAttrValue.getBooleanValue());
                if (cacheSizeAttrValue != null) {
                    listenerConfiguration.setCacheSize((int) cacheSizeAttrValue.getIntValue());
                }
                if (cacheValidityPeriodAttrValue != null) {
                    listenerConfiguration.setCacheValidityPeriod((int) cacheValidityPeriodAttrValue.getIntValue());
                }
>>>>>>> a81b6b12
            }
            List<Parameter> serverParams = new ArrayList<>();
            Parameter serverCiphers;
            if (sslEnabledProtocolsAttrVal != null && sslEnabledProtocolsAttrVal.getStringValue() != null) {
                serverCiphers = new Parameter(HttpConstants.ANN_CONFIG_ATTR_SSL_ENABLED_PROTOCOLS,
                        sslEnabledProtocolsAttrVal.getStringValue());
                serverParams.add(serverCiphers);
            }

            if (ciphersAttrVal != null && ciphersAttrVal.getStringValue() != null) {
                serverCiphers = new Parameter(HttpConstants.ANN_CONFIG_ATTR_CIPHERS, ciphersAttrVal.getStringValue());
                serverParams.add(serverCiphers);
            }

            if (!serverParams.isEmpty()) {
                listenerConfiguration.setParameters(serverParams);
            }

            if (sslProtocolAttrVal != null) {
                listenerConfiguration.setSSLProtocol(sslProtocolAttrVal.getStringValue());
            }

            listenerConfiguration
                    .setId(getListenerInterface(listenerConfiguration.getHost(), listenerConfiguration.getPort()));
            listenerConfSet.add(listenerConfiguration);
        }
    }

    public static HTTPCarbonMessage createHttpCarbonMessage(boolean isRequest) {
        HTTPCarbonMessage httpCarbonMessage;
        if (isRequest) {
            httpCarbonMessage = new HTTPCarbonMessage(
                    new DefaultHttpRequest(HttpVersion.HTTP_1_1, HttpMethod.GET, ""));
        } else {
            httpCarbonMessage = new HTTPCarbonMessage(
                    new DefaultHttpResponse(HttpVersion.HTTP_1_1, HttpResponseStatus.OK));
        }
        httpCarbonMessage.completeMessage();
        return httpCarbonMessage;
    }

    public static void checkFunctionValidity(BStruct connectionStruct, HTTPCarbonMessage reqMsg) {
        serverConnectionStructCheck(reqMsg);
        methodInvocationCheck(connectionStruct, reqMsg);
    }

    private static void methodInvocationCheck(BStruct bStruct, HTTPCarbonMessage reqMsg) {
        if (bStruct.getNativeData(METHOD_ACCESSED) != null || reqMsg == null) {
            throw new IllegalStateException("illegal function invocation");
        }

        if (!is100ContinueRequest(reqMsg)) {
            bStruct.addNativeData(METHOD_ACCESSED, true);
        }
    }

    public static void serverConnectionStructCheck(HTTPCarbonMessage reqMsg) {
        if (reqMsg == null) {
            throw new BallerinaException("operation not allowed:invalid Connection variable");
        }
    }

    private static boolean is100ContinueRequest(HTTPCarbonMessage reqMsg) {
        return HttpConstants.HEADER_VAL_100_CONTINUE.equalsIgnoreCase(
                reqMsg.getHeader(HttpHeaderNames.EXPECT.toString()));
    }

    public static Annotation getServiceConfigAnnotation(Service service, String pkgPath) {
        List<Annotation> annotationList = service
                .getAnnotationList(pkgPath, HttpConstants.ANN_NAME_HTTP_SERVICE_CONFIG);

        if (annotationList == null) {
            return null;
        }

        if (annotationList.size() > 1) {
            throw new BallerinaException(
                    "multiple service configuration annotations found in service: " + service.getName());
        }

        return annotationList.isEmpty() ? null : annotationList.get(0);
    }

    public static Annotation getServiceConfigStruct(Service service, String pkgPath) {
        List<Annotation> annotationList = service.getAnnotationList(pkgPath, HttpConstants.ANN_NAME_CONFIG);

        if (annotationList == null) {
            return null;
        }

        if (annotationList.size() > 1) {
            throw new BallerinaException(
                    "multiple service configuration annotations found in service: " + service.getName());
        }

        return annotationList.isEmpty() ? null : annotationList.get(0);
    }

//    protected static void populateKeepAliveAndCompressionStatus(HttpService service, Annotation annotation) {
//        if (annotation == null) {
//            return;
//        }
//        AnnAttrValue keepAliveAttrVal = annotation.getAnnAttrValue(HttpConstants.ANN_CONFIG_ATTR_KEEP_ALIVE);
//        if (keepAliveAttrVal != null) {
//            service.setKeepAlive(keepAliveAttrVal.getBooleanValue());
//        }
//
//        AnnAttrValue compressionEnabled = annotation.getAnnAttrValue(
//                HttpConstants.ANN_CONFIG_ATTR_COMPRESSION_ENABLED);
//        if (compressionEnabled != null) {
//            service.setCompressionEnabled(compressionEnabled.getBooleanValue());
//        }
//    }

    public static Annotation getResourceConfigAnnotation(Resource resource, String pkgPath) {
        List<Annotation> annotationList = resource.getAnnotationList(pkgPath, HttpConstants.ANN_NAME_RESOURCE_CONFIG);

        if (annotationList == null) {
            return null;
        }

        if (annotationList.size() > 1) {
            throw new BallerinaException(
                    "multiple resource configuration annotations found in resource: " +
                            resource.getServiceName() + "." + resource.getName());
        }

        return annotationList.isEmpty() ? null : annotationList.get(0);
    }

    private static int getIntValue(long val) {
        int intVal = (int) val;

        if (intVal != val) {
            throw new IllegalArgumentException("invalid argument: " + val);
        }

        return intVal;
    }

    public static String getContentTypeFromTransportMessage(HTTPCarbonMessage transportMessage) {
        return transportMessage.getHeader(HttpHeaderNames.CONTENT_TYPE.toString()) != null ?
                transportMessage.getHeader(HttpHeaderNames.CONTENT_TYPE.toString()) : null;
    }

    /**
     * If the given Content-Type header value doesn't have a boundary parameter value, get a new boundary string and
     * append it to Content-Type and set it to transport message.
     *
     * @param transportMessage Represent transport message
     * @param contentType      Represent the Content-Type header value
     * @return The boundary string that was extracted from header or the newly generated one
     */
    public static String addBoundaryIfNotExist(HTTPCarbonMessage transportMessage, String contentType) {
        String boundaryString;
        BString boundaryValue = HeaderUtil.extractBoundaryParameter(contentType);
        boundaryString = boundaryValue != null ? boundaryValue.toString() :
                HttpUtil.addBoundaryParameter(transportMessage, contentType);
        return boundaryString;
    }

    /**
     * Generate a new boundary string and append it Content-Type and set that to transport message.
     *
     * @param transportMessage Represent transport message
     * @param contentType      Represent the Content-Type header value
     * @return The newly generated boundary string
     */
    private static String addBoundaryParameter(HTTPCarbonMessage transportMessage, String contentType) {
        String boundaryString = null;
        if (contentType != null && contentType.startsWith(MULTIPART_AS_PRIMARY_TYPE)) {
            boundaryString = MimeUtil.getNewMultipartDelimiter();
            transportMessage.setHeader(HttpHeaderNames.CONTENT_TYPE.toString(), contentType + "; " + BOUNDARY + "=" +
                    boundaryString);
        }
        return boundaryString;
    }

    /**
     * Extract generic error message.
     *
     * @param context Represent ballerina context.
     * @param errMsg  Error message.
     * @return Generic error message.
     */
    public static BStruct getGenericError(Context context, String errMsg) {
        PackageInfo errorPackageInfo = context.getProgramFile().getPackageInfo(PACKAGE_BUILTIN);
        StructInfo errorStructInfo = errorPackageInfo.getStructInfo(STRUCT_GENERIC_ERROR);

        BStruct genericError = new BStruct(errorStructInfo.getType());
        genericError.setStringField(0, errMsg);
        return genericError;
    }

    public static HttpWsConnectorFactory createHttpWsConnectionFactory() {
        return new DefaultHttpWsConnectorFactory();
    }

    public static Map<String, String> extractTags(HTTPCarbonMessage msg) {
        Map<String, String> tags = new HashMap<>();
        tags.put(TAG_KEY_HTTP_METHOD, String.valueOf(msg.getProperty(HttpConstants.HTTP_METHOD)));
        tags.put(TAG_KEY_HTTP_URL, String.valueOf(msg.getProperty(HttpConstants.TO)));
        tags.put(TAG_KEY_HTTP_HOST, String.valueOf(msg.getProperty(PROPERTY_HTTP_HOST)));
        tags.put(TAG_KEY_HTTP_PORT, String.valueOf(msg.getProperty(PROPERTY_HTTP_PORT)));
        return tags;
    }

    public static void injectHeaders(HTTPCarbonMessage msg, Map<String, String> headers) {
        if (headers != null) {
            headers.forEach((key, value) -> msg.setHeader(key, String.valueOf(value)));
        }
    }
}
<|MERGE_RESOLUTION|>--- conflicted
+++ resolved
@@ -932,16 +932,6 @@
         AnnAttrValue sslVerifyClientAttrVal = configInfo.getAnnAttrValue(
                 HttpConstants.ANN_CONFIG_ATTR_SSL_VERIFY_CLIENT);
         AnnAttrValue sslEnabledProtocolsAttrVal = configInfo
-<<<<<<< HEAD
-                .getAnnAttrValue(Constants.ANN_CONFIG_ATTR_SSL_ENABLED_PROTOCOLS);
-        AnnAttrValue ciphersAttrVal = configInfo.getAnnAttrValue(Constants.ANN_CONFIG_ATTR_CIPHERS);
-        AnnAttrValue sslProtocolAttrVal = configInfo.getAnnAttrValue(Constants.ANN_CONFIG_ATTR_SSL_PROTOCOL);
-        AnnAttrValue hostAttrVal = configInfo.getAnnAttrValue(Constants.ANN_CONFIG_ATTR_HOST);
-        AnnAttrValue certificateRevocationVerifierAttrValue = configInfo
-                .getAnnAttrValue(Constants.ANN_CONFIG_ATTR_CERTIFICATE_REVOCATION_VERIFIER);
-        AnnAttrValue cacheSizeAttrValue = configInfo.getAnnAttrValue(Constants.ANN_CONFIG_ATTR_CACHE_SIZE);
-        AnnAttrValue cacheDelayAttrValue = configInfo.getAnnAttrValue(Constants.ANN_CONFIG_ATTR_CACHE_DELAY);
-=======
                 .getAnnAttrValue(HttpConstants.ANN_CONFIG_ATTR_SSL_ENABLED_PROTOCOLS);
         AnnAttrValue ciphersAttrVal = configInfo.getAnnAttrValue(HttpConstants.ANN_CONFIG_ATTR_CIPHERS);
         AnnAttrValue sslProtocolAttrVal = configInfo.getAnnAttrValue(HttpConstants.ANN_CONFIG_ATTR_SSL_PROTOCOL);
@@ -951,7 +941,6 @@
         AnnAttrValue cacheSizeAttrValue = configInfo.getAnnAttrValue(HttpConstants.ANN_CONFIG_ATTR_CACHE_SIZE);
         AnnAttrValue cacheValidityPeriodAttrValue = configInfo
                 .getAnnAttrValue(HttpConstants.ANN_CONFIG_ATTR_CACHE_VALIDITY_PERIOD);
->>>>>>> a81b6b12
 
         ListenerConfiguration listenerConfiguration = new ListenerConfiguration();
         if (httpsPortAttrVal != null && httpsPortAttrVal.getIntValue() > 0) {
@@ -1002,19 +991,6 @@
             if (trustStorePasswordAttrVal != null) {
                 listenerConfiguration.setTrustStorePass(trustStorePasswordAttrVal.getStringValue());
             }
-<<<<<<< HEAD
-            if (certificateRevocationVerifierAttrValue != null && cacheDelayAttrValue == null) {
-                throw new BallerinaException("cacheDelay value must be provided to enable certificate validation");
-            }
-            if (certificateRevocationVerifierAttrValue != null && cacheSizeAttrValue == null) {
-                throw new BallerinaException("cacheSize value must be provided to enable certificate validation");
-            }
-            if (certificateRevocationVerifierAttrValue != null) {
-                listenerConfiguration
-                        .setCertificateRevocationVerifier(certificateRevocationVerifierAttrValue.getBooleanValue());
-                listenerConfiguration.setCacheSize((int) cacheSizeAttrValue.getIntValue());
-                listenerConfiguration.setCacheDelay((int) cacheDelayAttrValue.getIntValue());
-=======
             if (certificateValidationEnabledAttrValue != null && certificateValidationEnabledAttrValue
                     .getBooleanValue()) {
                 listenerConfiguration.setValidateCertEnabled(certificateValidationEnabledAttrValue.getBooleanValue());
@@ -1024,7 +1000,6 @@
                 if (cacheValidityPeriodAttrValue != null) {
                     listenerConfiguration.setCacheValidityPeriod((int) cacheValidityPeriodAttrValue.getIntValue());
                 }
->>>>>>> a81b6b12
             }
             List<Parameter> serverParams = new ArrayList<>();
             Parameter serverCiphers;
