--- conflicted
+++ resolved
@@ -224,26 +224,15 @@
      */
     public static BValue[] getEntity(Context context, boolean isRequest, boolean entityBodyRequired) {
         try {
-<<<<<<< HEAD
             BMap<String, BValue> httpMessageStruct = (BMap<String, BValue>) context.getRefArgument(HTTP_MESSAGE_INDEX);
             BMap<String, BValue> entity = (BMap<String, BValue>) httpMessageStruct
                     .get(isRequest ? REQUEST_ENTITY_FIELD : RESPONSE_ENTITY_FIELD);
-            boolean isByteChannelAlreadySet = false;
-=======
-            BStruct httpMessageStruct = (BStruct) context.getRefArgument(HTTP_MESSAGE_INDEX);
-            BStruct entity = (BStruct) httpMessageStruct.getRefField(isRequest ? REQUEST_ENTITY_INDEX :
-                    RESPONSE_ENTITY_INDEX);
             boolean byteChannelAlreadySet = false;
->>>>>>> 7166f540
 
             if (httpMessageStruct.getNativeData(IS_BODY_BYTE_CHANNEL_ALREADY_SET) != null) {
                 byteChannelAlreadySet = (Boolean) httpMessageStruct.getNativeData(IS_BODY_BYTE_CHANNEL_ALREADY_SET);
             }
-<<<<<<< HEAD
-            if (isEntityBodyRequired && !isByteChannelAlreadySet) {
-=======
-            if (entity != null && entityBodyRequired && !byteChannelAlreadySet) {
->>>>>>> 7166f540
+            if (entityBodyRequired && !byteChannelAlreadySet) {
                 populateEntityBody(context, httpMessageStruct, entity, isRequest);
             }
             
