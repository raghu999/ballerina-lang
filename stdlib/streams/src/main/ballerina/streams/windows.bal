--- conflicted
+++ resolved
@@ -26,14 +26,7 @@
                         StreamEvent originEvent,
                         function (map e1Data, map e2Data) returns boolean conditionFunc,
                         boolean isLHSTrigger = true)
-<<<<<<< HEAD
                         returns (StreamEvent?, StreamEvent?)[];
-=======
-                        returns (StreamEvent?, StreamEvent?)[] {
-        (StreamEvent?, StreamEvent?)[] events;
-        return events;
-    }
->>>>>>> 81a1360d
 };
 
 public type LengthWindow object {
@@ -184,7 +177,6 @@
                 //do nothing
             }
         }
-
     }
 
     public function invokeProcess() returns error? {
