// Copyright (c) 2018 WSO2 Inc. (http://www.wso2.org) All Rights Reserved.
//
// WSO2 Inc. licenses this file to you under the Apache License,
// Version 2.0 (the "License"); you may not use this file except
// in compliance with the License.
// You may obtain a copy of the License at
//
// http://www.apache.org/licenses/LICENSE-2.0
//
// Unless required by applicable law or agreed to in writing,
// software distributed under the License is distributed on an
// "AS IS" BASIS, WITHOUT WARRANTIES OR CONDITIONS OF ANY
// KIND, either express or implied.  See the License for the
// specific language governing permissions and limitations
// under the License.
import ballerina/reflect;
import ballerina/crypto;
import ballerina/math;

public type Aggregator object {

    public new() {

    }

    public function clone() returns Aggregator {
        Aggregator aggregator = new();
        return aggregator;
    }

    public function process(any value, EventType eventType) returns any {
        match value {
            int i => {
                return 0;
            }
            float f => {
                return 0.0;
            }
            any a => {
                error e = { message: "Unsupported attribute type found" };
                return e;
            }
        }
    }
};

public type Sum object {

    public int iSum = 0;
    public float fSum = 0.0;

    public new() {

    }

    public function process(any value, EventType eventType) returns any {
        match value {
            int i => {
                if (eventType == "CURRENT") {
                    iSum += i;
                } else if (eventType == "EXPIRED"){
                    iSum -= i;
                } else if (eventType == "RESET"){
                    iSum = 0;
                }
                return iSum;
            }
            float f => {
                if (eventType == "CURRENT") {
                    fSum += f;
                } else if (eventType == "EXPIRED"){
                    fSum -= f;
                } else if (eventType == "RESET"){
                    fSum = 0.0;
                }
                return fSum;
            }
            any a => {
<<<<<<< HEAD
                error e = { message : "Unsupported attribute type found" };
=======
                error e = { message: "Unsupported attribute type found" };
>>>>>>> a3c1578a
                return e;
            }
        }
    }

    public function clone() returns Aggregator {
<<<<<<< HEAD
        Sum sumAggregator = new ();
=======
        Sum sumAggregator = new();
>>>>>>> a3c1578a
        return sumAggregator;
    }

};

<<<<<<< HEAD
public function sum() returns Aggregator {
    Sum sumAggregator = new ();
    return sumAggregator;
}


public type Count object {

    public int count = 0;
=======
public type Average object {

    public int count = 0;
    public float sum = 0.0;
>>>>>>> a3c1578a

    public new() {

    }

    public function process(any value, EventType eventType) returns any {
<<<<<<< HEAD
=======
        match value {
            int i => {
                if (eventType == "CURRENT") {
                    sum += i;
                    count++;
                } else if (eventType == "EXPIRED"){
                    sum -= i;
                    count--;
                } else if (eventType == "RESET"){
                    sum = 0;
                    count = 0;
                }
            }
            float f => {
                if (eventType == "CURRENT") {
                    sum += f;
                    count++;
                } else if (eventType == "EXPIRED"){
                    sum -= f;
                    count--;
                } else if (eventType == "RESET"){
                    sum = 0.0;
                    count = 0;
                }
            }
            any a => {
                error e = { message: "Unsupported attribute type found" };
                return e;
            }
        }
        return (count > 0) ? (sum / count) : 0.0;
    }

    public function clone() returns Aggregator {
        Average avgAggregator = new();
        return avgAggregator;
    }

};

public type Count object {

    public int count = 0;

    public new() {

    }

    public function process(any value, EventType eventType) returns any {
>>>>>>> a3c1578a
        if (eventType == "CURRENT") {
            count++;
        } else if (eventType == "EXPIRED"){
            count--;
        } else if (eventType == "RESET"){
            count = 0;
        }
        return count;
    }

    public function clone() returns Aggregator {
<<<<<<< HEAD
        Count countAggregator = new ();
=======
        Count countAggregator = new();
>>>>>>> a3c1578a
        return countAggregator;
    }

};

<<<<<<< HEAD
public function count() returns Aggregator {
    Count countAggregator = new ();
    return countAggregator;
}


public type Aggregator object {
=======
public type DistinctCount object {

    public map<int> distinctValues;
>>>>>>> a3c1578a

    public new () {

    }

    public function process(any value, EventType eventType) returns any {
        string key = crypto:crc32(value);
        if (eventType == "CURRENT") {
            int preVal = distinctValues[key] ?: 0;
            preVal++;
            distinctValues[key] = preVal;
        } else if (eventType == "EXPIRED"){
            int preVal = distinctValues[key] ?: 1;
            preVal--;
            if (preVal <= 0) {
                _ = distinctValues.remove(key);
            } else {
                distinctValues[key] = preVal;
            }
        } else if (eventType == "RESET"){
            distinctValues.clear();
        }
        return lengthof distinctValues;
    }

    public function clone() returns Aggregator {
<<<<<<< HEAD
        Aggregator aggregator = new ();
        return aggregator;
    }

    public function process(any value, EventType eventType) returns any {
        match value {
            int i => {
                return 0;
            }
            float f => {
                return 0.0;
            }
            any a => {
                error e = { message : "Unsupported attribute type found" };
                return e;
            }
        }
=======
        DistinctCount distinctCountAggregator = new();
        return distinctCountAggregator;
    }
};


public type Max object {

    public LinkedList iMaxQueue;
    public LinkedList fMaxQueue;
    public int? iMax = ();
    public float? fMax = ();

    public new() {

    }

    public function process(any value, EventType eventType) returns any {
        match value {
            int i => {
                if (eventType == "CURRENT") {
                    iMaxQueue.resetToRear();
                    while (iMaxQueue.hasPrevious()) {
                        int a = check <int>iMaxQueue.previous();
                        if (a < i) {
                            iMaxQueue.removeCurrent();
                        } else {
                            break;
                        }
                    }
                    iMaxQueue.addLast(i);
                    match iMax {
                        int max => {
                            iMax = (max < i) ? i : max;
                        }
                        () => {
                            iMax = i;
                        }
                    }
                    return iMax;
                } else if (eventType == "EXPIRED"){
                    iMaxQueue.resetToFront();
                    while (iMaxQueue.hasNext()) {
                        int a = check <int>iMaxQueue.next();
                        if (a == i) {
                            iMaxQueue.removeCurrent();
                            break;
                        }
                    }
                    iMax = check <int>iMaxQueue.getFirst();
                    return iMax;
                } else if (eventType == "RESET"){
                    iMaxQueue.clear();
                    iMax = ();
                }
                return iMax;
            }
            float f => {
                if (eventType == "CURRENT") {
                    fMaxQueue.resetToRear();
                    while (fMaxQueue.hasPrevious()) {
                        float a = check <float>fMaxQueue.previous();
                        if (a < f) {
                            fMaxQueue.removeCurrent();
                        } else {
                            break;
                        }
                    }
                    fMaxQueue.addLast(f);
                    match fMax {
                        float max => {
                            fMax = (max < f) ? f : max;
                        }
                        () => {
                            fMax = f;
                        }
                    }
                    return fMax;
                } else if (eventType == "EXPIRED"){
                    fMaxQueue.resetToFront();
                    while (fMaxQueue.hasNext()) {
                        float a = check <float>fMaxQueue.next();
                        if (a == f) {
                            fMaxQueue.removeCurrent();
                            break;
                        }
                    }
                    fMax = check <float>fMaxQueue.getFirst();
                    return fMax;
                } else if (eventType == "RESET"){
                    fMaxQueue.clear();
                    fMax = ();
                }
                return fMax;
            }
            any a => {
                error e = { message: "Unsupported attribute type found" };
                return e;
            }
        }
    }

    public function clone() returns Aggregator {
        Max maxAggregator = new();
        return maxAggregator;
    }

};


public type Min object {

    public LinkedList iMinQueue;
    public LinkedList fMinQueue;
    public int? iMin = ();
    public float? fMin = ();

    public new() {

    }

    public function process(any value, EventType eventType) returns any {
        match value {
            int i => {
                if (eventType == "CURRENT") {
                    iMinQueue.resetToRear();
                    while (iMinQueue.hasPrevious()) {
                        int a = check <int>iMinQueue.previous();
                        if (a > i) {
                            iMinQueue.removeCurrent();
                        } else {
                            break;
                        }
                    }
                    iMinQueue.addLast(i);
                    match iMin {
                        int min => {
                            iMin = (min > i) ? i : min;
                        }
                        () => {
                            iMin = i;
                        }
                    }
                    return iMin;
                } else if (eventType == "EXPIRED"){
                    iMinQueue.resetToFront();
                    while (iMinQueue.hasNext()) {
                        int a = check <int>iMinQueue.next();
                        if (a == i) {
                            iMinQueue.removeCurrent();
                            break;
                        }
                    }
                    iMin = check <int>iMinQueue.getFirst();
                    return iMin;
                } else if (eventType == "RESET"){
                    iMinQueue.clear();
                    iMin = ();
                }
                return iMin;
            }
            float f => {
                if (eventType == "CURRENT") {
                    fMinQueue.resetToRear();
                    while (fMinQueue.hasPrevious()) {
                        float a = check <float>fMinQueue.previous();
                        if (a > f) {
                            fMinQueue.removeCurrent();
                        } else {
                            break;
                        }
                    }
                    fMinQueue.addLast(f);
                    match fMin {
                        float min => {
                            fMin = (min > f) ? f : min;
                        }
                        () => {
                            fMin = f;
                        }
                    }
                    return fMin;
                } else if (eventType == "EXPIRED"){
                    fMinQueue.resetToFront();
                    while (fMinQueue.hasNext()) {
                        float a = check <float>fMinQueue.next();
                        if (a == f) {
                            fMinQueue.removeCurrent();
                            break;
                        }
                    }
                    fMin = check <float>fMinQueue.getFirst();
                    return fMin;
                } else if (eventType == "RESET"){
                    fMinQueue.clear();
                    fMin = ();
                }
                return fMin;
            }
            any a => {
                error e = { message: "Unsupported attribute type found" };
                return e;
            }
        }
    }

    public function clone() returns Aggregator {
        Min minAggregator = new();
        return minAggregator;
    }

};



public type StdDev object {

    public float mean = 0.0;
    public float stdDeviation = 0.0;
    public float sum = 0.0;
    public int count = 0;

    public new() {

    }

    public function process(any value, EventType eventType) returns any {
        float fVal;
        match value {
            int i => {
                fVal = <float>i;
            }
            float f => {
                fVal = f;
            }
            any a => {
                error e = { message: "Unsupported attribute type found" };
                return e;
            }
        }

        if (eventType == "CURRENT") {
            // See here for the algorithm: http://www.johndcook.com/blog/standard_deviation/
            count++;
            if (count == 0) {
                return ();
            } else if (count == 1) {
                sum = fVal;
                mean = fVal;
                stdDeviation = 0.0;
                return 0.0;
            } else {
                float oldMean = mean;
                sum += fVal;
                mean = sum / count;
                stdDeviation += (fVal - oldMean) * (fVal - mean);
                return math:sqrt(stdDeviation / count);
            }
        } else if (eventType == "EXPIRED") {
            count--;
            if (count == 0) {
                sum = 0.0;
                mean = 0.0;
                stdDeviation = 0.0;
                return ();
            } else if (count == 1) {
                return 0.0;
            } else {
                float oldMean = mean;
                sum -= fVal;
                mean = sum / count;
                stdDeviation -= (fVal - oldMean) * (fVal - mean);
                return math:sqrt(stdDeviation / count);
            }
        } else if (eventType == "RESET") {
            mean = 0.0;
            stdDeviation = 0.0;
            sum = 0.0;
            count = 0;
            return 0.0;
        } else {
            return ();
        }
    }

    public function clone() returns Aggregator {
        StdDev stdDevAggregator = new();
        return stdDevAggregator;
>>>>>>> a3c1578a
    }
};

public type MaxForever object {

    public int? iMax = ();
    public float? fMax = ();

    public new() {

    }

    public function process(any value, EventType eventType) returns any {
        match value {
            int i => {
                if (eventType == "CURRENT" || eventType == "EXPIRED") {
                    match iMax {
                        int max => {
                            iMax = (max < i) ? i : max;
                        }
                        () => {
                            iMax = i;
                        }
                    }
                }
                return iMax;
            }
            float f => {
                if (eventType == "CURRENT" || eventType == "EXPIRED") {
                    match fMax {
                        float max => {
                            fMax = (max < f) ? f : max;
                        }
                        () => {
                            fMax = f;
                        }
                    }
                }
                return fMax;
            }
            any a => {
                error e = { message: "Unsupported attribute type found" };
                return e;
            }
        }
    }

    public function clone() returns Aggregator {
        MaxForever maxForeverAggregator = new();
        return maxForeverAggregator;
    }

};

public type MinForever object {

    public int? iMin = ();
    public float? fMin = ();

    public new() {

    }

    public function process(any value, EventType eventType) returns any {
        match value {
            int i => {
                if (eventType == "CURRENT" || eventType == "EXPIRED") {
                    match iMin {
                        int min => {
                            iMin = (min > i) ? i : min;
                        }
                        () => {
                            iMin = i;
                        }
                    }
                }
                return iMin;
            }
            float f => {
                if (eventType == "CURRENT" || eventType == "EXPIRED") {
                    match fMin {
                        float min => {
                            fMin = (min > f) ? f : min;
                        }
                        () => {
                            fMin = f;
                        }
                    }
                }
                return fMin;
            }
            any a => {
                error e = { message: "Unsupported attribute type found" };
                return e;
            }
        }
    }

    public function clone() returns Aggregator {
        MinForever minForeverAggregator = new();
        return minForeverAggregator;
    }

};


public function createSumAggregator() returns Sum {
    Sum sumAggregator = new();
    return sumAggregator;
}

<|MERGE_RESOLUTION|>--- conflicted
+++ resolved
@@ -76,51 +76,29 @@
                 return fSum;
             }
             any a => {
-<<<<<<< HEAD
-                error e = { message : "Unsupported attribute type found" };
-=======
-                error e = { message: "Unsupported attribute type found" };
->>>>>>> a3c1578a
-                return e;
-            }
-        }
-    }
-
-    public function clone() returns Aggregator {
-<<<<<<< HEAD
-        Sum sumAggregator = new ();
-=======
+                error e = { message: "Unsupported attribute type found" };
+                return e;
+            }
+        }
+    }
+
+    public function clone() returns Aggregator {
         Sum sumAggregator = new();
->>>>>>> a3c1578a
         return sumAggregator;
     }
 
 };
 
-<<<<<<< HEAD
-public function sum() returns Aggregator {
-    Sum sumAggregator = new ();
-    return sumAggregator;
-}
-
-
-public type Count object {
-
-    public int count = 0;
-=======
 public type Average object {
 
     public int count = 0;
     public float sum = 0.0;
->>>>>>> a3c1578a
-
-    public new() {
-
-    }
-
-    public function process(any value, EventType eventType) returns any {
-<<<<<<< HEAD
-=======
+
+    public new() {
+
+    }
+
+    public function process(any value, EventType eventType) returns any {
         match value {
             int i => {
                 if (eventType == "CURRENT") {
@@ -170,7 +148,6 @@
     }
 
     public function process(any value, EventType eventType) returns any {
->>>>>>> a3c1578a
         if (eventType == "CURRENT") {
             count++;
         } else if (eventType == "EXPIRED"){
@@ -182,31 +159,17 @@
     }
 
     public function clone() returns Aggregator {
-<<<<<<< HEAD
-        Count countAggregator = new ();
-=======
         Count countAggregator = new();
->>>>>>> a3c1578a
         return countAggregator;
     }
 
 };
 
-<<<<<<< HEAD
-public function count() returns Aggregator {
-    Count countAggregator = new ();
-    return countAggregator;
-}
-
-
-public type Aggregator object {
-=======
 public type DistinctCount object {
 
     public map<int> distinctValues;
->>>>>>> a3c1578a
-
-    public new () {
+
+    public new() {
 
     }
 
@@ -231,25 +194,6 @@
     }
 
     public function clone() returns Aggregator {
-<<<<<<< HEAD
-        Aggregator aggregator = new ();
-        return aggregator;
-    }
-
-    public function process(any value, EventType eventType) returns any {
-        match value {
-            int i => {
-                return 0;
-            }
-            float f => {
-                return 0.0;
-            }
-            any a => {
-                error e = { message : "Unsupported attribute type found" };
-                return e;
-            }
-        }
-=======
         DistinctCount distinctCountAggregator = new();
         return distinctCountAggregator;
     }
@@ -538,8 +482,8 @@
     public function clone() returns Aggregator {
         StdDev stdDevAggregator = new();
         return stdDevAggregator;
->>>>>>> a3c1578a
-    }
+    }
+
 };
 
 public type MaxForever object {
