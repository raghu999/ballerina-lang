--- conflicted
+++ resolved
@@ -46,7 +46,7 @@
                     () => {}
                 }
             }
-            () => {log:printInfo("Message producer not properly initialised for queue " + c.queueName);}
+            () => {log:printInfo("Message producer not properly initialised for queue");}
         }
     }
 
@@ -101,10 +101,6 @@
         P{{destination}} destination used for the message sender
         P{{message}} message to be sent to the JMS provider
     }
-<<<<<<< HEAD
-    public extern function sendTo(Destination destination, Message message) returns error?;
-};
-=======
     public function sendTo(Destination destination, Message message) returns error?;
 };
 
@@ -122,5 +118,4 @@
         () => {log:printInfo("Message producer not properly initialised for queue " + destination.destinationName);}
     }
     return self.send(message);
-}
->>>>>>> 3dfb3869
+}