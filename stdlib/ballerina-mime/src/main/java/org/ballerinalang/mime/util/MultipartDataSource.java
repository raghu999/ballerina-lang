--- conflicted
+++ resolved
@@ -37,15 +37,9 @@
 import java.nio.charset.Charset;
 import java.util.Set;
 
-<<<<<<< HEAD
-import static org.ballerinalang.mime.util.Constants.BOUNDARY;
-import static org.ballerinalang.mime.util.Constants.MEDIA_TYPE_INDEX;
-import static org.ballerinalang.mime.util.Constants.MULTIPART_DATA_INDEX;
-=======
 import static org.ballerinalang.mime.util.Constants.BODY_PARTS;
 import static org.ballerinalang.mime.util.Constants.BOUNDARY;
 import static org.ballerinalang.mime.util.Constants.MEDIA_TYPE_INDEX;
->>>>>>> 3efb980e
 import static org.ballerinalang.mime.util.Constants.PARAMETER_MAP_INDEX;
 
 /**
@@ -87,13 +81,8 @@
      */
     private void serializeBodyPart(OutputStream outputStream, String parentBoundaryString, BStruct parentBodyPart) {
         final Writer writer = new BufferedWriter(new OutputStreamWriter(outputStream, Charset.defaultCharset()));
-<<<<<<< HEAD
-        BRefValueArray childParts = parentBodyPart.getRefField(MULTIPART_DATA_INDEX) != null ?
-                (BRefValueArray) parentBodyPart.getRefField(MULTIPART_DATA_INDEX) : null;
-=======
         BRefValueArray childParts = parentBodyPart.getNativeData(BODY_PARTS) != null ?
                 (BRefValueArray) parentBodyPart.getNativeData(BODY_PARTS) : null;
->>>>>>> 3efb980e
         try {
             if (childParts == null) {
                 return;
@@ -141,11 +130,7 @@
         writeBodyPartHeaders(writer, childPart);
         //Serialize nested parts
         if (childBoundaryString != null) {
-<<<<<<< HEAD
-            BRefValueArray nestedParts = (BRefValueArray) childPart.getRefField(MULTIPART_DATA_INDEX);
-=======
             BRefValueArray nestedParts = (BRefValueArray) childPart.getNativeData(BODY_PARTS);
->>>>>>> 3efb980e
             if (nestedParts != null && nestedParts.size() > 0) {
                 serializeBodyPart(this.outputStream, childBoundaryString, childPart);
             }
