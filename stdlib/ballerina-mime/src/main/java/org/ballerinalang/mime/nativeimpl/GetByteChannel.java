/*
*  Copyright (c) 2018, WSO2 Inc. (http://www.wso2.org) All Rights Reserved.
*
*  WSO2 Inc. licenses this file to you under the Apache License,
*  Version 2.0 (the "License"); you may not use this file except
*  in compliance with the License.
*  You may obtain a copy of the License at
*
*    http://www.apache.org/licenses/LICENSE-2.0
*
*  Unless required by applicable law or agreed to in writing,
*  software distributed under the License is distributed on an
*  "AS IS" BASIS, WITHOUT WARRANTIES OR CONDITIONS OF ANY
*  KIND, either express or implied.  See the License for the
*  specific language governing permissions and limitations
*  under the License.
*/

package org.ballerinalang.mime.nativeimpl;

import org.ballerinalang.bre.Context;
import org.ballerinalang.bre.bvm.BlockingNativeCallableUnit;
import org.ballerinalang.connector.api.ConnectorUtils;
import org.ballerinalang.mime.util.EntityBodyHandler;
import org.ballerinalang.mime.util.MimeUtil;
import org.ballerinalang.model.types.TypeKind;
import org.ballerinalang.model.values.BStruct;
import org.ballerinalang.nativeimpl.io.IOConstants;
import org.ballerinalang.nativeimpl.io.channels.base.Channel;
import org.ballerinalang.natives.annotations.BallerinaFunction;
import org.ballerinalang.natives.annotations.Receiver;
import org.ballerinalang.natives.annotations.ReturnType;

import static org.ballerinalang.mime.util.Constants.BYTE_CHANNEL_STRUCT;
import static org.ballerinalang.mime.util.Constants.FIRST_PARAMETER_INDEX;
import static org.ballerinalang.mime.util.Constants.PROTOCOL_PACKAGE_IO;

/**
 * Get the entity body as a byte channel.
 *
 * @since 0.963.0
 */
@BallerinaFunction(
        packageName = "ballerina.mime",
        functionName = "getByteChannel",
        receiver = @Receiver(type = TypeKind.STRUCT, structType = "Entity", structPackage = "ballerina.mime"),
        returnType = {@ReturnType(type = TypeKind.STRUCT), @ReturnType(type = TypeKind.STRUCT)},
        isPublic = true
)
public class GetByteChannel extends BlockingNativeCallableUnit {

    @Override
    public void execute(Context context) {
        BStruct byteChannelStruct = null;
        try {
            BStruct entityStruct = (BStruct) context.getRefArgument(FIRST_PARAMETER_INDEX);
            byteChannelStruct = ConnectorUtils.createAndGetStruct(context, PROTOCOL_PACKAGE_IO, BYTE_CHANNEL_STRUCT);
            Channel byteChannel = EntityBodyHandler.getByteChannel(entityStruct);
            if (byteChannel != null) {
                byteChannelStruct.addNativeData(IOConstants.BYTE_CHANNEL_NAME, byteChannel);
            } else {
                if (EntityBodyHandler.getMessageDataSource(entityStruct) != null) {
<<<<<<< HEAD
                    context.setReturnValues(null, MimeUtil.createEntityError(context,
                            "Byte channel is not available but payload can be obtain either as xml, " +
                                    "json, string or blob type"));
                } else if (EntityBodyHandler.getBodyPartArray(entityStruct) != null) {
                    context.setReturnValues(null, MimeUtil.createEntityError(context,
                            "Byte channel is not available since payload contains a set of body parts"));
                } else {
                    context.setReturnValues(null, MimeUtil.createEntityError(context,
=======
                    return this.getBValues(null, MimeUtil.createEntityError(context,
                            "Byte channel is not available but payload can be obtain either as xml, " +
                                    "json, string or blob type"));
                } else if (EntityBodyHandler.getBodyPartArray(entityStruct) != null) {
                    return this.getBValues(null, MimeUtil.createEntityError(context,
                            "Byte channel is not available since payload contains a set of body parts"));
                } else {
                    return this.getBValues(null, MimeUtil.createEntityError(context,
>>>>>>> 97c87d6c
                            "Byte channel is not available as payload"));
                }
            }
        } catch (Throwable e) {
            context.setReturnValues(MimeUtil.createEntityError(context,
                    "Error occurred while constructing byte channel from entity body : " + e.getMessage()));
        }
<<<<<<< HEAD
        context.setReturnValues(byteChannelStruct);
=======
        return this.getBValues(byteChannelStruct, null);
>>>>>>> 97c87d6c
    }
}<|MERGE_RESOLUTION|>--- conflicted
+++ resolved
@@ -60,7 +60,6 @@
                 byteChannelStruct.addNativeData(IOConstants.BYTE_CHANNEL_NAME, byteChannel);
             } else {
                 if (EntityBodyHandler.getMessageDataSource(entityStruct) != null) {
-<<<<<<< HEAD
                     context.setReturnValues(null, MimeUtil.createEntityError(context,
                             "Byte channel is not available but payload can be obtain either as xml, " +
                                     "json, string or blob type"));
@@ -69,27 +68,13 @@
                             "Byte channel is not available since payload contains a set of body parts"));
                 } else {
                     context.setReturnValues(null, MimeUtil.createEntityError(context,
-=======
-                    return this.getBValues(null, MimeUtil.createEntityError(context,
-                            "Byte channel is not available but payload can be obtain either as xml, " +
-                                    "json, string or blob type"));
-                } else if (EntityBodyHandler.getBodyPartArray(entityStruct) != null) {
-                    return this.getBValues(null, MimeUtil.createEntityError(context,
-                            "Byte channel is not available since payload contains a set of body parts"));
-                } else {
-                    return this.getBValues(null, MimeUtil.createEntityError(context,
->>>>>>> 97c87d6c
                             "Byte channel is not available as payload"));
                 }
             }
         } catch (Throwable e) {
-            context.setReturnValues(MimeUtil.createEntityError(context,
+            context.setReturnValues(null, MimeUtil.createEntityError(context,
                     "Error occurred while constructing byte channel from entity body : " + e.getMessage()));
         }
-<<<<<<< HEAD
-        context.setReturnValues(byteChannelStruct);
-=======
-        return this.getBValues(byteChannelStruct, null);
->>>>>>> 97c87d6c
+        context.setReturnValues(byteChannelStruct, null);
     }
 }