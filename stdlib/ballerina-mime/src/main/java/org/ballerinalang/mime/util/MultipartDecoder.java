/*
*  Copyright (c) 2018, WSO2 Inc. (http://www.wso2.org) All Rights Reserved.
*
*  WSO2 Inc. licenses this file to you under the Apache License,
*  Version 2.0 (the "License"); you may not use this file except
*  in compliance with the License.
*  You may obtain a copy of the License at
*
*    http://www.apache.org/licenses/LICENSE-2.0
*
*  Unless required by applicable law or agreed to in writing,
*  software distributed under the License is distributed on an
*  "AS IS" BASIS, WITHOUT WARRANTIES OR CONDITIONS OF ANY
*  KIND, either express or implied.  See the License for the
*  specific language governing permissions and limitations
*  under the License.
*/

package org.ballerinalang.mime.util;

import io.netty.handler.codec.http.DefaultHttpHeaders;
import io.netty.handler.codec.http.HttpHeaderNames;
import org.ballerinalang.bre.Context;
<<<<<<< HEAD
import org.ballerinalang.connector.api.ConnectorUtils;
import org.ballerinalang.model.values.BMap;
import org.ballerinalang.model.values.BString;
import org.ballerinalang.model.values.BValue;
=======
import org.ballerinalang.connector.api.BLangConnectorSPIUtil;
import org.ballerinalang.model.values.BStruct;
>>>>>>> 7166f540
import org.ballerinalang.util.exceptions.BallerinaException;
import org.jvnet.mimepull.MIMEConfig;
import org.jvnet.mimepull.MIMEMessage;
import org.jvnet.mimepull.MIMEPart;

import java.io.InputStream;
import java.util.ArrayList;
import java.util.List;
import javax.activation.MimeType;
import javax.activation.MimeTypeParseException;

import static org.ballerinalang.mime.util.Constants.BOUNDARY;
import static org.ballerinalang.mime.util.Constants.CONTENT_DISPOSITION_STRUCT;
import static org.ballerinalang.mime.util.Constants.CONTENT_ID_FIELD;
import static org.ballerinalang.mime.util.Constants.ENTITY;
import static org.ballerinalang.mime.util.Constants.ENTITY_HEADERS;
import static org.ballerinalang.mime.util.Constants.FIRST_ELEMENT;
import static org.ballerinalang.mime.util.Constants.MAX_THRESHOLD_PERCENTAGE;
import static org.ballerinalang.mime.util.Constants.MEDIA_TYPE;
import static org.ballerinalang.mime.util.Constants.NO_CONTENT_LENGTH_FOUND;
import static org.ballerinalang.mime.util.Constants.PROTOCOL_PACKAGE_MIME;

/**
 * Responsible for decoding an inputstream to get a set of multiparts.
 *
 * @since 0.963.0
 */
public class MultipartDecoder {

    /**
     * Decode inputstream and populate ballerina body parts.
     *
     * @param context     Represent ballerina context
     * @param entity      Represent ballerina entity which needs to be populated with body parts
     * @param contentType Content-Type of the top level message
     * @param inputStream Represent input stream coming from the request/response
     */
    public static void parseBody(Context context, BMap<String, BValue> entity, String contentType,
                                 InputStream inputStream) {
        try {
            List<MIMEPart> mimeParts = decodeBodyParts(contentType, inputStream);
            if (mimeParts != null && !mimeParts.isEmpty()) {
                populateBallerinaParts(context, entity, mimeParts);
            }
        } catch (MimeTypeParseException e) {
            throw new BallerinaException("Error occurred while decoding body parts from inputstream " + e.getMessage());
        }
    }

    /**
     * Decode multiparts from a given input stream.
     *
     * @param contentType Content-Type of the top level message
     * @param inputStream Represent input stream coming from the request/response
     * @return A list of mime parts
     * @throws MimeTypeParseException When an inputstream cannot be decoded properly
     */
    public static List<MIMEPart> decodeBodyParts(String contentType, InputStream inputStream)
            throws MimeTypeParseException {
        MimeType mimeType = new MimeType(contentType);
        final MIMEMessage mimeMessage = new MIMEMessage(inputStream, mimeType.getParameter(BOUNDARY), getMimeConfig());
        return mimeMessage.getAttachments();
    }

    /**
     * Create mime configuration with the maximum memory limit.
     *
     * @return MIMEConfig which defines configuration for MIME message parsing and storing
     */
    private static MIMEConfig getMimeConfig() {
        MIMEConfig mimeConfig = new MIMEConfig();
        mimeConfig.setMemoryThreshold(getMemoryThreshold());
        return mimeConfig;
    }

    /**
     * Get the maximum memory threshold value to be used with multiparts.
     *
     * @return max threshold value
     */
    private static Long getMemoryThreshold() {
        Long freeMemorySize = Runtime.getRuntime().freeMemory();
        Double maxThreshold = freeMemorySize * MAX_THRESHOLD_PERCENTAGE;
        return maxThreshold.longValue();
    }

    /**
     * Populate ballerina body parts from the given mime parts and set it to top level entity.
     *
     * @param context   Represent ballerina context
     * @param entity    Represent top level entity that the body parts needs to be attached to
     * @param mimeParts List of decoded mime parts
     */
    private static void populateBallerinaParts(Context context, BMap<String, BValue> entity,
                                               List<MIMEPart> mimeParts) {
        ArrayList<BMap<String, BValue>> bodyParts = new ArrayList<>();
        for (final MIMEPart mimePart : mimeParts) {
<<<<<<< HEAD
            BMap<String, BValue> partStruct =
                    ConnectorUtils.createAndGetStruct(context, PROTOCOL_PACKAGE_MIME, ENTITY);
            BMap<String, BValue> mediaType =
                    ConnectorUtils.createAndGetStruct(context, PROTOCOL_PACKAGE_MIME, MEDIA_TYPE);
=======
            BStruct partStruct = BLangConnectorSPIUtil.createObject(context, PROTOCOL_PACKAGE_MIME, ENTITY);
            BStruct mediaType = BLangConnectorSPIUtil.createObject(context, PROTOCOL_PACKAGE_MIME, MEDIA_TYPE);
>>>>>>> 7166f540
            populateBodyPart(context, mimePart, partStruct, mediaType);
            bodyParts.add(partStruct);
        }
        EntityBodyHandler.setPartsToTopLevelEntity(entity, bodyParts);
    }

    /**
     * Populate ballerina body part with header info and actual body.
     *
     * @param context    Represent ballerina context
     * @param mimePart   Represent a decoded mime part
     * @param partStruct Represent a ballerina body part that needs to be filled with data
     * @param mediaType  Represent the content type of the body part
     */
    private static void populateBodyPart(Context context, MIMEPart mimePart, BMap<String, BValue> partStruct,
                                         BMap<String, BValue> mediaType) {
        partStruct.addNativeData(ENTITY_HEADERS, HeaderUtil.setBodyPartHeaders(mimePart.getAllHeaders(),
                new DefaultHttpHeaders()));
        populateContentLength(mimePart, partStruct);
        populateContentId(mimePart, partStruct);
        populateContentType(mimePart, partStruct, mediaType);
        List<String> contentDispositionHeaders = mimePart.getHeader(HttpHeaderNames.CONTENT_DISPOSITION.toString());
        if (HeaderUtil.isHeaderExist(contentDispositionHeaders)) {
<<<<<<< HEAD
            BMap<String, BValue> contentDisposition = ConnectorUtils.createAndGetStruct(context, PROTOCOL_PACKAGE_MIME,
=======
            BStruct contentDisposition = BLangConnectorSPIUtil.createObject(context, PROTOCOL_PACKAGE_MIME,
>>>>>>> 7166f540
                    CONTENT_DISPOSITION_STRUCT);
            populateContentDisposition(partStruct, contentDispositionHeaders, contentDisposition);
        }
        EntityBodyHandler.populateBodyContent(partStruct, mimePart);
    }

    private static void populateContentDisposition(BMap<String, BValue> partStruct,
                                                   List<String> contentDispositionHeaders,
                                                   BMap<String, BValue> contentDisposition) {
        MimeUtil.setContentDisposition(contentDisposition, partStruct, contentDispositionHeaders
                .get(FIRST_ELEMENT));
    }

    private static void populateContentType(MIMEPart mimePart, BMap<String, BValue> partStruct,
                                            BMap<String, BValue> mediaType) {
        MimeUtil.setContentType(mediaType, partStruct, mimePart.getContentType());
    }

    private static void populateContentId(MIMEPart mimePart, BMap<String, BValue> partStruct) {
        partStruct.put(CONTENT_ID_FIELD, new BString(mimePart.getContentId()));
    }

    private static void populateContentLength(MIMEPart mimePart, BMap<String, BValue> partStruct) {
        List<String> lengthHeaders = mimePart.getHeader(HttpHeaderNames.CONTENT_LENGTH.toString());
        if (HeaderUtil.isHeaderExist(lengthHeaders)) {
            MimeUtil.setContentLength(partStruct, Integer.parseInt(lengthHeaders.get(FIRST_ELEMENT)));
        } else {
            MimeUtil.setContentLength(partStruct, NO_CONTENT_LENGTH_FOUND);
        }
    }
}<|MERGE_RESOLUTION|>--- conflicted
+++ resolved
@@ -20,16 +20,12 @@
 
 import io.netty.handler.codec.http.DefaultHttpHeaders;
 import io.netty.handler.codec.http.HttpHeaderNames;
+
 import org.ballerinalang.bre.Context;
-<<<<<<< HEAD
-import org.ballerinalang.connector.api.ConnectorUtils;
+import org.ballerinalang.connector.api.BLangConnectorSPIUtil;
 import org.ballerinalang.model.values.BMap;
 import org.ballerinalang.model.values.BString;
 import org.ballerinalang.model.values.BValue;
-=======
-import org.ballerinalang.connector.api.BLangConnectorSPIUtil;
-import org.ballerinalang.model.values.BStruct;
->>>>>>> 7166f540
 import org.ballerinalang.util.exceptions.BallerinaException;
 import org.jvnet.mimepull.MIMEConfig;
 import org.jvnet.mimepull.MIMEMessage;
@@ -38,6 +34,7 @@
 import java.io.InputStream;
 import java.util.ArrayList;
 import java.util.List;
+
 import javax.activation.MimeType;
 import javax.activation.MimeTypeParseException;
 
@@ -127,15 +124,10 @@
                                                List<MIMEPart> mimeParts) {
         ArrayList<BMap<String, BValue>> bodyParts = new ArrayList<>();
         for (final MIMEPart mimePart : mimeParts) {
-<<<<<<< HEAD
             BMap<String, BValue> partStruct =
-                    ConnectorUtils.createAndGetStruct(context, PROTOCOL_PACKAGE_MIME, ENTITY);
+                    BLangConnectorSPIUtil.createObject(context, PROTOCOL_PACKAGE_MIME, ENTITY);
             BMap<String, BValue> mediaType =
-                    ConnectorUtils.createAndGetStruct(context, PROTOCOL_PACKAGE_MIME, MEDIA_TYPE);
-=======
-            BStruct partStruct = BLangConnectorSPIUtil.createObject(context, PROTOCOL_PACKAGE_MIME, ENTITY);
-            BStruct mediaType = BLangConnectorSPIUtil.createObject(context, PROTOCOL_PACKAGE_MIME, MEDIA_TYPE);
->>>>>>> 7166f540
+                    BLangConnectorSPIUtil.createObject(context, PROTOCOL_PACKAGE_MIME, MEDIA_TYPE);
             populateBodyPart(context, mimePart, partStruct, mediaType);
             bodyParts.add(partStruct);
         }
@@ -159,12 +151,8 @@
         populateContentType(mimePart, partStruct, mediaType);
         List<String> contentDispositionHeaders = mimePart.getHeader(HttpHeaderNames.CONTENT_DISPOSITION.toString());
         if (HeaderUtil.isHeaderExist(contentDispositionHeaders)) {
-<<<<<<< HEAD
-            BMap<String, BValue> contentDisposition = ConnectorUtils.createAndGetStruct(context, PROTOCOL_PACKAGE_MIME,
-=======
-            BStruct contentDisposition = BLangConnectorSPIUtil.createObject(context, PROTOCOL_PACKAGE_MIME,
->>>>>>> 7166f540
-                    CONTENT_DISPOSITION_STRUCT);
+            BMap<String, BValue> contentDisposition =
+                    BLangConnectorSPIUtil.createObject(context, PROTOCOL_PACKAGE_MIME, CONTENT_DISPOSITION_STRUCT);
             populateContentDisposition(partStruct, contentDispositionHeaders, contentDisposition);
         }
         EntityBodyHandler.populateBodyContent(partStruct, mimePart);
