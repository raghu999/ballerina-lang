--- conflicted
+++ resolved
@@ -47,80 +47,6 @@
     ContentDisposition contentDisposition;
 }
 
-<<<<<<< HEAD
-@Description {value:"Given an entity, get the text payload, either from the memory or from the file handler."}
-@Param {value:"entity: Represent mime Entity"}
-@Return {value:"return text data"}
-public function getText (Entity entity) (string) {
-    if (entity.textData != null && entity.textData != "") {
-        return entity.textData;
-    } else {
-        file:File overFlowData = entity.overflowData;
-        if (overFlowData != null && overFlowData.path != "") {
-            string encoding = getEncoding(entity.contentType);
-            io:ByteChannel channel = overFlowData.openChannel(READ_PERMISSION);
-            io:CharacterChannel characterChannel = channel.toCharacterChannel(encoding);
-            string characters = characterChannel.readAllCharacters();
-            return characters;
-        }
-        return null;
-    }
-}
-
-@Description {value:"Given an entity, get the json payload, either from the memory or from the file handler."}
-@Param {value:"entity: Represent mime Entity"}
-@Return {value:"return json data"}
-public function getJson (Entity entity) (json) {
-    if (entity.jsonData != null) {
-        return entity.jsonData;
-    } else {
-        file:File overFlowData = entity.overflowData;
-        if (overFlowData != null && overFlowData.path != "") {
-            string encoding = getEncoding(entity.contentType);
-            io:ByteChannel channel = overFlowData.openChannel(READ_PERMISSION);
-            blob bytes = readAll(channel);
-            string content = bytes.toString(encoding);
-            var jsonContent, _ = <json>content;
-            return jsonContent;
-        }
-        return null;
-    }
-}
-
-@Description {value:"Given an entity, get the xml payload, either from the memory or from the file handler."}
-@Param {value:"entity: Represent mime Entity"}
-@Return {value:"return xml data"}
-public function getXml (Entity entity) (xml) {
-    if (entity.xmlData != null) {
-        return entity.xmlData;
-    } else {
-        file:File overFlowData = entity.overflowData;
-        if (overFlowData != null && overFlowData.path != "") {
-            string encoding = getEncoding(entity.contentType);
-            io:ByteChannel channel = overFlowData.openChannel(READ_PERMISSION);
-            blob bytes = readAll(channel);
-            string content = bytes.toString(encoding);
-            var xmlContent, _ = <xml>content;
-            return xmlContent;
-        }
-        return null;
-    }
-}
-
-@Description {value:"Given an entity, get the content as a byte array, either from the memory or from the file
-handler."}
-@Param {value:"entity: Represent mime Entity"}
-@Return {value:"return byte array"}
-public function getBlob (Entity entity) (blob) {
-    file:File overFlowData = entity.overflowData;
-    if (overFlowData != null && overFlowData.path != "") {
-        io:ByteChannel channel = overFlowData.openChannel(READ_PERMISSION);
-        return readAll(channel);
-    } else {
-        return entity.byteData;
-    }
-}
-=======
 @Description {value:"Set the entity body with a given file handler"}
 @Param {value:"entity: Represent a mime Entity"}
 @Param {value:"fileHandler: Represent a file"}
@@ -178,7 +104,6 @@
 @Param {value:"entity: Represent a mime Entity"}
 @Return {value:"Return a byte channel"}
 public native function <Entity entity> getByteChannel () (io:ByteChannel);
->>>>>>> 565d3d2f
 
 @Description {value:"Given the Content-Type in string, get the MediaType struct populated with it."}
 @Param {value:"contentType: Content-Type in string"}
