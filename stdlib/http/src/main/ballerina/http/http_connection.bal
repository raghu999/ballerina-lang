// Copyright (c) 2017 WSO2 Inc. (http://www.wso2.org) All Rights Reserved.
//
// WSO2 Inc. licenses this file to you under the Apache License,
// Version 2.0 (the "License"); you may not use this file except
// in compliance with the License.
// You may obtain a copy of the License at
//
// http://www.apache.org/licenses/LICENSE-2.0
//
// Unless required by applicable law or agreed to in writing,
// software distributed under the License is distributed on an
// "AS IS" BASIS, WITHOUT WARRANTIES OR CONDITIONS OF ANY
// KIND, either express or implied.  See the License for the
// specific language governing permissions and limitations
// under the License.


# The caller actions for responding to client requests.
public type Connection object {

    private ServiceEndpointConfiguration config;
    private FilterContext? filterContext;

    # Sends the outbound response to the caller.
    #
    # + message - The outbound response or any payload of type `string`, `xml`, `json`, `byte[]`, `io:ByteChannel`
    #             or `mime:Entity[]`
    # + return - Returns an `error` if failed to respond
    public function respond(Response|string|xml|json|byte[]|io:ReadableByteChannel|mime:Entity[]|() message) returns error? {
        Response response = buildResponse(message);
        match filterContext {
            FilterContext filterCtx => {
                foreach filter in config.filters {
                    if (!filter.filterResponse(response, filterCtx)){
                        Response res;
                        res.statusCode = 500;
                        res.setTextPayload("Failure when invoking response filter/s");
                        return nativeRespond(self, res);
                    }
                }
            }
            () => {}
        }

        return nativeRespond(self, response);
    }

    # Pushes a promise to the caller.
    #
    # + promise - Push promise message
    # + return - An `error` in case of failures
    public extern function promise(PushPromise promise) returns error?;

    # Sends a promised push response to the caller.
    #
    # + promise - Push promise message
    # + response - The outbound response
    # + return - An `error` in case of failures while responding with the promised response
    public extern function pushPromisedResponse(PushPromise promise, Response response) returns error?;

    # Sends an upgrade request with custom headers.
    #
    # + headers - A `map` of custom headers for handshake
    # + return - WebSocket service endpoint
    public extern function acceptWebSocketUpgrade(map<string> headers) returns WebSocketListener;

    # Cancels the handshake.
    #
    # + status - Error Status code for cancelling the upgrade and closing the connection.
    #            This error status code need to be 4xx or 5xx else the default status code would be 400.
    # + reason - Reason for cancelling the upgrade
    # + return - An `error` if an error occurs during cancelling the upgrade or nil
    public extern function cancelWebSocketUpgrade(int status, string reason) returns error?;

    # Sends a `100-continue` response to the caller.
    #
    # + return - Returns an `error` if failed to send the `100-continue` response
    public function continue() returns error?;

    # Sends a redirect response to the user with the specified redirection status code.
    #
    # + response - Response to be sent to the caller
    # + code - The redirect status code to be sent
    # + locations - An array of URLs to which the caller can redirect to
    # + return - Returns an `error` if failed to send the redirect response
    public function redirect(Response response, RedirectCode code, string[] locations) returns error?;

    # Sends the outbound response to the caller with the status 200 OK.
    #
    # + message - The outbound response or any payload of type `string`, `xml`, `json`, `byte[]`, `io:ByteChannel`
    #             or `mime:Entity[]`
    # + return - Returns an `error` if failed to respond
    public function ok(Response|string|xml|json|byte[]|io:ReadableByteChannel|mime:Entity[]|() message) returns error?;

    # Sends the outbound response to the caller with the status 201 Created.
    #
    # + uri - Represents the most specific URI for the newly created resource
    # + message - The outbound response or any payload of type `string`, `xml`, `json`, `byte[]`, `io:ByteChannel`
    #             or `mime:Entity[]`. This message is optional.
    # + return - Returns an `error` if failed to respond
<<<<<<< HEAD
    public function created(Response|string|xml|json|byte[]|io:ReadableByteChannel|mime:Entity[]|() message = ())
=======
    public function created(string uri, Response|string|xml|json|byte[]|io:ByteChannel|mime:Entity[]|() message = ())
>>>>>>> 440ffdf5
                                                                                            returns error?;

    # Sends the outbound response to the caller with the status 202 Accepted.
    #
    # + message - The outbound response or any payload of type `string`, `xml`, `json`, `byte[]`, `io:ByteChannel`
    #             or `mime:Entity[]`. This message is optional.
    # + return - Returns an `error` if failed to respond
    public function accepted(Response|string|xml|json|byte[]|io:ReadableByteChannel|mime:Entity[]|() message = ())
                                                                                            returns error?;
<<<<<<< HEAD

    # Sends the outbound response to the caller with the status 204 No Content. If the given response contains a body
    # that will be removed.
    #
    # + message - Outbound response is optional
    # + return - Returns an `error` if failed to respond
    public function noContent(Response|() message = ()) returns error?;

    # Sends the outbound response to the caller with the status 400 Bad Request.
    #
    # + message - The outbound response or any payload of type `string`, `xml`, `json`, `byte[]`, `io:ByteChannel`
    #             or `mime:Entity[]`. This message is optional.
    # + return - Returns an `error` if failed to respond
    public function badRequest(Response|string|xml|json|byte[]|io:ReadableByteChannel|mime:Entity[]|() message = ())
                                                                                                returns error?;

    # Sends the outbound response to the caller with the status 500 Internal Server Error.
    #
    # + message - The outbound response or any payload of type `string`, `xml`, `json`, `byte[]`, `io:ByteChannel`
    #             or `mime:Entity[]`. This message is optional.
    # + return - Returns an `error` if failed to respond
    public function internalServerError(Response|string|xml|json|byte[]|io:ReadableByteChannel|mime:Entity[]|() message = ())
                                                                                                        returns error?;
=======
>>>>>>> 440ffdf5
};

extern function nativeRespond(Connection connection, Response response) returns error?;

/////////////////////////////////
/// Ballerina Implementations ///
/////////////////////////////////
# Defines the HTTP redirect codes as a type.
public type RedirectCode 300|301|302|303|304|305|307|308;

# Represents the HTTP redirect status code `300 - Multiple Choices`.
@final public RedirectCode REDIRECT_MULTIPLE_CHOICES_300 = 300;
# Represents the HTTP redirect status code `301 - Moved Permanently`.
@final public RedirectCode REDIRECT_MOVED_PERMANENTLY_301 = 301;
# Represents the HTTP redirect status code `302 - Found`.
@final public RedirectCode REDIRECT_FOUND_302 = 302;
# Represents the HTTP redirect status code `303 - See Other`.
@final public RedirectCode REDIRECT_SEE_OTHER_303 = 303;
# Represents the HTTP redirect status code `304 - Not Modified`.
@final public RedirectCode REDIRECT_NOT_MODIFIED_304 = 304;
# Represents the HTTP redirect status code `305 - Use Proxy`.
@final public RedirectCode REDIRECT_USE_PROXY_305 = 305;
# Represents the HTTP redirect status code `307 - Temporary Redirect`.
@final public RedirectCode REDIRECT_TEMPORARY_REDIRECT_307 = 307;
# Represents the HTTP redirect status code `308 - Permanent Redirect`.
@final public RedirectCode REDIRECT_PERMANENT_REDIRECT_308 = 308;

function Connection::continue() returns error? {
    Response res = new;
    res.statusCode = CONTINUE_100;
    return self.respond(res);
}

function Connection::redirect(Response response, RedirectCode code, string[] locations) returns error? {
    if (code == REDIRECT_MULTIPLE_CHOICES_300) {
        response.statusCode = MULTIPLE_CHOICES_300;
    } else if (code == REDIRECT_MOVED_PERMANENTLY_301) {
        response.statusCode = MOVED_PERMANENTLY_301;
    } else if (code == REDIRECT_FOUND_302) {
        response.statusCode = FOUND_302;
    } else if (code == REDIRECT_SEE_OTHER_303) {
        response.statusCode = SEE_OTHER_303;
    } else if (code == REDIRECT_NOT_MODIFIED_304) {
        response.statusCode = NOT_MODIFIED_304;
    } else if (code == REDIRECT_USE_PROXY_305) {
        response.statusCode = USE_PROXY_305;
    } else if (code == REDIRECT_TEMPORARY_REDIRECT_307) {
        response.statusCode = TEMPORARY_REDIRECT_307;
    } else if (code == REDIRECT_PERMANENT_REDIRECT_308) {
        response.statusCode = PERMANENT_REDIRECT_308;
    }
    string locationsStr = "";
    foreach location in locations {
        locationsStr = locationsStr + location + ",";
    }
    locationsStr = locationsStr.substring(0, (lengthof locationsStr) - 1);

    response.setHeader(LOCATION, locationsStr);
    return self.respond(response);
}

function Connection::ok(Response|string|xml|json|byte[]|io:ReadableByteChannel|mime:Entity[]|() message) returns error? {
    Response response = buildResponse(message);
    response.statusCode = OK_200;
    return self.respond(response);
}

<<<<<<< HEAD
function Connection::created(Response|string|xml|json|byte[]|io:ReadableByteChannel|mime:Entity[]|() message = ())
=======
function Connection::created(string uri, Response|string|xml|json|byte[]|io:ByteChannel|mime:Entity[]|() message = ())
>>>>>>> 440ffdf5
                                                                                            returns error? {
    Response response = buildResponse(message);
    response.statusCode = CREATED_201;
    if (uri.length() > 0) {
        response.setHeader(LOCATION, uri);
    }
    return self.respond(response);
}

function Connection::accepted(Response|string|xml|json|byte[]|io:ReadableByteChannel|mime:Entity[]|() message = ())
                                                                                            returns error? {
    Response response = buildResponse(message);
    response.statusCode = ACCEPTED_202;
    return self.respond(response);
<<<<<<< HEAD
}

function Connection::noContent(Response|() message = ()) returns error? {
    Response newResponse = new;
    match message {
        () => {}
        Response response => {newResponse = response;}
    }
    newResponse.statusCode = NO_CONTENT_204;
    return self.respond(newResponse);
}

function Connection::badRequest(Response|string|xml|json|byte[]|io:ReadableByteChannel|mime:Entity[]|() message = ())
                                                                                            returns error? {
    Response response = buildResponse(message);
    response.statusCode = BAD_REQUEST_400;
    return self.respond(response);
}

function Connection::internalServerError(Response|string|xml|json|byte[]|io:ReadableByteChannel|mime:Entity[]|() message = ())
                                                                                            returns error? {
    Response response = buildResponse(message);
    response.statusCode = INTERNAL_SERVER_ERROR_500;
    return self.respond(response);
=======
>>>>>>> 440ffdf5
}<|MERGE_RESOLUTION|>--- conflicted
+++ resolved
@@ -98,11 +98,7 @@
     # + message - The outbound response or any payload of type `string`, `xml`, `json`, `byte[]`, `io:ByteChannel`
     #             or `mime:Entity[]`. This message is optional.
     # + return - Returns an `error` if failed to respond
-<<<<<<< HEAD
-    public function created(Response|string|xml|json|byte[]|io:ReadableByteChannel|mime:Entity[]|() message = ())
-=======
-    public function created(string uri, Response|string|xml|json|byte[]|io:ByteChannel|mime:Entity[]|() message = ())
->>>>>>> 440ffdf5
+    public function created(string uri, Response|string|xml|json|byte[]|io:ReadableByteChannel|mime:Entity[]|() message = ())
                                                                                             returns error?;
 
     # Sends the outbound response to the caller with the status 202 Accepted.
@@ -112,32 +108,6 @@
     # + return - Returns an `error` if failed to respond
     public function accepted(Response|string|xml|json|byte[]|io:ReadableByteChannel|mime:Entity[]|() message = ())
                                                                                             returns error?;
-<<<<<<< HEAD
-
-    # Sends the outbound response to the caller with the status 204 No Content. If the given response contains a body
-    # that will be removed.
-    #
-    # + message - Outbound response is optional
-    # + return - Returns an `error` if failed to respond
-    public function noContent(Response|() message = ()) returns error?;
-
-    # Sends the outbound response to the caller with the status 400 Bad Request.
-    #
-    # + message - The outbound response or any payload of type `string`, `xml`, `json`, `byte[]`, `io:ByteChannel`
-    #             or `mime:Entity[]`. This message is optional.
-    # + return - Returns an `error` if failed to respond
-    public function badRequest(Response|string|xml|json|byte[]|io:ReadableByteChannel|mime:Entity[]|() message = ())
-                                                                                                returns error?;
-
-    # Sends the outbound response to the caller with the status 500 Internal Server Error.
-    #
-    # + message - The outbound response or any payload of type `string`, `xml`, `json`, `byte[]`, `io:ByteChannel`
-    #             or `mime:Entity[]`. This message is optional.
-    # + return - Returns an `error` if failed to respond
-    public function internalServerError(Response|string|xml|json|byte[]|io:ReadableByteChannel|mime:Entity[]|() message = ())
-                                                                                                        returns error?;
-=======
->>>>>>> 440ffdf5
 };
 
 extern function nativeRespond(Connection connection, Response response) returns error?;
@@ -205,11 +175,7 @@
     return self.respond(response);
 }
 
-<<<<<<< HEAD
-function Connection::created(Response|string|xml|json|byte[]|io:ReadableByteChannel|mime:Entity[]|() message = ())
-=======
-function Connection::created(string uri, Response|string|xml|json|byte[]|io:ByteChannel|mime:Entity[]|() message = ())
->>>>>>> 440ffdf5
+function Connection::created(string uri, Response|string|xml|json|byte[]|io:ReadableByteChannel|mime:Entity[]|() message = ())
                                                                                             returns error? {
     Response response = buildResponse(message);
     response.statusCode = CREATED_201;
@@ -224,31 +190,4 @@
     Response response = buildResponse(message);
     response.statusCode = ACCEPTED_202;
     return self.respond(response);
-<<<<<<< HEAD
-}
-
-function Connection::noContent(Response|() message = ()) returns error? {
-    Response newResponse = new;
-    match message {
-        () => {}
-        Response response => {newResponse = response;}
-    }
-    newResponse.statusCode = NO_CONTENT_204;
-    return self.respond(newResponse);
-}
-
-function Connection::badRequest(Response|string|xml|json|byte[]|io:ReadableByteChannel|mime:Entity[]|() message = ())
-                                                                                            returns error? {
-    Response response = buildResponse(message);
-    response.statusCode = BAD_REQUEST_400;
-    return self.respond(response);
-}
-
-function Connection::internalServerError(Response|string|xml|json|byte[]|io:ReadableByteChannel|mime:Entity[]|() message = ())
-                                                                                            returns error? {
-    Response response = buildResponse(message);
-    response.statusCode = INTERNAL_SERVER_ERROR_500;
-    return self.respond(response);
-=======
->>>>>>> 440ffdf5
 }