--- conflicted
+++ resolved
@@ -41,15 +41,8 @@
         initEndpoint();
     }
 
-<<<<<<< HEAD
     # Initializes the endpoint.
-    public native function initEndpoint();
-=======
-    documentation {
-        Initializes the endpoint.
-    }
     public extern function initEndpoint();
->>>>>>> fb229ec6
 
     # Allows access to connector that the client endpoint uses.
     #
