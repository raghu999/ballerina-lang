/*
*  Copyright (c) 2017, WSO2 Inc. (http://www.wso2.org) All Rights Reserved.
*
*  WSO2 Inc. licenses this file to you under the Apache License,
*  Version 2.0 (the "License"); you may not use this file except
*  in compliance with the License.
*  You may obtain a copy of the License at
*
*    http://www.apache.org/licenses/LICENSE-2.0
*
*  Unless required by applicable law or agreed to in writing,
*  software distributed under the License is distributed on an
*  "AS IS" BASIS, WITHOUT WARRANTIES OR CONDITIONS OF ANY
*  KIND, either express or implied.  See the License for the
*  specific language governing permissions and limitations
*  under the License.
*/
package org.ballerinalang.net.http;

import org.ballerinalang.connector.api.BLangConnectorSPIUtil;
import org.ballerinalang.connector.api.BallerinaConnectorException;
import org.ballerinalang.mime.util.Constants;
import org.ballerinalang.mime.util.EntityBodyHandler;
import org.ballerinalang.model.types.BStructType;
import org.ballerinalang.model.types.BType;
import org.ballerinalang.model.types.TypeTags;
import org.ballerinalang.model.util.JSONUtils;
import org.ballerinalang.model.values.BBlob;
import org.ballerinalang.model.values.BConnector;
import org.ballerinalang.model.values.BJSON;
import org.ballerinalang.model.values.BString;
import org.ballerinalang.model.values.BStruct;
import org.ballerinalang.model.values.BValue;
import org.ballerinalang.model.values.BXML;
import org.ballerinalang.net.uri.URIUtil;
import org.ballerinalang.runtime.message.BlobDataSource;
import org.ballerinalang.runtime.message.StringDataSource;
import org.ballerinalang.util.exceptions.BallerinaException;
import org.slf4j.Logger;
import org.slf4j.LoggerFactory;
import org.wso2.transport.http.netty.message.HTTPCarbonMessage;

import java.io.IOException;
import java.io.UnsupportedEncodingException;
import java.net.URI;
import java.net.URLDecoder;
import java.util.HashMap;
import java.util.Map;

import static org.ballerinalang.net.http.HttpConstants.PROTOCOL_PACKAGE_HTTP;
import static org.ballerinalang.net.http.HttpConstants.SERVER_CONNECTOR;
import static org.ballerinalang.net.http.HttpConstants.SERVER_CON_CONNECTION_INDEX;

/**
 * {@code HttpDispatcher} is responsible for dispatching incoming http requests to the correct resource.
 *
 * @since 0.94
 */
public class HttpDispatcher {

    private static final Logger breLog = LoggerFactory.getLogger(HttpDispatcher.class);

    private static HttpService findService(HTTPServicesRegistry servicesRegistry, HTTPCarbonMessage inboundReqMsg) {
        try {
            Map<String, HttpService> servicesOnInterface = servicesRegistry.getServicesInfoByInterface();

            String rawUri = (String) inboundReqMsg.getProperty(HttpConstants.TO);
            inboundReqMsg.setProperty(HttpConstants.RAW_URI, rawUri);
            Map<String, Map<String, String>> matrixParams = new HashMap<>();
            String uriWithoutMatrixParams = URIUtil.extractMatrixParams(rawUri, matrixParams);

            inboundReqMsg.setProperty(HttpConstants.TO, uriWithoutMatrixParams);
            inboundReqMsg.setProperty(HttpConstants.MATRIX_PARAMS, matrixParams);

            URI validatedUri = getValidatedURI(uriWithoutMatrixParams);

            // Most of the time we will find service from here
            String basePath =
                    servicesRegistry.findTheMostSpecificBasePath(validatedUri.getPath(), servicesOnInterface);
            HttpService service = servicesOnInterface.get(basePath);
            if (service == null) {
                inboundReqMsg.setProperty(HttpConstants.HTTP_STATUS_CODE, 404);
                throw new BallerinaConnectorException("no matching service found for path : " +
                        validatedUri.getRawPath());
            }

            setInboundReqProperties(inboundReqMsg, validatedUri, basePath);

            return service;
        } catch (Throwable e) {
            throw new BallerinaConnectorException(e.getMessage());
        }
    }

    private static void setInboundReqProperties(HTTPCarbonMessage inboundReqMsg, URI requestUri, String basePath) {
        String subPath = URIUtil.getSubPath(requestUri.getPath(), basePath);
        inboundReqMsg.setProperty(HttpConstants.BASE_PATH, basePath);
        inboundReqMsg.setProperty(HttpConstants.SUB_PATH, subPath);
        inboundReqMsg.setProperty(HttpConstants.QUERY_STR, requestUri.getQuery());
        //store query params comes with request as it is
        inboundReqMsg.setProperty(HttpConstants.RAW_QUERY_STR, requestUri.getRawQuery());
    }

    private static URI getValidatedURI(String uriStr) {
        URI requestUri;
        try {
            requestUri = URI.create(uriStr);
        } catch (IllegalArgumentException e) {
            throw new BallerinaConnectorException(e.getMessage());
        }
        return requestUri;
    }

    private static String getInterface(HTTPCarbonMessage inboundRequest) {
        String interfaceId = (String) inboundRequest.getProperty(HttpConstants.LISTENER_INTERFACE_ID);
        if (interfaceId == null) {
            if (breLog.isDebugEnabled()) {
                breLog.debug("Interface id not found on the message, hence using the default interface");
            }
            interfaceId = HttpConstants.DEFAULT_INTERFACE;
        }

        return interfaceId;
    }

    private static void handleError(HTTPCarbonMessage cMsg, Throwable throwable) {
        String errorMsg = throwable.getMessage();

        // bre log should contain bre stack trace, not the ballerina stack trace
        breLog.error("error: " + errorMsg, throwable);
        try {
            HttpUtil.handleFailure(cMsg, new BallerinaConnectorException(errorMsg, throwable.getCause()));
        } catch (Exception e) {
            breLog.error("Cannot handle error using the error handler for: " + e.getMessage(), e);
        }
    }

    /**
     * This method finds the matching resource for the incoming request.
     *
     * @param httpCarbonMessage incoming message.
     * @return matching resource.
     */
    public static HttpResource findResource(HTTPServicesRegistry servicesRegistry,
                                            HTTPCarbonMessage httpCarbonMessage) {
        HttpResource resource = null;
        String protocol = (String) httpCarbonMessage.getProperty(HttpConstants.PROTOCOL);
        if (protocol == null) {
            throw new BallerinaConnectorException("protocol not defined in the incoming request");
        }

        try {
            // Find the Service TODO can be improved
            HttpService service = HttpDispatcher.findService(servicesRegistry, httpCarbonMessage);
            if (service == null) {
                throw new BallerinaConnectorException("no Service found to handle the service request");
                // Finer details of the errors are thrown from the dispatcher itself, Ideally we shouldn't get here.
            }

            // Find the Resource
            resource = HttpResourceDispatcher.findResource(service, httpCarbonMessage);
        } catch (Throwable throwable) {
            handleError(httpCarbonMessage, throwable);
        }
        return resource;
    }

    public static BValue[] getSignatureParameters(HttpResource httpResource, HTTPCarbonMessage httpCarbonMessage) {

        //TODO Think of keeping struct type globally rather than creating for each request
<<<<<<< HEAD
        BStruct connection = ConnectorUtils.createStruct(httpResource.getBalResource(),
                HttpConstants.PROTOCOL_PACKAGE_HTTP, HttpConstants.CONNECTION);
        BStruct inRequest = ConnectorUtils.createStruct(httpResource.getBalResource(),
                HttpConstants.PROTOCOL_PACKAGE_HTTP, HttpConstants.REQUEST);
=======
        BConnector serverConnector = BLangConnectorSPIUtil.createBConnector(
                httpResource.getBalResource().getResourceInfo().getServiceInfo().getPackageInfo().getProgramFile(),
                PROTOCOL_PACKAGE_HTTP, SERVER_CONNECTOR);

        BStruct connection = BLangConnectorSPIUtil.createBStruct(
                httpResource.getBalResource().getResourceInfo().getServiceInfo().getPackageInfo().getProgramFile(),
                PROTOCOL_PACKAGE_HTTP, HttpConstants.CONNECTION);

        BStruct inRequest = BLangConnectorSPIUtil.createBStruct(
                httpResource.getBalResource().getResourceInfo().getServiceInfo().getPackageInfo().getProgramFile(),
                PROTOCOL_PACKAGE_HTTP, HttpConstants.IN_REQUEST);
>>>>>>> a6c406da

        BStruct inRequestEntity = BLangConnectorSPIUtil.createBStruct(
                httpResource.getBalResource().getResourceInfo().getServiceInfo().getPackageInfo().getProgramFile(),
                org.ballerinalang.mime.util.Constants.PROTOCOL_PACKAGE_MIME, Constants.ENTITY);

        BStruct mediaType = BLangConnectorSPIUtil.createBStruct(
                httpResource.getBalResource().getResourceInfo().getServiceInfo().getPackageInfo().getProgramFile(),
                org.ballerinalang.mime.util.Constants.PROTOCOL_PACKAGE_MIME, Constants.MEDIA_TYPE);

        serverConnector.setRefField(SERVER_CON_CONNECTION_INDEX, connection);
        HttpUtil.enrichConnectionInfo(connection, httpCarbonMessage);
        HttpUtil.populateInboundRequest(inRequest, inRequestEntity, mediaType, httpCarbonMessage);

        SignatureParams signatureParams = httpResource.getSignatureParams();
        BValue[] bValues = new BValue[signatureParams.getParamCount()];
        bValues[0] = serverConnector;
        bValues[1] = inRequest;
        if (signatureParams.getParamCount() == 2) {
            return bValues;
        }

        Map<String, String> resourceArgumentValues =
                (Map<String, String>) httpCarbonMessage.getProperty(HttpConstants.RESOURCE_ARGS);
        for (int i = 0; i < signatureParams.getPathParams().size(); i++) {
            //No need for validation as validation already happened at deployment time,
            //only string parameters can be found here.
            String argumentValue = resourceArgumentValues.get(signatureParams.getPathParams().get(i).getVarName());
            if (argumentValue != null) {
                try {
                    argumentValue = URLDecoder.decode(argumentValue, "UTF-8");
                } catch (UnsupportedEncodingException e) {
                    // we can simply ignore and send the value to application and let the
                    // application deal with the value.
                }
            }
            bValues[i + 2] = new BString(argumentValue);
        }

        if (signatureParams.getEntityBody() == null) {
            return bValues;
        }
        try {
            bValues[bValues.length - 1] = populateAndGetEntityBody(httpResource, inRequest, inRequestEntity,
                    signatureParams.getEntityBody().getVarType());
        } catch (BallerinaException ex) {
            httpCarbonMessage.setProperty(HttpConstants.HTTP_STATUS_CODE, HttpConstants.HTTP_BAD_REQUEST);
            throw new BallerinaConnectorException("data binding failed: " + ex.getMessage());
        } catch (IOException ex) {
            throw new BallerinaException(ex.getMessage());
        }
        return bValues;
    }

    private static BValue populateAndGetEntityBody(HttpResource httpResource, BStruct inRequest,
                                                   BStruct inRequestEntity, BType entityBodyType) throws IOException {
        HttpUtil.populateEntityBody(null, inRequest, inRequestEntity, true);
        switch (entityBodyType.getTag()) {
            case TypeTags.STRING_TAG:
                StringDataSource stringDataSource = EntityBodyHandler.constructStringDataSource(inRequestEntity);
                EntityBodyHandler.addMessageDataSource(inRequestEntity, stringDataSource);
                return stringDataSource != null ? new BString(stringDataSource.getMessageAsString()) : null;
            case TypeTags.JSON_TAG:
                BJSON bjson = EntityBodyHandler.constructJsonDataSource(inRequestEntity);
                EntityBodyHandler.addMessageDataSource(inRequestEntity, bjson);
                return bjson;
            case TypeTags.XML_TAG:
                BXML bxml = EntityBodyHandler.constructXmlDataSource(inRequestEntity);
                EntityBodyHandler.addMessageDataSource(inRequestEntity, bxml);
                return bxml;
            case TypeTags.BLOB_TAG:
                BlobDataSource blobDataSource = EntityBodyHandler.constructBlobDataSource(inRequestEntity);
                EntityBodyHandler.addMessageDataSource(inRequestEntity, blobDataSource);
                return new BBlob(blobDataSource != null ? blobDataSource.getValue() : new byte[0]);
            case TypeTags.STRUCT_TAG:
                bjson = EntityBodyHandler.constructJsonDataSource(inRequestEntity);
                EntityBodyHandler.addMessageDataSource(inRequestEntity, bjson);
                try {
                    return JSONUtils.convertJSONToStruct(bjson, (BStructType) entityBodyType);
                } catch (NullPointerException ex) {
                    throw new BallerinaConnectorException("cannot convert payload to struct type: " +
                            entityBodyType.getName());
                }
        }
        return null;
    }

    public static boolean isDiffered(HttpResource httpResource) {
        return httpResource != null && httpResource.getSignatureParams().getEntityBody() != null;
    }
}<|MERGE_RESOLUTION|>--- conflicted
+++ resolved
@@ -168,12 +168,6 @@
     public static BValue[] getSignatureParameters(HttpResource httpResource, HTTPCarbonMessage httpCarbonMessage) {
 
         //TODO Think of keeping struct type globally rather than creating for each request
-<<<<<<< HEAD
-        BStruct connection = ConnectorUtils.createStruct(httpResource.getBalResource(),
-                HttpConstants.PROTOCOL_PACKAGE_HTTP, HttpConstants.CONNECTION);
-        BStruct inRequest = ConnectorUtils.createStruct(httpResource.getBalResource(),
-                HttpConstants.PROTOCOL_PACKAGE_HTTP, HttpConstants.REQUEST);
-=======
         BConnector serverConnector = BLangConnectorSPIUtil.createBConnector(
                 httpResource.getBalResource().getResourceInfo().getServiceInfo().getPackageInfo().getProgramFile(),
                 PROTOCOL_PACKAGE_HTTP, SERVER_CONNECTOR);
@@ -185,7 +179,6 @@
         BStruct inRequest = BLangConnectorSPIUtil.createBStruct(
                 httpResource.getBalResource().getResourceInfo().getServiceInfo().getPackageInfo().getProgramFile(),
                 PROTOCOL_PACKAGE_HTTP, HttpConstants.IN_REQUEST);
->>>>>>> a6c406da
 
         BStruct inRequestEntity = BLangConnectorSPIUtil.createBStruct(
                 httpResource.getBalResource().getResourceInfo().getServiceInfo().getPackageInfo().getProgramFile(),
