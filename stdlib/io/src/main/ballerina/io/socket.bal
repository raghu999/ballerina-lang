// Copyright (c) 2017 WSO2 Inc. (http://www.wso2.org) All Rights Reserved.
//
// WSO2 Inc. licenses this file to you under the Apache License,
// Version 2.0 (the "License"); you may not use this file except
// in compliance with the License.
// You may obtain a copy of the License at
//
// http://www.apache.org/licenses/LICENSE-2.0
//
// Unless required by applicable law or agreed to in writing,
// software distributed under the License is distributed on an
// "AS IS" BASIS, WITHOUT WARRANTIES OR CONDITIONS OF ANY
// KIND, either express or implied.  See the License for the
// specific language governing permissions and limitations
// under the License.


# Represents a TCP socket.
#
# + channel - ByteChannel which will represent the socket connection
# + remotePort - Remote server connection port
# + localPort - Local port the socket connection should bound
# + remoteAddress - IP/Host of the remote server
# + localAddress - Local interface the connection should bound
public type Socket object {

    @readonly public ByteChannel channel;
    @readonly public int remotePort;
    @readonly public int localPort;
    @readonly public string remoteAddress;
    @readonly public string localAddress;

    public new() {
        init();
    }

<<<<<<< HEAD
    # Initializes a socket.
    native function init();

    # Binds socket to a local port.
    #
    # + return - An error if could not bind to the port
    public native function bindAddress(@sensitive int port, @sensitive string? interface = ()) returns error?;

    # Open a connection with remote server.
    #
    # + return - An error if could not connect with the remote server.
    public native function connect(@sensitive string host, @sensitive int port) returns error?;

    # Closes a socket connection.
    #
    # + return - An error if the connection could not be closed properly
    public native function close() returns error?;

    # Shutdown the connection from reading. In this case content cannot be read from the server.
    #
    # + return - An error if the connection could not be shutdown properly
    public native function shutdownInput() returns error?;

    # Shutdown the connection from writing. In this case content cannot be written to the server.
    #
    # + return - An error if the connection could not be shutdown properly
    public native function shutdownOutput() returns error?;
=======
    documentation {
        Initializes a socket.
    }
    extern function init();

    documentation {
        Binds socket to a local port.

        R{{}} An error if could not bind to the port
    }
    public extern function bindAddress(@sensitive int port, @sensitive string? interface = ()) returns error?;

    documentation {
        Open a connection with remote server.

        R{{}} An error if could not connect with the remote server.
    }
    public extern function connect(@sensitive string host, @sensitive int port) returns error?;

    documentation {
        Closes a socket connection.

        R{{}} An error if the connection could not be closed properly
    }
    public extern function close() returns error?;

    documentation {
        Shutdown the connection from reading. In this case content cannot be read from the server.

        R{{}} An error if the connection could not be shutdown properly
    }
    public extern function shutdownInput() returns error?;

    documentation {
        Shutdown the connection from writing. In this case content cannot be written to the server.

        R{{}} An error if the connection could not be shutdown properly
    }
    public extern function shutdownOutput() returns error?;
>>>>>>> fb229ec6
};

# Represents a TCP server socket.
public type ServerSocket object {

    public new() {
        init();
    }

<<<<<<< HEAD
    # Initializes a server socket.
    native function init();

    # Binds socket to a local port.
    #
    # + return - An error if could not bind to the port
    public native function bindAddress(@sensitive int port, @sensitive string? interface = ()) returns error?;

    # This blocking function will wait until new client socket connect.
    #
    # + return - An error if could not create new socket.
    public native function accept() returns Socket|error;

    # Closes a socket connection.
    #
    # + return - An error if the connection could not be closed properly
    public native function close() returns error?;
=======
    documentation {
        Initializes a server socket.
    }
    extern function init();

    documentation {
        Binds socket to a local port.

        R{{}} An error if could not bind to the port
    }
    public extern function bindAddress(@sensitive int port, @sensitive string? interface = ()) returns error?;

    documentation {
        This blocking function will wait until new client socket connect.

        R{{}} An error if could not create new socket.
    }
    public extern function accept() returns Socket|error;

    documentation {
        Closes a socket connection.

        R{{}} An error if the connection could not be closed properly
    }
    public extern function close() returns error?;
>>>>>>> fb229ec6
};

# SocketProperties represents the properties which are used to configure TCP connection.
#
# + localPort - Local port the socket client should bind
# + keyStoreFile - Relative/absolute path to locate keystore file
# + keyStorePassword - Keystore password
# + trustStoreFile - Relative/absolute path to locate truststore file
# + trustStorePassword - Truststore password
# + certPassword - Password of the certificate
# + sslEnabledProtocols - Protocols supported for SSL (i.e TLSv1.2,TLSv1.1,TLSv1)
# + ciphers - Encrypt/decrypt algorithms (i.e RSA, SHA-256)
# + sslProtocol - Supported SSL protocols (i.e SSL, TLS)
public type SocketProperties record {
    int localPort;
    string keyStoreFile;
    string keyStorePassword;
    string trustStoreFile;
    string trustStorePassword;
    string certPassword;
    string sslEnabledProtocols;
    string ciphers;
    string sslProtocol;
};<|MERGE_RESOLUTION|>--- conflicted
+++ resolved
@@ -34,75 +34,33 @@
         init();
     }
 
-<<<<<<< HEAD
     # Initializes a socket.
-    native function init();
+    extern function init();
 
     # Binds socket to a local port.
     #
     # + return - An error if could not bind to the port
-    public native function bindAddress(@sensitive int port, @sensitive string? interface = ()) returns error?;
+    public extern function bindAddress(@sensitive int port, @sensitive string? interface = ()) returns error?;
 
     # Open a connection with remote server.
     #
     # + return - An error if could not connect with the remote server.
-    public native function connect(@sensitive string host, @sensitive int port) returns error?;
+    public extern function connect(@sensitive string host, @sensitive int port) returns error?;
 
     # Closes a socket connection.
     #
     # + return - An error if the connection could not be closed properly
-    public native function close() returns error?;
+    public extern function close() returns error?;
 
     # Shutdown the connection from reading. In this case content cannot be read from the server.
     #
     # + return - An error if the connection could not be shutdown properly
-    public native function shutdownInput() returns error?;
+    public extern function shutdownInput() returns error?;
 
     # Shutdown the connection from writing. In this case content cannot be written to the server.
     #
     # + return - An error if the connection could not be shutdown properly
-    public native function shutdownOutput() returns error?;
-=======
-    documentation {
-        Initializes a socket.
-    }
-    extern function init();
-
-    documentation {
-        Binds socket to a local port.
-
-        R{{}} An error if could not bind to the port
-    }
-    public extern function bindAddress(@sensitive int port, @sensitive string? interface = ()) returns error?;
-
-    documentation {
-        Open a connection with remote server.
-
-        R{{}} An error if could not connect with the remote server.
-    }
-    public extern function connect(@sensitive string host, @sensitive int port) returns error?;
-
-    documentation {
-        Closes a socket connection.
-
-        R{{}} An error if the connection could not be closed properly
-    }
-    public extern function close() returns error?;
-
-    documentation {
-        Shutdown the connection from reading. In this case content cannot be read from the server.
-
-        R{{}} An error if the connection could not be shutdown properly
-    }
-    public extern function shutdownInput() returns error?;
-
-    documentation {
-        Shutdown the connection from writing. In this case content cannot be written to the server.
-
-        R{{}} An error if the connection could not be shutdown properly
-    }
     public extern function shutdownOutput() returns error?;
->>>>>>> fb229ec6
 };
 
 # Represents a TCP server socket.
@@ -112,51 +70,23 @@
         init();
     }
 
-<<<<<<< HEAD
     # Initializes a server socket.
-    native function init();
+    extern function init();
 
     # Binds socket to a local port.
     #
     # + return - An error if could not bind to the port
-    public native function bindAddress(@sensitive int port, @sensitive string? interface = ()) returns error?;
+    public extern function bindAddress(@sensitive int port, @sensitive string? interface = ()) returns error?;
 
     # This blocking function will wait until new client socket connect.
     #
     # + return - An error if could not create new socket.
-    public native function accept() returns Socket|error;
+    public extern function accept() returns Socket|error;
 
     # Closes a socket connection.
     #
     # + return - An error if the connection could not be closed properly
-    public native function close() returns error?;
-=======
-    documentation {
-        Initializes a server socket.
-    }
-    extern function init();
-
-    documentation {
-        Binds socket to a local port.
-
-        R{{}} An error if could not bind to the port
-    }
-    public extern function bindAddress(@sensitive int port, @sensitive string? interface = ()) returns error?;
-
-    documentation {
-        This blocking function will wait until new client socket connect.
-
-        R{{}} An error if could not create new socket.
-    }
-    public extern function accept() returns Socket|error;
-
-    documentation {
-        Closes a socket connection.
-
-        R{{}} An error if the connection could not be closed properly
-    }
     public extern function close() returns error?;
->>>>>>> fb229ec6
 };
 
 # SocketProperties represents the properties which are used to configure TCP connection.
