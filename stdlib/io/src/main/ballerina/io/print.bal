// Copyright (c) 2018 WSO2 Inc. (http://www.wso2.org) All Rights Reserved.
//
// WSO2 Inc. licenses this file to you under the Apache License,
// Version 2.0 (the "License"); you may not use this file except
// in compliance with the License.
// You may obtain a copy of the License at
//
// http://www.apache.org/licenses/LICENSE-2.0
//
// Unless required by applicable law or agreed to in writing,
// software distributed under the License is distributed on an
// "AS IS" BASIS, WITHOUT WARRANTIES OR CONDITIONS OF ANY
// KIND, either express or implied.  See the License for the
// specific language governing permissions and limitations
// under the License.

<<<<<<< HEAD
# Prints 'any' value to the STDOUT.
public native function print(any... a);

# Prints an any value to the STDOUT in a new line.
public native function println(any... a);

# Returns a formatted string using the specified format string and arguments.
#
# + format - Represent the format of the string which should be returned
# + return - Formatted string
public native function sprintf(string format, any... args) returns (string);
=======
documentation {
    Prints 'any' value to the STDOUT.
}
public extern function print(any... a);

documentation {
    Prints an any value to the STDOUT in a new line.
}
public extern function println(any... a);

documentation {
    Returns a formatted string using the specified format string and arguments.

    P{{format}} Represent the format of the string which should be returned
    R{{}} Formatted string
}
public extern function sprintf(string format, any... args) returns (string);
>>>>>>> fb229ec6
<|MERGE_RESOLUTION|>--- conflicted
+++ resolved
@@ -14,34 +14,14 @@
 // specific language governing permissions and limitations
 // under the License.
 
-<<<<<<< HEAD
 # Prints 'any' value to the STDOUT.
-public native function print(any... a);
+public extern function print(any... a);
 
 # Prints an any value to the STDOUT in a new line.
-public native function println(any... a);
+public extern function println(any... a);
 
 # Returns a formatted string using the specified format string and arguments.
 #
 # + format - Represent the format of the string which should be returned
 # + return - Formatted string
-public native function sprintf(string format, any... args) returns (string);
-=======
-documentation {
-    Prints 'any' value to the STDOUT.
-}
-public extern function print(any... a);
-
-documentation {
-    Prints an any value to the STDOUT in a new line.
-}
-public extern function println(any... a);
-
-documentation {
-    Returns a formatted string using the specified format string and arguments.
-
-    P{{format}} Represent the format of the string which should be returned
-    R{{}} Formatted string
-}
-public extern function sprintf(string format, any... args) returns (string);
->>>>>>> fb229ec6
+public extern function sprintf(string format, any... args) returns (string);