--- conflicted
+++ resolved
@@ -27,23 +27,12 @@
 public type CSVChannel object {
     private DelimitedTextRecordChannel? dc;
 
-<<<<<<< HEAD
-    documentation {
-        Constructs a CSV channel from a CharacterChannel to read/write CSV records.
-
-        P{{byteChannel}} ChracterChannel which will represent the content in the CSV
-        P{{fs}} Field separator which will separate between the records in the CSV
-        P{{nHeaders}} Number of headers which should be skipped prior to reading records
-    }
-    public new(CharacterChannel byteChannel, Separator fs = ",", int nHeaders = 0) {
-=======
     # Constructs a CSV channel from a CharacterChannel to read/write CSV records.
     #
-    # + channel - ChracterChannel which will represent the content in the CSV
+    # + byteChannel - ChracterChannel which will represent the content in the CSV
     # + fs - Field separator which will separate between the records in the CSV
     # + nHeaders - Number of headers which should be skipped prior to reading records
-    public new(CharacterChannel channel, Separator fs = ",", int nHeaders = 0) {
->>>>>>> 6fd35335
+    public new(CharacterChannel byteChannel, Separator fs = ",", int nHeaders = 0) {
         if (fs == TAB){
             dc = new DelimitedTextRecordChannel(byteChannel, fmt = "TDF");
         } else if (fs == COLON){
