--- conflicted
+++ resolved
@@ -29,73 +29,32 @@
         init(channel, fs, rs, fmt);
     }
 
-<<<<<<< HEAD
     # Initializes delimited record channel.
     #
     # + characterChannel - Character channel which will be used for reading/writing records
     # + fieldSeparator - Field separator which will separate between fields
     # + recordSeparator - Record separator which will separate between records
     # + fmt - Format which will be used to represent the type of record i.e csv
-    native function init(CharacterChannel characterChannel, string fieldSeparator, string recordSeparator, string fmt);
+    extern function init(CharacterChannel characterChannel, string fieldSeparator, string recordSeparator, string fmt);
 
     # Checks whether there's a record left to be read.
     #
     # + return - True if there's a record left to be read
-    public native function hasNext() returns boolean;
+    public extern function hasNext() returns boolean;
 
     # Get next record from the input/output resource.
     #
     # + return - Set of fields included in the record or an error
-    public native function getNext() returns @tainted string[]|error;
+    public extern function getNext() returns @tainted string[]|error;
 
     # Writes records to a given input/output resource.
     #
     # + textRecord - List of fields to be written
     # + return - An error if the records could not be written properly
-    public native function write(string[] textRecord) returns error?;
+    public extern function write(string[] textRecord) returns error?;
 
     # Closes a given record channel.
     #
     # + return - An error if the record channel could not be closed properly
-    public native function close() returns error?;
-=======
-    documentation {
-        Initializes delimited record channel.
-
-        P{{characterChannel}} Character channel which will be used for reading/writing records
-        P{{fieldSeparator}} Field separator which will separate between fields
-        P{{recordSeparator}} Record separator which will separate between records
-        P{{fmt}} Format which will be used to represent the type of record i.e csv
-    }
-    extern function init(CharacterChannel characterChannel, string fieldSeparator, string recordSeparator, string fmt);
-
-    documentation {
-        Checks whether there's a record left to be read.
-
-        R{{}} True if there's a record left to be read
-    }
-    public extern function hasNext() returns boolean;
-
-    documentation {
-        Get next record from the input/output resource.
-
-        R{{}} Set of fields included in the record or an error
-    }
-    public extern function getNext() returns @tainted string[]|error;
-
-    documentation {
-        Writes records to a given input/output resource.
-
-        P{{textRecord}} List of fields to be written
-        R{{}} An error if the records could not be written properly
-    }
-    public extern function write(string[] textRecord) returns error?;
-
-    documentation {
-        Closes a given record channel.
-
-        R{{}} An error if the record channel could not be closed properly
-    }
     public extern function close() returns error?;
->>>>>>> fb229ec6
 };