/*
 * Copyright (c) 2018, WSO2 Inc. (http://www.wso2.org) All Rights Reserved.
 *
 * WSO2 Inc. licenses this file to you under the Apache License,
 * Version 2.0 (the "License"); you may not use this file except
 * in compliance with the License.
 * You may obtain a copy of the License at
 *
 * http://www.apache.org/licenses/LICENSE-2.0
 *
 * Unless required by applicable law or agreed to in writing,
 * software distributed under the License is distributed on an
 * "AS IS" BASIS, WITHOUT WARRANTIES OR CONDITIONS OF ANY
 * KIND, either express or implied.  See the License for the
 * specific language governing permissions and limitations
 * under the License.
 *
 */

package org.ballerinalang.stdlib.io.nativeimpl;

import org.ballerinalang.bre.Context;
import org.ballerinalang.bre.bvm.CallableUnitCallback;
import org.ballerinalang.model.NativeCallableUnit;
import org.ballerinalang.model.types.TypeKind;
import org.ballerinalang.model.values.BInteger;
import org.ballerinalang.model.values.BMap;
import org.ballerinalang.model.values.BValue;
import org.ballerinalang.natives.annotations.BallerinaFunction;
import org.ballerinalang.natives.annotations.Receiver;
import org.ballerinalang.stdlib.io.channels.base.DataChannel;
import org.ballerinalang.stdlib.io.channels.base.Representation;
import org.ballerinalang.stdlib.io.events.EventContext;
import org.ballerinalang.stdlib.io.events.EventRegister;
import org.ballerinalang.stdlib.io.events.EventResult;
import org.ballerinalang.stdlib.io.events.Register;
import org.ballerinalang.stdlib.io.events.data.ReadIntegerEvent;
import org.ballerinalang.stdlib.io.utils.IOConstants;
import org.ballerinalang.stdlib.io.utils.IOUtils;

/**
 * Native function ballerina.io#readVarInt.
 *
 * @since 0.975.1
 */
@BallerinaFunction(
        orgName = "ballerina", packageName = "io",
        functionName = "readVarInt",
        receiver = @Receiver(type = TypeKind.OBJECT, structType = "DataChannel", structPackage = "ballerina.io"),
        isPublic = true
)
public class ReadVarInt implements NativeCallableUnit {
    /**
     * Represents data channel.
     */
    private static final int DATA_CHANNEL_INDEX = 0;

    /**
     * Triggers upon receiving the response.
     *
     * @param result the response received after reading int.
     * @return read int value.
     */
    private static EventResult readResponse(EventResult<Long, EventContext> result) {
        EventContext eventContext = result.getContext();
        Context context = eventContext.getContext();
        Throwable error = eventContext.getError();
        CallableUnitCallback callback = eventContext.getCallback();
        if (null != error) {
            BMap<String, BValue> errorStruct = IOUtils.createError(context, error.getMessage());
            context.setReturnValues(errorStruct);
        } else {
            Long readLong = result.getResponse();
            context.setReturnValues(new BInteger(readLong));
        }
        callback.notifySuccess();
        return result;
    }

    @Override
    public void execute(Context context, CallableUnitCallback callback) {
        BMap<String, BValue> dataChannelStruct = (BMap<String, BValue>) context.getRefArgument(DATA_CHANNEL_INDEX);
        DataChannel channel = (DataChannel) dataChannelStruct.getNativeData(IOConstants.DATA_CHANNEL_NAME);
        EventContext eventContext = new EventContext(context, callback);
        ReadIntegerEvent event = new ReadIntegerEvent(channel, Representation.VARIABLE, eventContext);
<<<<<<< HEAD
        Register register = EventRegister.getFactory().register(channel.id(),
                channel.isSelectable(), event, ReadVarInt::readResponse);
=======
        Register register = EventRegister.getFactory().register(event, ReadVarInt::readResponse);
        eventContext.setRegister(register);
>>>>>>> 562d0bb3
        register.submit();
    }

    @Override
    public boolean isBlocking() {
        return false;
    }
}<|MERGE_RESOLUTION|>--- conflicted
+++ resolved
@@ -83,13 +83,8 @@
         DataChannel channel = (DataChannel) dataChannelStruct.getNativeData(IOConstants.DATA_CHANNEL_NAME);
         EventContext eventContext = new EventContext(context, callback);
         ReadIntegerEvent event = new ReadIntegerEvent(channel, Representation.VARIABLE, eventContext);
-<<<<<<< HEAD
-        Register register = EventRegister.getFactory().register(channel.id(),
-                channel.isSelectable(), event, ReadVarInt::readResponse);
-=======
         Register register = EventRegister.getFactory().register(event, ReadVarInt::readResponse);
         eventContext.setRegister(register);
->>>>>>> 562d0bb3
         register.submit();
     }
 
