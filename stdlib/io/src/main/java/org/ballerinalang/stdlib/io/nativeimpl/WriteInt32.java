--- conflicted
+++ resolved
@@ -87,13 +87,8 @@
         WriteIntegerEvent writeIntegerEvent = new WriteIntegerEvent(channel,
                 value, Representation.BIT_32,
                 eventContext);
-<<<<<<< HEAD
-        Register register = EventRegister.getFactory().register(channel.id(),
-                channel.isSelectable(), writeIntegerEvent, WriteInt32::writeIntegerResponse);
-=======
         Register register = EventRegister.getFactory().register(writeIntegerEvent, WriteInt32::writeIntegerResponse);
         eventContext.setRegister(register);
->>>>>>> 562d0bb3
         register.submit();
     }
 
