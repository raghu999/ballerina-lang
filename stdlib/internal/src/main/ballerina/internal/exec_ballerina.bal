--- conflicted
+++ resolved
@@ -14,7 +14,6 @@
 // specific language governing permissions and limitations
 // under the License.
 
-<<<<<<< HEAD
 # Executes a ballerina doc command
 #
 # + packageList - List of packages
@@ -27,23 +26,7 @@
 # + verbose - Verbose mode
 # + sourceRoot - Root folder of the packages
 # + return - Data piped from the standard output and error output of the process
-public native function execBallerinaDoc(string[] packageList,
-=======
-documentation {
-    Executes a ballerina doc command
-    P{{packageList}} - List of packages
-    P{{outputPath}} - Path to write api-docs
-    P{{templatesPath}} - Location of the templates
-    P{{exclude}} - Packages to exclude
-    P{{includeNatives}} - Generate docs for natives
-    P{{envVars}} - Environment variables to pass
-    P{{config}} - Path to configuration file
-    P{{verbose}} - Verbose mode
-    P{{sourceRoot}} - Root folder of the packages
-    R{{}} - Data piped from the standard output and error output of the process
-}
 public extern function execBallerinaDoc(string[] packageList,
->>>>>>> fb229ec6
                                         string? sourceRoot = (),
                                         string? outputPath = (),
                                         string? templatesPath = (),
