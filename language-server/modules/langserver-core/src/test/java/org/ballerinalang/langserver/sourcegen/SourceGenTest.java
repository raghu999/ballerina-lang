/*
 * Copyright (c) 2018, WSO2 Inc. (http://wso2.com) All Rights Reserved.
 *
 * Licensed under the Apache License, Version 2.0 (the "License");
 * you may not use this file except in compliance with the License.
 * You may obtain a copy of the License at
 *
 * http://www.apache.org/licenses/LICENSE-2.0
 *
 * Unless required by applicable law or agreed to in writing, software
 * distributed under the License is distributed on an "AS IS" BASIS,
 * WITHOUT WARRANTIES OR CONDITIONS OF ANY KIND, either express or implied.
 * See the License for the specific language governing permissions and
 * limitations under the License.
 */
package org.ballerinalang.langserver.sourcegen;

import com.google.gson.JsonObject;
import org.ballerinalang.langserver.SourceGen;
import org.ballerinalang.langserver.compiler.DocumentServiceKeys;
import org.ballerinalang.langserver.compiler.LSCompiler;
import org.ballerinalang.langserver.compiler.LSServiceOperationContext;
import org.ballerinalang.langserver.compiler.format.JSONGenerationException;
import org.ballerinalang.langserver.compiler.format.TextDocumentFormatUtil;
import org.ballerinalang.langserver.compiler.workspace.WorkspaceDocumentException;
import org.ballerinalang.langserver.compiler.workspace.WorkspaceDocumentManager;
import org.ballerinalang.langserver.compiler.workspace.WorkspaceDocumentManagerImpl;
import org.ballerinalang.langserver.completion.util.FileUtils;
import org.ballerinalang.langserver.util.TestUtil;
import org.eclipse.lsp4j.jsonrpc.Endpoint;
import org.testng.Assert;
import org.testng.annotations.AfterClass;
import org.testng.annotations.BeforeClass;
import org.testng.annotations.DataProvider;
import org.testng.annotations.Test;

import java.io.File;
import java.io.IOException;
import java.nio.file.FileVisitResult;
import java.nio.file.Files;
import java.nio.file.Path;
import java.nio.file.Paths;
import java.nio.file.SimpleFileVisitor;
import java.nio.file.attribute.BasicFileAttributes;
import java.util.ArrayList;
import java.util.List;

import static java.nio.file.FileVisitResult.CONTINUE;
import static java.nio.file.FileVisitResult.SKIP_SUBTREE;

/**
 * Source generation test suit.
 */
public class SourceGenTest {
    private Path examples = FileUtils.RES_DIR.resolve("sourceGen");
    private List<File> ballerinaFiles;
    private Endpoint serviceEndpoint;

    @BeforeClass
    public void loadExampleFiles() throws IOException {
        this.serviceEndpoint = TestUtil.initializeLanguageSever();
        this.ballerinaFiles = getExampleFiles();
    }

    @Test(description = "Source gen test suit", dataProvider = "exampleFiles")
    public void sourceGenTests(File file) throws IOException, WorkspaceDocumentException, JSONGenerationException {
        LSServiceOperationContext formatContext = new LSServiceOperationContext();
        try {
            Path filePath = Paths.get(file.getPath());
            formatContext.put(DocumentServiceKeys.FILE_URI_KEY, filePath.toUri().toString());

            WorkspaceDocumentManager documentManager = WorkspaceDocumentManagerImpl.getInstance();
            byte[] encoded1 = Files.readAllBytes(filePath);
            String expected = new String(encoded1);
            TestUtil.openDocument(serviceEndpoint, filePath);
            LSCompiler lsCompiler = new LSCompiler(documentManager);
            JsonObject ast = TextDocumentFormatUtil.getAST(filePath.toUri().toString(), lsCompiler, documentManager,
                    formatContext);
            SourceGen sourceGen = new SourceGen(0);
            sourceGen.build(ast.getAsJsonObject("model"), null, "CompilationUnit");
            String actual = sourceGen.getSourceOf(ast.getAsJsonObject("model"), false, false);
            TestUtil.closeDocument(serviceEndpoint, filePath);
            Assert.assertEquals(actual, expected, "Generated source didn't match the expected for file: " +
                    file.getName());
        } catch (Exception e) {
            Assert.fail("Exception occurred while processing file: " + file.getName() + "\nException:" +
                    e.toString());
        }
    }

    @AfterClass
    public void shutdownLanguageServer() throws IOException {
        TestUtil.shutdownLanguageServer(this.serviceEndpoint);
    }

    @DataProvider
    public Object[] exampleFiles() {
        return this.ballerinaFiles.toArray();
    }

    private List<File> getExampleFiles() throws IOException {
        List<File> files = new ArrayList<>();
        FileVisitor fileVisitor = new FileVisitor(files);
        Files.walkFileTree(examples, fileVisitor);
        return files;
    }

    /**
     * File visitor for file walker.
     */
    static class FileVisitor extends SimpleFileVisitor<Path> {
        private List<File> files;
<<<<<<< HEAD
        private String[] ignoredFiles = {"identify_patterns.bal", "identify_trends.bal",
                "join_multiple_streams.bal", "table_queries.bal", "temporal_aggregations_and_windows.bal",
                "table.bal", "csv_io.bal", "grpc_bidirectional_streaming_client.bal", "channels_correlation.bal",
                "channels_workers.bal"};
=======
        private String[] ignoredFiles = {"table_queries.bal", "table.bal", "csv_io.bal"};
>>>>>>> 23f80343

        FileVisitor(List<File> ballerinaFiles) {
            this.files = ballerinaFiles;
        }

        @Override
        public FileVisitResult visitFile(Path filePath,
                                         BasicFileAttributes attr) {
            if (attr.isRegularFile()) {
                File file = new File(filePath.toString());
                if (file.getName().endsWith(".bal") && !isIgnoredFile(file.getName())) {
                    this.files.add(file);
                }
            }

            return CONTINUE;
        }

        @Override
        public FileVisitResult preVisitDirectory(Path dir, BasicFileAttributes attrs) {
            if (attrs.isSymbolicLink()) {
                return SKIP_SUBTREE;
            }
            return CONTINUE;
        }

        private boolean isIgnoredFile(String fileName) {
            boolean isIgnored = false;
            for (String s : ignoredFiles) {
                if (fileName.endsWith(s)) {
                    isIgnored = true;
                    break;
                }
            }
            return isIgnored;
        }
    }
}<|MERGE_RESOLUTION|>--- conflicted
+++ resolved
@@ -110,14 +110,8 @@
      */
     static class FileVisitor extends SimpleFileVisitor<Path> {
         private List<File> files;
-<<<<<<< HEAD
-        private String[] ignoredFiles = {"identify_patterns.bal", "identify_trends.bal",
-                "join_multiple_streams.bal", "table_queries.bal", "temporal_aggregations_and_windows.bal",
-                "table.bal", "csv_io.bal", "grpc_bidirectional_streaming_client.bal", "channels_correlation.bal",
-                "channels_workers.bal"};
-=======
-        private String[] ignoredFiles = {"table_queries.bal", "table.bal", "csv_io.bal"};
->>>>>>> 23f80343
+        private String[] ignoredFiles = {"table_queries.bal", "table.bal", "csv_io.bal",
+                "channels_correlation.bal", "channels_workers.bal"};
 
         FileVisitor(List<File> ballerinaFiles) {
             this.files = ballerinaFiles;
