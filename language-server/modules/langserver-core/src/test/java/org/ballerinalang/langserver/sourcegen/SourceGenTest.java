--- conflicted
+++ resolved
@@ -61,13 +61,8 @@
         this.ballerinaTestResources = getBallerinaUnitTestFiles();
     }
 
-<<<<<<< HEAD
-    @Test(description = "Source gen test suit", dataProvider = "exampleFiles", enabled = false)
-    public void sourceGenTests(File file) throws IOException, WorkspaceDocumentException, JSONGenerationException {
-=======
     @Test(description = "Source gen test suit for formatting source gen", dataProvider = "unitTestFiles")
     public void formattingSourceGenTests(File file) {
->>>>>>> 598032a6
         LSServiceOperationContext formatContext = new LSServiceOperationContext();
         try {
             Path filePath = Paths.get(file.getPath());
