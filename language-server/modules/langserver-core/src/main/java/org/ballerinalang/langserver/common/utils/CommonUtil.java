--- conflicted
+++ resolved
@@ -19,10 +19,7 @@
 import org.antlr.v4.runtime.Token;
 import org.antlr.v4.runtime.TokenStream;
 import org.ballerinalang.langserver.LSGlobalContextKeys;
-<<<<<<< HEAD
-=======
 import org.ballerinalang.langserver.SnippetBlock;
->>>>>>> 98f59f90
 import org.ballerinalang.langserver.common.UtilSymbolKeys;
 import org.ballerinalang.langserver.compiler.DocumentServiceKeys;
 import org.ballerinalang.langserver.compiler.LSContext;
@@ -459,34 +456,6 @@
                 + CommonUtil.LINE_SEPARATOR;
         return Collections.singletonList(new TextEdit(new Range(start, start), importStatement));
     }
-    
-    /**
-     * Fill the completion items extracted from LS Index db with the auto import text edits.
-     * Here the Completion Items are mapped against the respective package ID.
-     * @param completionsMap    Completion Map to evaluate
-     * @param ctx               Lang Server Operation Context
-     * @return {@link List} List of modified completion items
-     */
-    public static List<CompletionItem> fillCompletionWithPkgImport(HashMap<Integer, ArrayList<CompletionItem>>
-                                                                           completionsMap, LSContext ctx) {
-        LSIndexImpl lsIndex = ctx.get(LSGlobalContextKeys.LS_INDEX_KEY);
-        List<CompletionItem> returnList = new ArrayList<>();
-        completionsMap.forEach((integer, completionItems) -> {
-            try {
-                BPackageSymbolDTO dto = ((BPackageSymbolDAO) lsIndex.getDaoFactory().get(DAOType.PACKAGE_SYMBOL))
-                        .get(integer);
-                completionItems.forEach(completionItem -> {
-                    List<TextEdit> textEdits = CommonUtil.getAutoImportTextEdits(ctx, dto.getOrgName(), dto.getName());
-                    completionItem.setAdditionalTextEdits(textEdits);
-                    returnList.add(completionItem);
-                });
-            } catch (LSIndexException e) {
-                logger.error("Error While retrieving Package Symbol for text edits");
-            }
-        });
-        
-        return returnList;
-    }
 
     /**
      * Fill the completion items extracted from LS Index db with the auto import text edits.
