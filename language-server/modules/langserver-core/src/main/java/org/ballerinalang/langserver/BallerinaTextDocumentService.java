/*
 * Copyright (c) 2017, WSO2 Inc. (http://wso2.com) All Rights Reserved.
 *
 * Licensed under the Apache License, Version 2.0 (the "License");
 * you may not use this file except in compliance with the License.
 * You may obtain a copy of the License at
 *
 * http://www.apache.org/licenses/LICENSE-2.0
 *
 * Unless required by applicable law or agreed to in writing, software
 * distributed under the License is distributed on an "AS IS" BASIS,
 * WITHOUT WARRANTIES OR CONDITIONS OF ANY KIND, either express or implied.
 * See the License for the specific language governing permissions and
 * limitations under the License.
 */
package org.ballerinalang.langserver;

import com.google.gson.JsonObject;
import org.ballerinalang.langserver.command.CommandUtil;
import org.ballerinalang.langserver.common.LSCustomErrorStrategy;
import org.ballerinalang.langserver.common.LSDocument;
import org.ballerinalang.langserver.common.constants.NodeContextKeys;
import org.ballerinalang.langserver.common.position.PositionTreeVisitor;
import org.ballerinalang.langserver.common.utils.CommonUtil;
import org.ballerinalang.langserver.completions.CompletionCustomErrorStrategy;
import org.ballerinalang.langserver.completions.CompletionKeys;
import org.ballerinalang.langserver.completions.TreeVisitor;
import org.ballerinalang.langserver.completions.resolvers.TopLevelResolver;
import org.ballerinalang.langserver.completions.util.CompletionItemResolver;
import org.ballerinalang.langserver.definition.util.DefinitionUtil;
import org.ballerinalang.langserver.format.TextDocumentFormatUtil;
import org.ballerinalang.langserver.hover.util.HoverUtil;
import org.ballerinalang.langserver.references.util.ReferenceUtil;
import org.ballerinalang.langserver.rename.RenameUtil;
import org.ballerinalang.langserver.signature.SignatureHelpUtil;
import org.ballerinalang.langserver.signature.SignatureTreeVisitor;
import org.ballerinalang.langserver.symbols.SymbolFindingVisitor;
import org.ballerinalang.langserver.util.Debouncer;
import org.ballerinalang.langserver.workspace.WorkspaceDocumentManager;
import org.ballerinalang.langserver.workspace.WorkspaceDocumentManagerImpl;
import org.ballerinalang.langserver.workspace.repository.WorkspacePackageRepository;
import org.ballerinalang.repository.PackageRepository;
import org.ballerinalang.util.diagnostic.DiagnosticListener;
import org.eclipse.lsp4j.CodeActionParams;
import org.eclipse.lsp4j.CodeLens;
import org.eclipse.lsp4j.CodeLensParams;
import org.eclipse.lsp4j.Command;
import org.eclipse.lsp4j.CompletionItem;
import org.eclipse.lsp4j.CompletionList;
import org.eclipse.lsp4j.Diagnostic;
import org.eclipse.lsp4j.DiagnosticSeverity;
import org.eclipse.lsp4j.DidChangeTextDocumentParams;
import org.eclipse.lsp4j.DidCloseTextDocumentParams;
import org.eclipse.lsp4j.DidOpenTextDocumentParams;
import org.eclipse.lsp4j.DidSaveTextDocumentParams;
import org.eclipse.lsp4j.DocumentFormattingParams;
import org.eclipse.lsp4j.DocumentHighlight;
import org.eclipse.lsp4j.DocumentOnTypeFormattingParams;
import org.eclipse.lsp4j.DocumentRangeFormattingParams;
import org.eclipse.lsp4j.DocumentSymbolParams;
import org.eclipse.lsp4j.Hover;
import org.eclipse.lsp4j.Location;
import org.eclipse.lsp4j.MarkedString;
import org.eclipse.lsp4j.Position;
import org.eclipse.lsp4j.PublishDiagnosticsParams;
import org.eclipse.lsp4j.Range;
import org.eclipse.lsp4j.ReferenceParams;
import org.eclipse.lsp4j.RenameParams;
import org.eclipse.lsp4j.SignatureHelp;
import org.eclipse.lsp4j.SymbolInformation;
import org.eclipse.lsp4j.TextDocumentPositionParams;
import org.eclipse.lsp4j.TextEdit;
import org.eclipse.lsp4j.WorkspaceEdit;
import org.eclipse.lsp4j.jsonrpc.messages.Either;
import org.eclipse.lsp4j.services.TextDocumentService;
import org.wso2.ballerinalang.compiler.Compiler;
import org.wso2.ballerinalang.compiler.tree.BLangCompilationUnit;
import org.wso2.ballerinalang.compiler.tree.BLangNode;
import org.wso2.ballerinalang.compiler.tree.BLangPackage;
import org.wso2.ballerinalang.compiler.util.CompilerContext;

import java.net.URI;
import java.nio.file.Path;
import java.nio.file.Paths;
import java.util.ArrayList;
import java.util.Collections;
import java.util.HashMap;
import java.util.List;
import java.util.Map;
import java.util.Optional;
import java.util.concurrent.CompletableFuture;

/**
 * Text document service implementation for ballerina.
 */
public class BallerinaTextDocumentService implements TextDocumentService {
    // indicates the frequency to send diagnostics to server upon document did change
    private static final int DIAG_PUSH_DEBOUNCE_DELAY = 500;

    private final BallerinaLanguageServer ballerinaLanguageServer;
    private final WorkspaceDocumentManager documentManager;
    private Map<String, List<Diagnostic>> lastDiagnosticMap;
    private BLangPackageContext bLangPackageContext;

    private final Debouncer diagPushDebouncer;

    public BallerinaTextDocumentService(BallerinaLanguageServer ballerinaLanguageServer,
                                        WorkspaceDocumentManagerImpl workspaceDocumentManager,
                                        BLangPackageContext packageContext) {
        this.ballerinaLanguageServer = ballerinaLanguageServer;
        this.documentManager = workspaceDocumentManager;
        this.bLangPackageContext = packageContext;
        this.lastDiagnosticMap = new HashMap<>();
        this.diagPushDebouncer = new Debouncer(DIAG_PUSH_DEBOUNCE_DELAY);
    }

    @Override
    public CompletableFuture<Either<List<CompletionItem>, CompletionList>>
    completion(TextDocumentPositionParams position) {
        return CompletableFuture.supplyAsync(() -> {
            List<CompletionItem> completions;
            TextDocumentServiceContext completionContext = new TextDocumentServiceContext();
            completionContext.put(DocumentServiceKeys.POSITION_KEY, position);
            completionContext.put(DocumentServiceKeys.FILE_URI_KEY, position.getTextDocument().getUri());
            completionContext.put(DocumentServiceKeys.B_LANG_PACKAGE_CONTEXT_KEY, bLangPackageContext);
            try {
                BLangPackage bLangPackage = TextDocumentServiceUtil.getBLangPackage(completionContext,
                        documentManager, false, CompletionCustomErrorStrategy.class, false).get(0);
                completionContext.put(DocumentServiceKeys.CURRENT_PACKAGE_NAME_KEY,
                        bLangPackage.symbol.getName().getValue());
                completionContext.put(DocumentServiceKeys.CURRENT_BLANG_PACKAGE_CONTEXT_KEY, bLangPackage);
                // Visit the package to resolve the symbols
                TreeVisitor treeVisitor = new TreeVisitor(completionContext);
                bLangPackage.accept(treeVisitor);
                BLangNode symbolEnvNode = completionContext.get(CompletionKeys.SYMBOL_ENV_NODE_KEY);
                if (symbolEnvNode == null) {
                    completions = CompletionItemResolver.getResolverByClass(TopLevelResolver.class)
                            .resolveItems(completionContext);
                } else {
                    completions = CompletionItemResolver.getResolverByClass(symbolEnvNode.getClass())
                            .resolveItems(completionContext);
                }
            } catch (Exception | AssertionError e) {
                completions = new ArrayList<>();
            }
            return Either.forLeft(completions);
        });
    }

    @Override
    public CompletableFuture<CompletionItem> resolveCompletionItem(CompletionItem unresolved) {
        return null;
    }

    @Override
    public CompletableFuture<Hover> hover(TextDocumentPositionParams position) {
        return CompletableFuture.supplyAsync(() -> {
            TextDocumentServiceContext hoverContext = new TextDocumentServiceContext();
            hoverContext.put(DocumentServiceKeys.FILE_URI_KEY, position.getTextDocument().getUri());
            hoverContext.put(DocumentServiceKeys.POSITION_KEY, position);
            Hover hover;
            try {
                BLangPackage currentBLangPackage =
                        TextDocumentServiceUtil.getBLangPackage(hoverContext, documentManager, false,
                                LSCustomErrorStrategy.class, false).get(0);
                hoverContext.put(DocumentServiceKeys.CURRENT_PACKAGE_NAME_KEY,
                        currentBLangPackage.symbol.getName().getValue());
                bLangPackageContext.addPackage(currentBLangPackage);
                hover = HoverUtil.getHoverContent(hoverContext, currentBLangPackage, bLangPackageContext);
            } catch (Exception | AssertionError e) {
                hover = new Hover();
                List<Either<String, MarkedString>> contents = new ArrayList<>();
                contents.add(Either.forLeft(""));
                hover.setContents(contents);
            }
            return hover;
        });
    }

    @Override
    public CompletableFuture<SignatureHelp> signatureHelp(TextDocumentPositionParams position) {
        return CompletableFuture.supplyAsync(() -> {
            String uri = position.getTextDocument().getUri();
            String fileContent = this.documentManager.getFileContent(Paths.get(URI.create(uri)));
            TextDocumentServiceContext signatureContext = new TextDocumentServiceContext();
            SignatureHelpUtil.captureCallableItemInfo(position.getPosition(), fileContent, signatureContext);
            signatureContext.put(DocumentServiceKeys.POSITION_KEY, position);
            signatureContext.put(DocumentServiceKeys.FILE_URI_KEY, uri);
            SignatureHelp signatureHelp;
<<<<<<< HEAD
            BLangPackage bLangPackage = TextDocumentServiceUtil.getBLangPackage(signatureContext, documentManager);
            SignatureTreeVisitor signatureTreeVisitor = new SignatureTreeVisitor(signatureContext);
            bLangPackage.accept(signatureTreeVisitor);
            signatureContext.put(DocumentServiceKeys.B_LANG_PACKAGE_CONTEXT_KEY, bLangPackageContext);
            signatureHelp = SignatureHelpUtil.getFunctionSignatureHelp(signatureContext);
=======
            try {
                BLangPackage bLangPackage = TextDocumentServiceUtil.getBLangPackage(signatureContext, documentManager,
                        false, LSCustomErrorStrategy.class, false).get(0);
                signatureContext.put(DocumentServiceKeys.CURRENT_PACKAGE_NAME_KEY,
                        bLangPackage.symbol.getName().getValue());
                SignatureTreeVisitor signatureTreeVisitor = new SignatureTreeVisitor(signatureContext);
                bLangPackage.accept(signatureTreeVisitor);
                signatureContext.put(DocumentServiceKeys.B_LANG_PACKAGE_CONTEXT_KEY, bLangPackageContext);
                signatureHelp = SignatureHelpUtil.getFunctionSignatureHelp(signatureContext);
            } catch (Exception e) {
                signatureHelp = new SignatureHelp();
            }
>>>>>>> 95702ef3
            return signatureHelp;
        });
    }

    @Override
    public CompletableFuture<List<? extends Location>> definition(TextDocumentPositionParams position) {
        return CompletableFuture.supplyAsync(() -> {
            TextDocumentServiceContext definitionContext = new TextDocumentServiceContext();
            definitionContext.put(DocumentServiceKeys.FILE_URI_KEY, position.getTextDocument().getUri());
            definitionContext.put(DocumentServiceKeys.POSITION_KEY, position);

            BLangPackage currentBLangPackage =
                    TextDocumentServiceUtil.getBLangPackage(definitionContext, documentManager, false,
                            LSCustomErrorStrategy.class, false).get(0);
            definitionContext.put(DocumentServiceKeys.CURRENT_PACKAGE_NAME_KEY,
                    currentBLangPackage.symbol.getName().getValue());
            bLangPackageContext.addPackage(currentBLangPackage);
            List<Location> contents;
            try {
                PositionTreeVisitor positionTreeVisitor = new PositionTreeVisitor(definitionContext);
                currentBLangPackage.accept(positionTreeVisitor);

                contents = DefinitionUtil.getDefinitionPosition(definitionContext, bLangPackageContext);
            } catch (Exception e) {
                contents = new ArrayList<>();
            }
            return contents;
        });
    }

    @Override
    public CompletableFuture<List<? extends Location>> references(ReferenceParams params) {
        return CompletableFuture.supplyAsync(() -> {
            TextDocumentServiceContext referenceContext = new TextDocumentServiceContext();
            referenceContext.put(DocumentServiceKeys.FILE_URI_KEY, params.getTextDocument().getUri());
            referenceContext.put(DocumentServiceKeys.POSITION_KEY, params);
            List<Location> contents = new ArrayList<>();
<<<<<<< HEAD
            referenceContext.put(NodeContextKeys.REFERENCE_NODES_KEY, contents);

            PositionTreeVisitor positionTreeVisitor = new PositionTreeVisitor(referenceContext);
            currentBLangPackage.accept(positionTreeVisitor);
            contents = ReferenceUtil.getReferences(referenceContext, bLangPackageContext, currentBLangPackage);
=======

            try {
                List<BLangPackage> bLangPackages = TextDocumentServiceUtil
                        .getBLangPackage(referenceContext, documentManager, false,
                                LSCustomErrorStrategy.class, true);
                // Get the current package.
                BLangPackage currentBLangPackage = CommonUtil.getCurrentPackageByFileName(bLangPackages,
                        params.getTextDocument().getUri());

                referenceContext.put(DocumentServiceKeys.CURRENT_PACKAGE_NAME_KEY,
                        currentBLangPackage.symbol.getName().getValue());

                // Calculate position for the current package.
                PositionTreeVisitor positionTreeVisitor = new PositionTreeVisitor(referenceContext);
                currentBLangPackage.accept(positionTreeVisitor);

                // Run reference visitor for all the packages in project folder.
                for (BLangPackage bLangPackage : bLangPackages) {
                    referenceContext.put(DocumentServiceKeys.CURRENT_PACKAGE_NAME_KEY,
                            bLangPackage.symbol.getName().getValue());
                    bLangPackageContext.addPackage(bLangPackage);
                    referenceContext.put(NodeContextKeys.REFERENCE_NODES_KEY, contents);
                    contents = ReferenceUtil.getReferences(referenceContext, bLangPackage);
                }
            } catch (Exception e) {
                // Ignore
            }
>>>>>>> 95702ef3

            return contents;
        });
    }

    @Override
    public CompletableFuture<List<? extends DocumentHighlight>> documentHighlight(
            TextDocumentPositionParams position) {
        return null;
    }

    @Override
    public CompletableFuture<List<? extends SymbolInformation>> documentSymbol(DocumentSymbolParams params) {
        String uri = params.getTextDocument().getUri();
        List<SymbolInformation> symbols = new ArrayList<>();

        TextDocumentServiceContext symbolsContext = new TextDocumentServiceContext();
        symbolsContext.put(DocumentServiceKeys.FILE_URI_KEY, uri);
        symbolsContext.put(DocumentServiceKeys.SYMBOL_LIST_KEY, symbols);

        BLangPackage bLangPackage = TextDocumentServiceUtil.getBLangPackage(symbolsContext, documentManager,
                false, LSCustomErrorStrategy.class, false).get(0);
        symbolsContext.put(DocumentServiceKeys.CURRENT_PACKAGE_NAME_KEY,
                bLangPackage.symbol.getName().getValue());
        Optional<BLangCompilationUnit> documentCUnit = bLangPackage.getCompilationUnits().stream()
                .filter(cUnit -> (uri.endsWith(cUnit.getName())))
                .findFirst();

        documentCUnit.ifPresent(cUnit -> {
            SymbolFindingVisitor visitor = new SymbolFindingVisitor(symbolsContext);
            cUnit.accept(visitor);
        });

        return CompletableFuture.supplyAsync(() -> symbols);
    }

    @Override
    public CompletableFuture<List<? extends Command>> codeAction(CodeActionParams params) {
        return CompletableFuture.supplyAsync(() -> {
            List<Command> commands = new ArrayList<>();
            String topLevelNodeType = CommonUtil
                    .topLevelNodeTypeInLine(params.getTextDocument(), params.getRange().getStart(), documentManager);
            if (topLevelNodeType != null) {
                commands.add(CommandUtil.getDocGenerationCommand(topLevelNodeType,
                        params.getTextDocument().getUri(), params.getRange().getStart().getLine()));
                commands.add(CommandUtil.getAllDocGenerationCommand(params.getTextDocument().getUri()));
            } else if (!params.getContext().getDiagnostics().isEmpty()) {
                params.getContext().getDiagnostics().forEach(diagnostic -> {
                    commands.addAll(CommandUtil
                            .getCommandsByDiagnostic(diagnostic, params, documentManager, bLangPackageContext));
                });
            }
            return commands;
        });
    }

    @Override
    public CompletableFuture<List<? extends CodeLens>> codeLens(CodeLensParams params) {
        return null;
    }

    @Override
    public CompletableFuture<CodeLens> resolveCodeLens(CodeLens unresolved) {
        return null;
    }

    @Override
    public CompletableFuture<List<? extends TextEdit>> formatting(DocumentFormattingParams params) {
        return CompletableFuture.supplyAsync(() -> {
            String textEditContent = null;

            TextDocumentServiceContext formatContext = new TextDocumentServiceContext();
            formatContext.put(DocumentServiceKeys.FILE_URI_KEY, params.getTextDocument().getUri());

            LSDocument document = new LSDocument(params.getTextDocument().getUri());
            String fileContent = documentManager.getFileContent(CommonUtil.getPath(document));
            String[] contentComponents = fileContent.split("\\n|\\r\\n|\\r");
            int lastNewLineCharIndex = Math.max(fileContent.lastIndexOf("\n"), fileContent.lastIndexOf("\r"));
            int lastCharCol = fileContent.substring(lastNewLineCharIndex + 1).length();
            int totalLines = contentComponents.length;

            Range range = new Range(new Position(0, 0), new Position(totalLines, lastCharCol));
            try {
                // Source generation for given ast.
                JsonObject ast = TextDocumentFormatUtil.getAST(params, documentManager, formatContext);
                SourceGen sourceGen = new SourceGen(0);
                sourceGen.build(ast.getAsJsonObject("model"), null, "CompilationUnit");
                textEditContent = sourceGen.getSourceOf(ast.getAsJsonObject("model"), true, false);
            } catch (Exception e) {
                // Ignore
            }
            TextEdit textEdit = textEditContent != null ? new TextEdit(range, textEditContent) : null;
            return Collections.singletonList(textEdit);
        });
    }

    @Override
    public CompletableFuture<List<? extends TextEdit>> rangeFormatting(DocumentRangeFormattingParams params) {
        return null;
    }

    @Override
    public CompletableFuture<List<? extends TextEdit>> onTypeFormatting(DocumentOnTypeFormattingParams params) {
        return null;
    }

    @Override
    public CompletableFuture<WorkspaceEdit> rename(RenameParams params) {
        return CompletableFuture.supplyAsync(() -> {
            WorkspaceEdit workspaceEdit = new WorkspaceEdit();
            TextDocumentServiceContext renameContext = new TextDocumentServiceContext();
            renameContext.put(DocumentServiceKeys.FILE_URI_KEY, params.getTextDocument().getUri());
            renameContext.put(DocumentServiceKeys.POSITION_KEY,
                    new TextDocumentPositionParams(params.getTextDocument(), params.getPosition()));
            List<Location> contents = new ArrayList<>();

            try {
                List<BLangPackage> bLangPackages =
                        TextDocumentServiceUtil.getBLangPackage(renameContext, documentManager, false,
                                LSCustomErrorStrategy.class, true);
                // Get the current package.
                BLangPackage currentBLangPackage = CommonUtil.getCurrentPackageByFileName(bLangPackages,
                        params.getTextDocument().getUri());

                renameContext.put(DocumentServiceKeys.CURRENT_PACKAGE_NAME_KEY,
                        currentBLangPackage.symbol.getName().getValue());
                renameContext.put(NodeContextKeys.REFERENCE_NODES_KEY, contents);

                // Run the position calculator for the current package.
                PositionTreeVisitor positionTreeVisitor = new PositionTreeVisitor(renameContext);
                currentBLangPackage.accept(positionTreeVisitor);
                String replaceableSymbolName = renameContext.get(NodeContextKeys.NAME_OF_NODE_KEY);

                // Run reference visitor and rename util for project folder.
                for (BLangPackage bLangPackage : bLangPackages) {
                    renameContext.put(DocumentServiceKeys.CURRENT_PACKAGE_NAME_KEY,
                            bLangPackage.symbol.getName().getValue());
                    bLangPackageContext.addPackage(bLangPackage);

                    contents = ReferenceUtil.getReferences(renameContext, bLangPackage);
                }

                workspaceEdit.setDocumentChanges(RenameUtil
                        .getRenameTextEdits(contents, documentManager, params.getNewName(), replaceableSymbolName));
            } catch (Exception e) {
                // Ignore exception and will return the empty workspace edits list
            }
            return workspaceEdit;
        });
    }

    @Override
    public void didOpen(DidOpenTextDocumentParams params) {
        LSDocument document = new LSDocument(params.getTextDocument().getUri());
        Path openedPath = CommonUtil.getPath(document);
        if (openedPath == null) {
            return;
        }

        String content = params.getTextDocument().getText();
        this.documentManager.openFile(openedPath, content);

        compileAndSendDiagnostics(content, document, openedPath);
    }

    @Override
    public void didChange(DidChangeTextDocumentParams params) {
        LSDocument document = new LSDocument(params.getTextDocument().getUri());
        Path changedPath = CommonUtil.getPath(document);
        if (changedPath == null) {
            return;
        }

        String content = params.getContentChanges().get(0).getText();
        this.documentManager.updateFile(changedPath, content);

        this.diagPushDebouncer.call(new Runnable() {
            @Override
            public void run() {
                compileAndSendDiagnostics(content, document, changedPath);
            }
        });
    }

    private void compileAndSendDiagnostics(String content, LSDocument document, Path path) {
        String sourceRoot = TextDocumentServiceUtil.getSourceRoot(path);
        String pkgName = TextDocumentServiceUtil.getPackageNameForGivenFile(sourceRoot, path.toString());
        LSDocument sourceDocument = new LSDocument();
        sourceDocument.setUri(document.getURIString());
        sourceDocument.setSourceRoot(sourceRoot);

        PackageRepository packageRepository = new WorkspacePackageRepository(sourceRoot, documentManager);
        CompilerContext context = TextDocumentServiceUtil.prepareCompilerContext(packageRepository, sourceDocument,
                false, documentManager);

        List<org.ballerinalang.util.diagnostic.Diagnostic> balDiagnostics = new ArrayList<>();
        CollectDiagnosticListener diagnosticListener = new CollectDiagnosticListener(balDiagnostics);
        context.put(DiagnosticListener.class, diagnosticListener);

        Compiler compiler = Compiler.getInstance(context);
        if ("".equals(pkgName)) {
            Path filePath = path.getFileName();
            if (filePath != null) {
                compiler.compile(filePath.toString());
            }
        } else {
            compiler.compile(pkgName);
        }

        publishDiagnostics(balDiagnostics, path);
    }

    private void publishDiagnostics(List<org.ballerinalang.util.diagnostic.Diagnostic> balDiagnostics, Path path) {
        Map<String, List<Diagnostic>> diagnosticsMap = new HashMap<>();
        balDiagnostics.forEach(diagnostic -> {
            Diagnostic d = new Diagnostic();
            d.setSeverity(DiagnosticSeverity.Error);
            d.setMessage(diagnostic.getMessage());
            Range r = new Range();

            int startLine = diagnostic.getPosition().getStartLine() - 1; // LSP diagnostics range is 0 based
            int startChar = diagnostic.getPosition().getStartColumn() - 1;
            int endLine = diagnostic.getPosition().getEndLine() - 1;
            int endChar = diagnostic.getPosition().getEndColumn() - 1;

            if (endLine <= 0) {
                endLine = startLine;
            }

            if (endChar <= 0) {
                endChar = startChar + 1;
            }

            r.setStart(new Position(startLine, startChar));
            r.setEnd(new Position(endLine, endChar));
            d.setRange(r);


            String fileName = diagnostic.getPosition().getSource().getCompilationUnitName();
            Path filePath = Paths.get(path.getParent() + "", fileName);
            String fileURI = filePath.toUri().toString();

            if (!diagnosticsMap.containsKey(fileURI)) {
                diagnosticsMap.put(fileURI, new ArrayList<Diagnostic>());
            }
            List<Diagnostic> clientDiagnostics = diagnosticsMap.get(fileURI);

            clientDiagnostics.add(d);
        });

        // clear previous diagnostics
        List<Diagnostic> empty = new ArrayList<Diagnostic>(0);
        for (Map.Entry<String, List<Diagnostic>> entry : lastDiagnosticMap.entrySet()) {
            if (diagnosticsMap.containsKey(entry.getKey())) {
                continue;
            }
            PublishDiagnosticsParams diagnostics = new PublishDiagnosticsParams();
            diagnostics.setUri(entry.getKey());
            diagnostics.setDiagnostics(empty);
            this.ballerinaLanguageServer.getClient().publishDiagnostics(diagnostics);
        }

        for (Map.Entry<String, List<Diagnostic>> entry : diagnosticsMap.entrySet()) {
            PublishDiagnosticsParams diagnostics = new PublishDiagnosticsParams();
            diagnostics.setUri(entry.getKey());
            diagnostics.setDiagnostics(entry.getValue());
            this.ballerinaLanguageServer.getClient().publishDiagnostics(diagnostics);
        }

        lastDiagnosticMap = diagnosticsMap;
    }

    @Override
    public void didClose(DidCloseTextDocumentParams params) {
        LSDocument document = new LSDocument(params.getTextDocument().getUri());
        Path closedPath = CommonUtil.getPath(document);
        if (closedPath == null) {
            return;
        }

        this.documentManager.closeFile(CommonUtil.getPath(document));
    }

    @Override
    public void didSave(DidSaveTextDocumentParams params) {
    }
}<|MERGE_RESOLUTION|>--- conflicted
+++ resolved
@@ -187,13 +187,6 @@
             signatureContext.put(DocumentServiceKeys.POSITION_KEY, position);
             signatureContext.put(DocumentServiceKeys.FILE_URI_KEY, uri);
             SignatureHelp signatureHelp;
-<<<<<<< HEAD
-            BLangPackage bLangPackage = TextDocumentServiceUtil.getBLangPackage(signatureContext, documentManager);
-            SignatureTreeVisitor signatureTreeVisitor = new SignatureTreeVisitor(signatureContext);
-            bLangPackage.accept(signatureTreeVisitor);
-            signatureContext.put(DocumentServiceKeys.B_LANG_PACKAGE_CONTEXT_KEY, bLangPackageContext);
-            signatureHelp = SignatureHelpUtil.getFunctionSignatureHelp(signatureContext);
-=======
             try {
                 BLangPackage bLangPackage = TextDocumentServiceUtil.getBLangPackage(signatureContext, documentManager,
                         false, LSCustomErrorStrategy.class, false).get(0);
@@ -206,7 +199,6 @@
             } catch (Exception e) {
                 signatureHelp = new SignatureHelp();
             }
->>>>>>> 95702ef3
             return signatureHelp;
         });
     }
@@ -244,13 +236,6 @@
             referenceContext.put(DocumentServiceKeys.FILE_URI_KEY, params.getTextDocument().getUri());
             referenceContext.put(DocumentServiceKeys.POSITION_KEY, params);
             List<Location> contents = new ArrayList<>();
-<<<<<<< HEAD
-            referenceContext.put(NodeContextKeys.REFERENCE_NODES_KEY, contents);
-
-            PositionTreeVisitor positionTreeVisitor = new PositionTreeVisitor(referenceContext);
-            currentBLangPackage.accept(positionTreeVisitor);
-            contents = ReferenceUtil.getReferences(referenceContext, bLangPackageContext, currentBLangPackage);
-=======
 
             try {
                 List<BLangPackage> bLangPackages = TextDocumentServiceUtil
@@ -278,7 +263,6 @@
             } catch (Exception e) {
                 // Ignore
             }
->>>>>>> 95702ef3
 
             return contents;
         });
@@ -518,7 +502,7 @@
 
 
             String fileName = diagnostic.getPosition().getSource().getCompilationUnitName();
-            Path filePath = Paths.get(path.getParent() + "", fileName);
+            Path filePath = Paths.get(path.getParent().toString(), fileName);
             String fileURI = filePath.toUri().toString();
 
             if (!diagnosticsMap.containsKey(fileURI)) {
