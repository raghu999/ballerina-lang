/*
 * Copyright (c) 2018, WSO2 Inc. (http://wso2.com) All Rights Reserved.
 *
 * Licensed under the Apache License, Version 2.0 (the "License");
 * you may not use this file except in compliance with the License.
 * You may obtain a copy of the License at
 *
 * http://www.apache.org/licenses/LICENSE-2.0
 *
 * Unless required by applicable law or agreed to in writing, software
 * distributed under the License is distributed on an "AS IS" BASIS,
 * WITHOUT WARRANTIES OR CONDITIONS OF ANY KIND, either express or implied.
 * See the License for the specific language governing permissions and
 * limitations under the License.
 */
package org.ballerinalang.langserver.command;

import com.google.gson.internal.LinkedTreeMap;
import org.ballerinalang.langserver.common.UtilSymbolKeys;
import org.ballerinalang.langserver.common.constants.CommandConstants;
import org.ballerinalang.langserver.common.utils.CommonUtil;
import org.ballerinalang.langserver.common.utils.CommonUtil.FunctionGenerator;
import org.ballerinalang.langserver.compiler.DocumentServiceKeys;
import org.ballerinalang.langserver.compiler.LSCompiler;
import org.ballerinalang.langserver.compiler.LSContext;
import org.ballerinalang.langserver.compiler.LSServiceOperationContext;
import org.ballerinalang.langserver.compiler.common.LSCustomErrorStrategy;
import org.ballerinalang.langserver.compiler.workspace.WorkspaceDocumentException;
import org.ballerinalang.langserver.compiler.workspace.WorkspaceDocumentManager;
import org.ballerinalang.model.tree.Node;
import org.eclipse.lsp4j.ApplyWorkspaceEditParams;
import org.eclipse.lsp4j.ExecuteCommandParams;
import org.eclipse.lsp4j.Position;
import org.eclipse.lsp4j.Range;
import org.eclipse.lsp4j.TextDocumentEdit;
import org.eclipse.lsp4j.TextEdit;
import org.eclipse.lsp4j.VersionedTextDocumentIdentifier;
import org.eclipse.lsp4j.WorkspaceEdit;
import org.eclipse.lsp4j.services.LanguageClient;
import org.slf4j.Logger;
import org.slf4j.LoggerFactory;
import org.wso2.ballerinalang.compiler.tree.BLangAnnotationAttachment;
import org.wso2.ballerinalang.compiler.tree.BLangEndpoint;
import org.wso2.ballerinalang.compiler.tree.BLangFunction;
import org.wso2.ballerinalang.compiler.tree.BLangImportPackage;
import org.wso2.ballerinalang.compiler.tree.BLangNode;
import org.wso2.ballerinalang.compiler.tree.BLangPackage;
import org.wso2.ballerinalang.compiler.tree.BLangResource;
import org.wso2.ballerinalang.compiler.tree.BLangService;
import org.wso2.ballerinalang.compiler.tree.BLangTypeDefinition;
import org.wso2.ballerinalang.compiler.tree.types.BLangObjectTypeNode;
import org.wso2.ballerinalang.compiler.tree.types.BLangRecordTypeNode;
import org.wso2.ballerinalang.compiler.util.diagnotic.DiagnosticPos;

import java.net.URI;
import java.nio.file.Path;
import java.nio.file.Paths;
import java.util.ArrayList;
import java.util.Arrays;
import java.util.Collections;
import java.util.List;
import java.util.stream.Collectors;

import static org.ballerinalang.langserver.common.utils.CommonUtil.createVariableDeclaration;
import static org.ballerinalang.langserver.compiler.LSCompilerUtil.getUntitledFilePath;

/**
 * Command Executor for Ballerina Workspace service execute command operation.
 *
 * @since v0.964.0
 */
public class CommandExecutor {
    private static final Logger logger = LoggerFactory.getLogger(CommandExecutor.class);

    private static final String ARG_KEY = "argumentK";

    private static final String ARG_VALUE = "argumentV";

    private CommandExecutor() {
    }

    /**
     * Command Execution router.
     *
     * @param params  Parameters for the command
     * @param context Workspace service context
     */
    public static Object executeCommand(ExecuteCommandParams params, LSServiceOperationContext context) {
        Object result;
        try {
            switch (params.getCommand()) {
                case CommandConstants.CMD_IMPORT_PACKAGE:
                    result = executeImportPackage(context);
                    break;
                case CommandConstants.CMD_CREATE_FUNCTION:
                    result = executeCreateFunction(context);
                    break;
                case CommandConstants.CMD_CREATE_VARIABLE:
                    result = executeCreateVariable(context);
                    break;
                case CommandConstants.CMD_ADD_DOCUMENTATION:
                    result = executeAddDocumentation(context);
                    break;
                case CommandConstants.CMD_ADD_ALL_DOC:
                    result = executeAddAllDocumentation(context);
                    break;
                default:
                    // Do Nothing
                    result = new Object();
                    break;
            }
        } catch (WorkspaceDocumentException e) {
            logger.error("Error occurred while executing command", e);
            result = new Object();
        }

        return result;
    }

    /**
     * Execute the command, import package.
     *
     * @param context Workspace service context
     */
    private static Object executeImportPackage(LSServiceOperationContext context) throws WorkspaceDocumentException {
        String documentUri = null;
        VersionedTextDocumentIdentifier textDocumentIdentifier = new VersionedTextDocumentIdentifier();

        for (Object arg : context.get(ExecuteCommandKeys.COMMAND_ARGUMENTS_KEY)) {
            if (((LinkedTreeMap) arg).get(ARG_KEY).equals(CommandConstants.ARG_KEY_DOC_URI)) {
                documentUri = (String) ((LinkedTreeMap) arg).get(ARG_VALUE);
                textDocumentIdentifier.setUri(documentUri);
                context.put(DocumentServiceKeys.FILE_URI_KEY, documentUri);
            } else if (((LinkedTreeMap) arg).get(ARG_KEY).equals(CommandConstants.ARG_KEY_PKG_NAME)) {
                context.put(ExecuteCommandKeys.PKG_NAME_KEY, (String) ((LinkedTreeMap) arg).get(ARG_VALUE));
            }
        }

        WorkspaceDocumentManager documentManager = context.get(ExecuteCommandKeys.DOCUMENT_MANAGER_KEY);
        if (documentUri != null && context.get(ExecuteCommandKeys.PKG_NAME_KEY) != null) {
            Path filePath = Paths.get(URI.create(documentUri));
            Path compilationPath = getUntitledFilePath(filePath.toString()).orElse(filePath);
            String fileContent = documentManager.getFileContent(compilationPath);
            String[] contentComponents = fileContent.split(CommonUtil.LINE_SEPARATOR_SPLIT);
            int totalLines = contentComponents.length;
            int lastNewLineCharIndex = Math.max(fileContent.lastIndexOf('\n'), fileContent.lastIndexOf('\r'));
            int lastCharCol = fileContent.substring(lastNewLineCharIndex + 1).length();
            LSCompiler lsCompiler = context.get(ExecuteCommandKeys.LS_COMPILER_KEY);
            BLangPackage bLangPackage = lsCompiler.getBLangPackage(context, documentManager, false,
                                                                   LSCustomErrorStrategy.class,
                                                                   false).getRight();
            context.put(DocumentServiceKeys.CURRENT_PACKAGE_NAME_KEY,
                        bLangPackage.symbol.getName().getValue());
            String pkgName = context.get(ExecuteCommandKeys.PKG_NAME_KEY);
            String currentFile = context.get(DocumentServiceKeys.FILE_NAME_KEY);
            DiagnosticPos pos;

            // Filter the imports except the runtime import
            List<BLangImportPackage> imports = bLangPackage.getImports().stream()
                    .filter(bLangImportPackage -> bLangImportPackage.getPosition().src.cUnitName.equals(currentFile))
                    .collect(Collectors.toList());

            if (!imports.isEmpty()) {
                BLangImportPackage lastImport = CommonUtil.getLastItem(imports);
                pos = lastImport.getPosition();
            } else {
                pos = null;
            }

            int endCol = pos == null ? -1 : pos.getEndColumn() - 1;
            int endLine = pos == null ? 0 : pos.getEndLine() - 1;

            String remainingTextToReplace;

            if (endCol != -1) {
                int contentLengthToReplaceStart = fileContent.substring(0,
                        fileContent.indexOf(contentComponents[endLine])).length() + endCol + 1;
                remainingTextToReplace = fileContent.substring(contentLengthToReplaceStart);
            } else {
                remainingTextToReplace = fileContent;
            }

            String editText = (pos != null ? "\r\n" : "") + "import " + pkgName + ";"
                    + (remainingTextToReplace.startsWith("\n") || remainingTextToReplace.startsWith("\r") ? "" : "\r\n")
                    + remainingTextToReplace;
            Range range = new Range(new Position(endLine, endCol + 1), new Position(totalLines + 1, lastCharCol));

            return applySingleTextEdit(editText, range, textDocumentIdentifier,
                    context.get(ExecuteCommandKeys.LANGUAGE_SERVER_KEY).getClient());
        }

        return new Object();
    }

    /**
     * Execute the command, create function.
     *
     * @param context Workspace service context
     */
    private static Object executeCreateFunction(LSServiceOperationContext context) throws WorkspaceDocumentException {
        String documentUri = null;
        String funcName = null;
        String returnType = null;
        String returnDefaultValue = null;
        String funcArgs = "";
        VersionedTextDocumentIdentifier textDocumentIdentifier = new VersionedTextDocumentIdentifier();

        for (Object arg : context.get(ExecuteCommandKeys.COMMAND_ARGUMENTS_KEY)) {
            String argKey = ((LinkedTreeMap) arg).get(ARG_KEY).toString();
            String argVal = ((LinkedTreeMap) arg).get(ARG_VALUE).toString();
            if (argKey.equals(CommandConstants.ARG_KEY_DOC_URI)) {
                documentUri = argVal;
                textDocumentIdentifier.setUri(documentUri);
                context.put(DocumentServiceKeys.FILE_URI_KEY, documentUri);
            } else if (argKey.equals(CommandConstants.ARG_KEY_FUNC_NAME)) {
                funcName = argVal;
            } else if (argKey.equals(CommandConstants.ARG_KEY_RETURN_TYPE)) {
                returnType = argVal;
            } else if (argKey.equals(CommandConstants.ARG_KEY_RETURN_DEFAULT_VAL)) {
                returnDefaultValue = argVal;
            } else if (argKey.equals(CommandConstants.ARG_KEY_FUNC_ARGS)) {
                funcArgs = argVal;
            }
        }

        if (documentUri == null || funcName == null) {
            return new Object();
        }

        WorkspaceDocumentManager documentManager = context.get(ExecuteCommandKeys.DOCUMENT_MANAGER_KEY);

        Path filePath = Paths.get(URI.create(documentUri));
        Path compilationPath = getUntitledFilePath(filePath.toString()).orElse(filePath);
        String fileContent = documentManager.getFileContent(compilationPath);
        String[] contentComponents = fileContent.split("\\n|\\r\\n|\\r");
        int totalLines = contentComponents.length;
        int lastNewLineCharIndex = Math.max(fileContent.lastIndexOf('\n'), fileContent.lastIndexOf('\r'));
        int lastCharCol = fileContent.substring(lastNewLineCharIndex + 1).length();

        LSCompiler lsCompiler = context.get(ExecuteCommandKeys.LS_COMPILER_KEY);
        BLangPackage bLangPackage = lsCompiler.getBLangPackage(context, documentManager, false,
                                                               LSCustomErrorStrategy.class, false).getRight();
        if (bLangPackage == null) {
            return new Object();
        }

        String editText = FunctionGenerator.createFunction(funcName, funcArgs, returnType, returnDefaultValue);
        Range range = new Range(new Position(totalLines, lastCharCol + 1), new Position(totalLines + 3, lastCharCol));

        LanguageClient client = context.get(ExecuteCommandKeys.LANGUAGE_SERVER_KEY).getClient();
        return applySingleTextEdit(editText, range, textDocumentIdentifier, client);
    }

    /**
     * Execute the command, create variable.
     *
     * @param context Workspace service context
     */
    private static Object executeCreateVariable(LSServiceOperationContext context) throws WorkspaceDocumentException {
        String documentUri = null;
        String variableType = null;
        String variableName = null;
        int sLine = -1;
        int sCol = -1;
        VersionedTextDocumentIdentifier textDocumentIdentifier = new VersionedTextDocumentIdentifier();

        for (Object arg : context.get(ExecuteCommandKeys.COMMAND_ARGUMENTS_KEY)) {
            String argKey = ((LinkedTreeMap) arg).get(ARG_KEY).toString();
            String argVal = ((LinkedTreeMap) arg).get(ARG_VALUE).toString();
            switch (argKey) {
                case CommandConstants.ARG_KEY_DOC_URI:
                    documentUri = argVal;
                    textDocumentIdentifier.setUri(documentUri);
                    context.put(DocumentServiceKeys.FILE_URI_KEY, documentUri);
                    break;
                case CommandConstants.ARG_KEY_RETURN_TYPE:
                    variableType = argVal;
                    break;
                case CommandConstants.ARG_KEY_FUNC_LOCATION:
                    String[] split = argVal.split(",");
                    sLine = Integer.parseInt(split[0]);
                    sCol = Integer.parseInt(split[1]);
                    break;
                case CommandConstants.ARG_KEY_VAR_NAME:
                    variableName = argVal;
                    break;
                default:
                    //do nothing
            }
        }

        if (documentUri == null) {
            return new Object();
        }

        String editText = createVariableDeclaration(variableName, variableType);
        Position position = new Position(sLine - 1, sCol - 1);

        LanguageClient client = context.get(ExecuteCommandKeys.LANGUAGE_SERVER_KEY).getClient();
        return applySingleTextEdit(editText, new Range(position, position), textDocumentIdentifier, client);
    }

    /**
     * Execute the add documentation command.
     *
     * @param context Workspace service context
     */
    private static Object executeAddDocumentation(LSServiceOperationContext context) throws WorkspaceDocumentException {
        String topLevelNodeType = "";
        String documentUri = "";
        int line = 0;
        VersionedTextDocumentIdentifier textDocumentIdentifier = new VersionedTextDocumentIdentifier();
        for (Object arg : context.get(ExecuteCommandKeys.COMMAND_ARGUMENTS_KEY)) {
            if (((LinkedTreeMap) arg).get(ARG_KEY).equals(CommandConstants.ARG_KEY_DOC_URI)) {
                documentUri = (String) ((LinkedTreeMap) arg).get(ARG_VALUE);
                textDocumentIdentifier.setUri(documentUri);
                context.put(DocumentServiceKeys.FILE_URI_KEY, documentUri);
            } else if (((LinkedTreeMap) arg).get(ARG_KEY).equals(CommandConstants.ARG_KEY_NODE_TYPE)) {
                topLevelNodeType = (String) ((LinkedTreeMap) arg).get(ARG_VALUE);
            } else if (((LinkedTreeMap) arg).get(ARG_KEY).equals(CommandConstants.ARG_KEY_NODE_LINE)) {
                line = Integer.parseInt((String) ((LinkedTreeMap) arg).get(ARG_VALUE));
            }
        }
        LSCompiler lsCompiler = context.get(ExecuteCommandKeys.LS_COMPILER_KEY);
        WorkspaceDocumentManager documentManager = context.get(ExecuteCommandKeys.DOCUMENT_MANAGER_KEY);
        BLangPackage bLangPackage = lsCompiler.getBLangPackage(context, documentManager,
                false, LSCustomErrorStrategy.class, false).getRight();
        context.put(DocumentServiceKeys.CURRENT_BLANG_PACKAGE_CONTEXT_KEY, bLangPackage);
        CommandUtil.DocAttachmentInfo docAttachmentInfo =
                getDocumentEditForNodeByPosition(topLevelNodeType, bLangPackage, line, context);

        if (docAttachmentInfo != null) {
            Path filePath = Paths.get(URI.create(documentUri));
            Path compilationPath = getUntitledFilePath(filePath.toString()).orElse(filePath);
            String fileContent = context.get(ExecuteCommandKeys.DOCUMENT_MANAGER_KEY).getFileContent(compilationPath);
            String[] contentComponents = fileContent.split(CommonUtil.LINE_SEPARATOR_SPLIT);
            int replaceEndCol = contentComponents[line].length();
            String textBeforeNode = String.join(CommonUtil.LINE_SEPARATOR,
                    Arrays.asList(Arrays.copyOfRange(contentComponents, 0, line)));
            String replaceText = String.join(CommonUtil.LINE_SEPARATOR,
                    Arrays.asList(textBeforeNode, docAttachmentInfo.getDocAttachment(), contentComponents[line]));
            Range range = new Range(new Position(0, 0), new Position(line, replaceEndCol));

            return applySingleTextEdit(replaceText, range, textDocumentIdentifier,
                    context.get(ExecuteCommandKeys.LANGUAGE_SERVER_KEY).getClient());
        }

        return new Object();
    }

    /**
     * Generate workspace edit for generating doc comments for all top level nodes and resources.
     *
     * @param context Workspace Service Context
     */
    private static Object executeAddAllDocumentation(LSServiceOperationContext context)
            throws WorkspaceDocumentException {
        String documentUri = "";
        VersionedTextDocumentIdentifier textDocumentIdentifier = new VersionedTextDocumentIdentifier();

        for (Object arg : context.get(ExecuteCommandKeys.COMMAND_ARGUMENTS_KEY)) {
            if (((LinkedTreeMap) arg).get(ARG_KEY).equals(CommandConstants.ARG_KEY_DOC_URI)) {
                documentUri = (String) ((LinkedTreeMap) arg).get(ARG_VALUE);
                textDocumentIdentifier.setUri(documentUri);
                context.put(DocumentServiceKeys.FILE_URI_KEY, documentUri);
            }
        }
        LSCompiler lsCompiler = context.get(ExecuteCommandKeys.LS_COMPILER_KEY);
        BLangPackage bLangPackage = lsCompiler.getBLangPackage(context,
                context.get(ExecuteCommandKeys.DOCUMENT_MANAGER_KEY), false, LSCustomErrorStrategy.class, false)
                .getRight();

        Path filePath = Paths.get(URI.create(documentUri));
        Path compilationPath = getUntitledFilePath(filePath.toString()).orElse(filePath);
        String fileContent = context.get(ExecuteCommandKeys.DOCUMENT_MANAGER_KEY).getFileContent(compilationPath);
        String[] contentComponents = fileContent.split(CommonUtil.LINE_SEPARATOR_SPLIT);
        List<TextEdit> textEdits = new ArrayList<>();
        String fileName = context.get(DocumentServiceKeys.FILE_NAME_KEY);
        bLangPackage.topLevelNodes.stream()
                .filter(node -> node.getPosition().getSource().getCompilationUnitName().equals(fileName))
                .forEach(topLevelNode -> {
                    CommandUtil.DocAttachmentInfo docAttachmentInfo = getDocumentEditForNode(topLevelNode);
                    if (docAttachmentInfo != null) {
                        textEdits.add(getTextEdit(docAttachmentInfo, contentComponents));
                    }
                    if (topLevelNode instanceof BLangService) {
                        ((BLangService) topLevelNode).getResources().forEach(bLangResource -> {
                            CommandUtil.DocAttachmentInfo resourceInfo = getDocumentEditForNode(bLangResource);
                            if (resourceInfo != null) {
                                textEdits.add(getTextEdit(resourceInfo, contentComponents));
                            }
                        });
                    }
                });
        TextDocumentEdit textDocumentEdit = new TextDocumentEdit(textDocumentIdentifier, textEdits);
        return applyWorkspaceEdit(Collections.singletonList(textDocumentEdit),
                context.get(ExecuteCommandKeys.LANGUAGE_SERVER_KEY).getClient());
    }

    /**
     * Get TextEdit from doc attachment info.
     *
     * @param attachmentInfo    Doc attachment info
     * @param contentComponents file content component
     * @return {@link TextEdit}     Text edit for attachment info
     */
    private static TextEdit getTextEdit(CommandUtil.DocAttachmentInfo attachmentInfo, String[] contentComponents) {
        int replaceFrom = attachmentInfo.getReplaceStartFrom();
        int replaceEndCol = contentComponents[attachmentInfo.getReplaceStartFrom()].length();
        Range range = new Range(new Position(replaceFrom, 0), new Position(replaceFrom, replaceEndCol));
        String replaceText = attachmentInfo.getDocAttachment()
                + System.lineSeparator() + contentComponents[replaceFrom];
        return new TextEdit(range, replaceText);
    }

    /**
     * Get Document edit for node at a given position.
<<<<<<< HEAD
     * @param topLevelNodeType      top level node type
     * @param bLangPackage          BLang package
     * @param line                  position to be compared with
     * @param context               Execute Command Context
     * @return                      Document attachment info
=======
     *
     * @param topLevelNodeType top level node type
     * @param bLangPackage     BLang package
     * @param line             position to be compared with
     * @return Document attachment info
>>>>>>> 7e148f2c
     */
    private static CommandUtil.DocAttachmentInfo getDocumentEditForNodeByPosition(String topLevelNodeType,
                                                                                  BLangPackage bLangPackage, int line,
                                                                                  LSContext context) {
        CommandUtil.DocAttachmentInfo docAttachmentInfo = null;
        switch (topLevelNodeType) {
            case UtilSymbolKeys.FUNCTION_KEYWORD_KEY:
                docAttachmentInfo = CommandUtil.getFunctionDocumentationByPosition(bLangPackage, line);
                break;
            case UtilSymbolKeys.ENDPOINT_KEYWORD_KEY:
                docAttachmentInfo = CommandUtil.getEndpointDocumentationByPosition(bLangPackage, line);
                break;
            case UtilSymbolKeys.SERVICE_KEYWORD_KEY:
                docAttachmentInfo = CommandUtil.getServiceDocumentationByPosition(bLangPackage, line);
                break;
            case UtilSymbolKeys.TYPE_KEYWORD_KEY:
                docAttachmentInfo = CommandUtil.getTypeNodeDocumentationByPosition(bLangPackage, line);
                break;
            default:
                break;
        }

        return docAttachmentInfo;
    }

    /**
     * Get the document edit attachment info for a given particular node.
     *
     * @param node Node given
     * @return Doc Attachment Info
     */
    private static CommandUtil.DocAttachmentInfo getDocumentEditForNode(Node node) {
        CommandUtil.DocAttachmentInfo docAttachmentInfo = null;
        int replaceFrom;
        switch (node.getKind()) {
            case FUNCTION:
                if (((BLangFunction) node).docAttachments.isEmpty()) {
                    replaceFrom = CommonUtil.toZeroBasedPosition(((BLangFunction) node).getPosition()).getStartLine();
                    docAttachmentInfo = CommandUtil.getFunctionNodeDocumentation((BLangFunction) node, replaceFrom);
                }
                break;
            case TYPE_DEFINITION:
                if (((BLangTypeDefinition) node).docAttachments.isEmpty()
                        && (((BLangTypeDefinition) node).typeNode instanceof BLangRecordTypeNode
                        || ((BLangTypeDefinition) node).typeNode instanceof BLangObjectTypeNode)) {
                    replaceFrom = CommonUtil
                            .toZeroBasedPosition(((BLangTypeDefinition) node).getPosition()).getStartLine();
                    docAttachmentInfo = CommandUtil
                            .getRecordOrObjectDocumentation((BLangTypeDefinition) node, replaceFrom);
                }
                break;
            case ENDPOINT:
                // TODO: Here we need to check for the doc attachments of the endpoint.
                replaceFrom = CommonUtil.toZeroBasedPosition(((BLangEndpoint) node).getPosition()).getStartLine();
                docAttachmentInfo = CommandUtil.getEndpointNodeDocumentation((BLangEndpoint) node, replaceFrom);
                break;
            case RESOURCE:
                if (((BLangResource) node).docAttachments.isEmpty()) {
                    BLangResource bLangResource = (BLangResource) node;
                    replaceFrom =
                            getReplaceFromForServiceOrResource(bLangResource, bLangResource.getAnnotationAttachments());
                    docAttachmentInfo = CommandUtil.getResourceNodeDocumentation(bLangResource, replaceFrom);
                }
                break;
            case SERVICE:
                if (((BLangService) node).docAttachments.isEmpty()) {
                    BLangService bLangService = (BLangService) node;
                    replaceFrom = getReplaceFromForServiceOrResource(bLangService,
                            bLangService.getAnnotationAttachments());
                    docAttachmentInfo = CommandUtil.getServiceNodeDocumentation(bLangService, replaceFrom);
                }
                break;
            default:
                break;
        }

        return docAttachmentInfo;
    }

    private static int getReplaceFromForServiceOrResource(BLangNode bLangNode,
                                                          List<BLangAnnotationAttachment> annotationAttachments) {
        if (!annotationAttachments.isEmpty()) {
            return CommonUtil.toZeroBasedPosition(CommonUtil.getLastItem(annotationAttachments)
                    .getPosition()).getEndLine() + 1;
        }

        return CommonUtil.toZeroBasedPosition(bLangNode.getPosition()).getStartLine();
    }

    private static ApplyWorkspaceEditParams applySingleTextEdit(String editText, Range range,
                                                                VersionedTextDocumentIdentifier identifier,
                                                                LanguageClient client) {
        WorkspaceEdit workspaceEdit = new WorkspaceEdit();
        ApplyWorkspaceEditParams applyWorkspaceEditParams = new ApplyWorkspaceEditParams();
        TextEdit textEdit = new TextEdit(range, editText);
        TextDocumentEdit textDocumentEdit = new TextDocumentEdit(identifier,
                Collections.singletonList(textEdit));
        workspaceEdit.setDocumentChanges(Collections.singletonList(textDocumentEdit));
        applyWorkspaceEditParams.setEdit(workspaceEdit);
        if (client != null) {
            client.applyEdit(applyWorkspaceEditParams);
        }
        return applyWorkspaceEditParams;
    }

    private static Object applyWorkspaceEdit(List<TextDocumentEdit> textDocumentEdits, LanguageClient client) {
        WorkspaceEdit workspaceEdit = new WorkspaceEdit();
        workspaceEdit.setDocumentChanges(textDocumentEdits);
        ApplyWorkspaceEditParams applyWorkspaceEditParams = new ApplyWorkspaceEditParams(workspaceEdit);
        if (client != null) {
            client.applyEdit(applyWorkspaceEditParams);
        }
        return applyWorkspaceEditParams;
    }
}<|MERGE_RESOLUTION|>--- conflicted
+++ resolved
@@ -415,19 +415,12 @@
 
     /**
      * Get Document edit for node at a given position.
-<<<<<<< HEAD
-     * @param topLevelNodeType      top level node type
-     * @param bLangPackage          BLang package
-     * @param line                  position to be compared with
-     * @param context               Execute Command Context
-     * @return                      Document attachment info
-=======
      *
      * @param topLevelNodeType top level node type
      * @param bLangPackage     BLang package
      * @param line             position to be compared with
+     * @param context               Execute Command Context
      * @return Document attachment info
->>>>>>> 7e148f2c
      */
     private static CommandUtil.DocAttachmentInfo getDocumentEditForNodeByPosition(String topLevelNodeType,
                                                                                   BLangPackage bLangPackage, int line,
