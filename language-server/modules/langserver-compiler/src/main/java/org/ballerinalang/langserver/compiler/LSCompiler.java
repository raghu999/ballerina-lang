/*
 * Copyright (c) 2018, WSO2 Inc. (http://wso2.com) All Rights Reserved.
 *
 * Licensed under the Apache License, Version 2.0 (the "License");
 * you may not use this file except in compliance with the License.
 * You may obtain a copy of the License at
 *
 * http://www.apache.org/licenses/LICENSE-2.0
 *
 * Unless required by applicable law or agreed to in writing, software
 * distributed under the License is distributed on an "AS IS" BASIS,
 * WITHOUT WARRANTIES OR CONDITIONS OF ANY KIND, either express or implied.
 * See the License for the specific language governing permissions and
 * limitations under the License.
 */
package org.ballerinalang.langserver.compiler;

import com.google.common.io.Files;
import org.antlr.v4.runtime.DefaultErrorStrategy;
import org.ballerinalang.compiler.CompilerPhase;
import org.ballerinalang.langserver.compiler.common.CustomErrorStrategyFactory;
import org.ballerinalang.langserver.compiler.common.LSDocument;
import org.ballerinalang.langserver.compiler.common.modal.BallerinaFile;
import org.ballerinalang.langserver.compiler.workspace.WorkspaceDocumentManager;
import org.ballerinalang.langserver.compiler.workspace.repository.LangServerFSProgramDirectory;
import org.ballerinalang.langserver.compiler.workspace.repository.LangServerFSProjectDirectory;
import org.ballerinalang.langserver.compiler.workspace.repository.WorkspacePackageRepository;
import org.ballerinalang.model.elements.PackageID;
import org.ballerinalang.repository.PackageRepository;
import org.ballerinalang.util.diagnostic.Diagnostic;
import org.ballerinalang.util.diagnostic.DiagnosticListener;
import org.slf4j.Logger;
import org.slf4j.LoggerFactory;
import org.wso2.ballerinalang.compiler.Compiler;
import org.wso2.ballerinalang.compiler.SourceDirectory;
import org.wso2.ballerinalang.compiler.tree.BLangPackage;
import org.wso2.ballerinalang.compiler.util.CompilerContext;
import org.wso2.ballerinalang.compiler.util.CompilerOptions;
import org.wso2.ballerinalang.compiler.util.Name;
import org.wso2.ballerinalang.compiler.util.Names;
import org.wso2.ballerinalang.compiler.util.ProjectDirConstants;
import org.wso2.ballerinalang.compiler.util.diagnotic.BLangDiagnosticLog;
import org.wso2.ballerinalang.util.RepoUtils;

import java.io.File;
import java.io.IOException;
import java.net.MalformedURLException;
import java.net.URISyntaxException;
import java.nio.file.Path;
import java.nio.file.Paths;
import java.util.ArrayList;
import java.util.Arrays;
import java.util.List;
import java.util.Optional;
import java.util.concurrent.locks.Lock;
import java.util.regex.Matcher;
import java.util.regex.Pattern;

import static org.ballerinalang.compiler.CompilerOptionName.COMPILER_PHASE;
import static org.ballerinalang.compiler.CompilerOptionName.PRESERVE_WHITESPACE;
import static org.ballerinalang.compiler.CompilerOptionName.PROJECT_DIR;

/**
 * Language server compiler implementation for Ballerina.
 */
public class LSCompiler {

    private static final Logger logger = LoggerFactory.getLogger(LSCompiler.class);

    public static final String UNTITLED_BAL = "untitled.bal";

    private static Path untitledProjectPath;

    private static final Pattern untitledFilePattern =
            Pattern.compile("^(?:file:\\/\\/)?\\/temp\\/(.*)\\/untitled.bal");

    static {
        // Here we will create a tmp directory as the untitled project repo.
        File untitledDir = Files.createTempDir();
        untitledProjectPath = untitledDir.toPath();
        // Now lets create a empty untitled.bal to fool compiler.
        File untitledBal = new File(Paths.get(untitledProjectPath.toString(), UNTITLED_BAL).toString());
        try {
            boolean created = untitledBal.createNewFile();
            if (created && logger.isDebugEnabled()) {
                logger.debug("A temp file created: " + untitledBal.toURI());
            }
        } catch (IOException e) {
            logger.error("Unable to create untitled project directory, " +
                                 "unsaved files might not work properly.");
        }
    }

    private final WorkspaceDocumentManager documentManager;

    public LSCompiler(WorkspaceDocumentManager documentManager) {
        this.documentManager = documentManager;
    }

    public BallerinaFile compileContent(String content, CompilerPhase phase) {
        return compileContent(content, phase, true);
    }

    /**
     * Returns a BallerinaFile compiling in-memory content.
     *
     * @param content
     * @param phase
     * @return
     */
    public BallerinaFile compileContent(String content, CompilerPhase phase, boolean preserveWhitespace) {
        java.nio.file.Path filePath = createAndGetTempFile(UNTITLED_BAL);
        Optional<Lock> fileLock = documentManager.lockFile(filePath);
        try {
            if (documentManager.isFileOpen(filePath)) {
                documentManager.updateFile(filePath, content);
            } else {
                documentManager.openFile(filePath, content);
            }

<<<<<<< HEAD
            BallerinaFile ballerinaFile = LSCompiler.compile(filePath, CompilerPhase.DEFINE, documentManager,
                                                             preserveWhitespace);
=======
            BallerinaFile ballerinaFile = LSCompiler.compile(documentManager, filePath, phase, preserveWhitespace);
>>>>>>> 8ba86c04

            documentManager.closeFile(filePath);
            return ballerinaFile;
        } finally {
            fileLock.ifPresent(Lock::unlock);
        }
    }

    public BallerinaFile compileContent(String content, Path filePath, CompilerPhase phase) {
        return compileContent(content, filePath, phase, true);
    }

    public BallerinaFile compileContent(String content, Path filePath, CompilerPhase phase,
                                               boolean preserveWhitespace) {
        return compileContent(content, filePath, phase, documentManager, preserveWhitespace);
    }

    public static BallerinaFile compileContent(String content, Path filePath, CompilerPhase phase,
                                               WorkspaceDocumentManager documentManager, boolean preserveWhitespace) {
        Optional<Lock> lock = documentManager.lockFile(filePath);
        try {
            if (documentManager.isFileOpen(filePath)) {
                documentManager.updateFile(filePath, content);
            } else {
                documentManager.openFile(filePath, content);
            }
            return LSCompiler.compile(filePath, phase, documentManager, preserveWhitespace);
        } finally {
            lock.ifPresent(Lock::unlock);
        }
    }

    /**
     * Prepare the compiler context.
     *
     * @param packageID          Package Name
     * @param packageRepository  Package Repository
     * @param sourceRoot         LSDocument for Source Root
     * @param preserveWhitespace Preserve Whitespace
     * @return {@link CompilerContext}     Compiler context
     */
    public static CompilerContext prepareCompilerContext(PackageID packageID, PackageRepository packageRepository,
                                                         LSDocument sourceRoot, boolean preserveWhitespace,
                                                         WorkspaceDocumentManager documentManager) {
        return prepareCompilerContext(packageID, packageRepository, sourceRoot, preserveWhitespace, documentManager,
                                      CompilerPhase.TAINT_ANALYZE);
    }

    /**
     * Prepare the compiler context.
     *
     * @param packageID          Package ID
     * @param packageRepository  Package Repository
     * @param sourceRoot         LSDocument for Source Root
     * @param preserveWhitespace Preserve Whitespace
     * @return {@link CompilerContext}     Compiler context
     */
    public static CompilerContext prepareCompilerContext(PackageID packageID, PackageRepository packageRepository,
                                                         LSDocument sourceRoot, boolean preserveWhitespace,
                                                         WorkspaceDocumentManager documentManager,
                                                         CompilerPhase compilerPhase) {
        LSContextManager lsContextManager = LSContextManager.getInstance();
        CompilerContext context = lsContextManager.getCompilerContext(packageID, sourceRoot.getSourceRoot());
        context.put(PackageRepository.class, packageRepository);
        CompilerOptions options = CompilerOptions.getInstance(context);
        options.put(PROJECT_DIR, sourceRoot.getSourceRoot());

        if (null == compilerPhase) {
            throw new AssertionError("Compiler Phase can not be null.");
        }

        options.put(COMPILER_PHASE, compilerPhase.toString());
        options.put(PRESERVE_WHITESPACE, Boolean.valueOf(preserveWhitespace).toString());

        // In order to capture the syntactic errors, need to go through the default error strategy
        context.put(DefaultErrorStrategy.class, null);

        if (isProjectDir(sourceRoot.getSourceRoot(), sourceRoot.getURIString())) {
            context.put(SourceDirectory.class,
                        LangServerFSProjectDirectory.getInstance(context, sourceRoot.getSourceRootPath(),
                                                                 documentManager));
        } else {
            context.put(SourceDirectory.class,
                        LangServerFSProgramDirectory.getInstance(context, sourceRoot.getSourceRootPath(),
                                                                 documentManager));
        }
        return context;
    }

    private static BallerinaFile compile(Path path, CompilerPhase phase, WorkspaceDocumentManager documentManager,
                                         boolean preserveWhiteSpace) {
        String sourceRoot = getSourceRoot(path);
        String pkgName = getPackageNameForGivenFile(sourceRoot, path.toString());
        LSDocument sourceDocument = new LSDocument();
        sourceDocument.setUri(path.toUri().toString());
        sourceDocument.setSourceRoot(sourceRoot);

        PackageRepository packageRepository = new WorkspacePackageRepository(sourceRoot, documentManager);
        PackageID packageID = new PackageID(Names.ANON_ORG, new Name(pkgName), Names.DEFAULT_VERSION);
        if ("".equals(pkgName)) {
            Path filePath = path.getFileName();
            if (filePath != null) {
                pkgName = filePath.toString();
                packageID = new PackageID(pkgName);
            }
        }
        CompilerContext context = prepareCompilerContext(packageID, packageRepository,
                                                         sourceDocument, preserveWhiteSpace,
                                                         documentManager, phase);

        // In order to capture the syntactic errors, need to go through the default error strategy
        context.put(DefaultErrorStrategy.class, null);
        return LSCompiler.compile(pkgName, path, phase, context);
    }

    private static BallerinaFile compile(String packageName, Path path, CompilerPhase phase, CompilerContext context) {
        CompilerOptions options = CompilerOptions.getInstance(context);
        String sourceRoot = options.get(PROJECT_DIR);
        BLangPackage bLangPackage = null;
        if (context.get(DiagnosticListener.class) instanceof CollectDiagnosticListener) {
            ((CollectDiagnosticListener) context.get(DiagnosticListener.class)).clearAll();
        }
        boolean isProjectDir = (LSCompiler.isProjectDir(sourceRoot, path.toUri().toString()));
        try {
            BLangDiagnosticLog.getInstance(context).errorCount = 0;
            Compiler compiler = Compiler.getInstance(context);
            bLangPackage = compiler.compile(packageName);
        } catch (RuntimeException e) {
            // Ignore.
        }
        BallerinaFile bfile = new BallerinaFile();
        bfile.setBallerinaProject(isProjectDir);
        bfile.setBLangPackage(bLangPackage);
        if (context.get(DiagnosticListener.class) instanceof CollectDiagnosticListener) {
            List<Diagnostic> diagnostics = ((CollectDiagnosticListener) context.get(DiagnosticListener.class))
                    .getDiagnostics();
            bfile.setDiagnostics(diagnostics);
        } else {
            bfile.setDiagnostics(new ArrayList<>());
        }
        return bfile;
    }

    /**
     * Get the BLangPackage for a given program.
     *
     * @param context             Language Server Context
     * @param docManager          Document manager
     * @param preserveWhitespace  Enable preserve whitespace
     * @param customErrorStrategy custom error strategy class
     * @param compileFullProject  compile full project from the source root
     * @return {@link BLangPackage} BLang Package
     */
    public static List<BLangPackage> getBLangPackage(LSContext context,
                                                                  WorkspaceDocumentManager docManager,
                                                                  boolean preserveWhitespace, Class customErrorStrategy,
                                                                  boolean compileFullProject) {
        String uri = context.get(DocumentServiceKeys.FILE_URI_KEY);
        String unsavedFileId = LSCompiler.getUnsavedFileIdOrNull(uri);
        if (unsavedFileId != null) {
            // if it is an unsaved file; overrides the file path
            uri = LSCompiler.createAndGetTempFile(unsavedFileId).toUri().toString();
            context.put(DocumentServiceKeys.FILE_URI_KEY, uri);
        }
        LSDocument document = new LSDocument(uri);
        Path filePath = getPath(document);
        Path fileNamePath = filePath.getFileName();
        String fileName = "";
        if (fileNamePath != null) {
            fileName = fileNamePath.toString();
        }

        String sourceRoot = LSCompiler.getSourceRoot(filePath);
        String pkgName = LSCompiler.getPackageNameForGivenFile(sourceRoot, filePath.toString());
        LSDocument sourceDocument = new LSDocument();
        sourceDocument.setUri(uri);
        sourceDocument.setSourceRoot(sourceRoot);

        PackageRepository packageRepository = new WorkspacePackageRepository(sourceRoot, docManager);
        List<BLangPackage> packages = new ArrayList<>();
        if (compileFullProject) {
            if (!sourceRoot.isEmpty()) {
                File projectDir = new File(sourceRoot);
                File[] files = projectDir.listFiles();
                if (files != null) {
                    for (File file : files) {
                        if ((file.isDirectory() && !file.getName().startsWith(".")) ||
                                (!file.isDirectory() && file.getName().endsWith(".bal"))) {
                            PackageID packageID = new PackageID(fileName);
                            Compiler compiler = getCompiler(context, fileName, packageID, packageRepository,
                                                            sourceDocument, preserveWhitespace, customErrorStrategy,
                                                            docManager);
                            packages.add(compiler.compile(file.getName()));
                        }
                    }
                }
            }
        } else {
            PackageID packageID;
            if ("".equals(pkgName)) {
                packageID = new PackageID(fileName);
                pkgName = fileName;
            } else {
                packageID = new PackageID(Names.ANON_ORG, new Name(pkgName), Names.DEFAULT_VERSION);
            }
            Compiler compiler = getCompiler(context, fileName, packageID, packageRepository, sourceDocument,
                                            preserveWhitespace, customErrorStrategy, docManager);
            packages.add(compiler.compile(pkgName));
        }
        return packages;
    }


    /**
     * Find project root directory.
     *
     * @param parentDir current parent directory
     * @return {@link String} project root | null
     */
    public static String findProjectRoot(String parentDir) {
        Path path = Paths.get(parentDir);
        if (!RepoUtils.hasProjectRepo(path)) {
            return null;
        }
        path = path.resolve(ProjectDirConstants.DOT_BALLERINA_DIR_NAME);
        if (java.nio.file.Files.exists(path)) {
            return parentDir;
        }

        List<String> pathParts = Arrays.asList(parentDir.split(Pattern.quote(File.separator)));
        if (pathParts.size() > 0) {
            List<String> dirPathParts = pathParts.subList(0, pathParts.size() - 1);
            if (dirPathParts.size() > 0) {
                String rootFolder = String.join(File.separator, dirPathParts);
                return findProjectRoot(rootFolder);
            } else {
                return null;
            }
        }

        return null;
    }

    /**
     * Get compiler for the given context and file.
     *
     * @param context             Language server context
     * @param fileName            File name which is currently open
     * @param packageID         Package ID
     * @param packageRepository   package repository
     * @param sourceRoot          LSDocument for root path of the source
     * @param preserveWhitespace  enable/disable preserve white space in compiler
     * @param customErrorStrategy custom error strategy class
     * @return {@link Compiler} ballerina compiler
     */
    private static Compiler getCompiler(LSContext context, String fileName, PackageID packageID,
                                        PackageRepository packageRepository, LSDocument sourceRoot,
                                        boolean preserveWhitespace, Class customErrorStrategy,
                                        WorkspaceDocumentManager documentManager) {
        CompilerContext compilerContext =
                LSCompiler.prepareCompilerContext(packageID, packageRepository, sourceRoot,
                                                  preserveWhitespace, documentManager);
        context.put(DocumentServiceKeys.FILE_NAME_KEY, fileName);
        context.put(DocumentServiceKeys.COMPILER_CONTEXT_KEY, compilerContext);
        context.put(DocumentServiceKeys.OPERATION_META_CONTEXT_KEY, new LSServiceOperationContext());
        if (customErrorStrategy != null) {
            compilerContext.put(DefaultErrorStrategy.class,
                                CustomErrorStrategyFactory.getCustomErrorStrategy(customErrorStrategy, context));
        }
        BLangDiagnosticLog.getInstance(compilerContext).errorCount = 0;
        return Compiler.getInstance(compilerContext);
    }


    /**
     * Get the source root for the given package.
     *
     * @param filePath current file's path
     * @return {@link String} program directory path
     */
    public static String getSourceRoot(Path filePath) {
        if (filePath == null || filePath.getParent() == null) {
            return null;
        }
        Path parentPath = filePath.getParent();
        if (parentPath == null) {
            return null;
        }

        String fileRoot = findProjectRoot(parentPath.toString());
        return fileRoot != null ? fileRoot : parentPath.toString();
    }

    /**
     * Check whether given directory is a project dir.
     *
     * @param root root path
     * @return {@link Boolean} true if project dir, else false
     */
    public static boolean isProjectDir(String root, String fileUri) {
        return findProjectRoot(root) != null;
    }


    /**
     * Get the package name for given file.
     *
     * @param sourceRoot source root
     * @param filePath   full path of the file
     * @return {@link String} package name
     */
    public static String getPackageNameForGivenFile(String sourceRoot, String filePath) {
        String packageName = "";
        String packageStructure = filePath.substring(sourceRoot.length() + 1, filePath.length());
        String[] splittedPackageStructure = packageStructure.split(Pattern.quote(File.separator));
        if (splittedPackageStructure.length > 0 && !splittedPackageStructure[0].endsWith(".bal")) {
            packageName = packageStructure.split(Pattern.quote(File.separator))[0];
        }
        return packageName;
    }

    /**
     * Create and returns temp file.
     *
     * @param tempFileId temp file id
     * @return Path
     */
    public static Path createAndGetTempFile(String tempFileId) {
        if (UNTITLED_BAL.equals(tempFileId)) {
            return Paths.get(untitledProjectPath.toString(), tempFileId);
        }
        File tempInnerFolder = new File(Paths.get(untitledProjectPath.toString(), tempFileId).toString());
        File untitledBal = new File(Paths.get(tempInnerFolder.toString(), UNTITLED_BAL).toString());
        if (!untitledBal.exists()) {
            try {
                boolean mkdir = tempInnerFolder.mkdir();
                if (mkdir && logger.isDebugEnabled()) {
                    logger.debug("Temp directory created: " + tempInnerFolder.toURI());
                }
                boolean newFile = untitledBal.createNewFile();
                if (newFile && logger.isDebugEnabled()) {
                    logger.debug("Temp file created: " + untitledBal.toURI());
                }
            } catch (IOException e) {
                logger.error("Unable to create untitled project directory, unsaved files might not work properly.");
            }
        }
        return Paths.get(tempInnerFolder.toString(), UNTITLED_BAL);
    }

    /**
     * Returns unsaved file id or null.
     *
     * @param filePath file path
     * @return file id
     */
    public static String getUnsavedFileIdOrNull(String filePath) {
        Matcher pkgMatcher = untitledFilePattern.matcher(filePath);
        return (pkgMatcher.find()) ? pkgMatcher.group(1) : null;
    }


    /**
     * Common utility to get a Path from the given uri string.
     *
     * @param document LSDocument object of the file
     * @return {@link Path}     Path of the uri
     */
    private static Path getPath(LSDocument document) {
        Path path = null;
        try {
            path = document.getPath();
        } catch (URISyntaxException | MalformedURLException e) {
            // Do Nothing
        }

        return path;
    }
}
<|MERGE_RESOLUTION|>--- conflicted
+++ resolved
@@ -118,12 +118,7 @@
                 documentManager.openFile(filePath, content);
             }
 
-<<<<<<< HEAD
-            BallerinaFile ballerinaFile = LSCompiler.compile(filePath, CompilerPhase.DEFINE, documentManager,
-                                                             preserveWhitespace);
-=======
-            BallerinaFile ballerinaFile = LSCompiler.compile(documentManager, filePath, phase, preserveWhitespace);
->>>>>>> 8ba86c04
+            BallerinaFile ballerinaFile = LSCompiler.compile(filePath, phase, documentManager, preserveWhitespace);
 
             documentManager.closeFile(filePath);
             return ballerinaFile;
