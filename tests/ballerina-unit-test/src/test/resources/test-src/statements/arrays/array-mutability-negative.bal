--- conflicted
+++ resolved
@@ -22,14 +22,9 @@
 
 // Assignable to Person type
 type Employee record {
-<<<<<<< HEAD
-    string name,
-    boolean intern,
-    !...
-=======
     string name;
     boolean intern;
->>>>>>> 9eb0807a
+    !...
 };
 
 function mismatchingCovariace() {
