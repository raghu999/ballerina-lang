import ballerina/io;

io:Socket socket;

function openSocketConnection(string host, int port, io:SocketProperties prop) {
    var result = io:openSecureSocket(host, port, prop);
    match result {
        io:Socket s => {
            socket = untaint s;
        }
        error err => {
            throw err;
        }
    }
}

function closeSocket() {
    error? err = socket.close();
}

function write(byte[] content) returns int|error {
<<<<<<< HEAD
    io:WritableByteChannel channel = socket.writableChannel;
    var result = channel.write(content, 0);
=======
    io:ByteChannel byteChannel = socket.byteChannel;
    var result = byteChannel.write(content, 0);
>>>>>>> f650b5da
    match result {
        int numberOfBytesWritten => {
            return numberOfBytesWritten;
        }
        error err => {
            return err;
        }
    }
}

function read(int size) returns (byte[], int)|error {
<<<<<<< HEAD
    io:ReadableByteChannel channel = socket.readableChannel;
    var result = channel.read(size);
=======
    io:ByteChannel byteChannel = socket.byteChannel;
    var result = byteChannel.read(size);
>>>>>>> f650b5da
    match result {
        (byte[], int) content => {
            var (bytes, numberOfBytes) = content;
            return (bytes, numberOfBytes);
        }
        error err => {
            return err;
        }
    }
}<|MERGE_RESOLUTION|>--- conflicted
+++ resolved
@@ -19,13 +19,8 @@
 }
 
 function write(byte[] content) returns int|error {
-<<<<<<< HEAD
-    io:WritableByteChannel channel = socket.writableChannel;
-    var result = channel.write(content, 0);
-=======
-    io:ByteChannel byteChannel = socket.byteChannel;
+    io:WritableByteChannel byteChannel = socket.writableChannel;
     var result = byteChannel.write(content, 0);
->>>>>>> f650b5da
     match result {
         int numberOfBytesWritten => {
             return numberOfBytesWritten;
@@ -37,13 +32,8 @@
 }
 
 function read(int size) returns (byte[], int)|error {
-<<<<<<< HEAD
-    io:ReadableByteChannel channel = socket.readableChannel;
-    var result = channel.read(size);
-=======
-    io:ByteChannel byteChannel = socket.byteChannel;
+    io:ReadableByteChannel byteChannel = socket.readableChannel;
     var result = byteChannel.read(size);
->>>>>>> f650b5da
     match result {
         (byte[], int) content => {
             var (bytes, numberOfBytes) = content;
