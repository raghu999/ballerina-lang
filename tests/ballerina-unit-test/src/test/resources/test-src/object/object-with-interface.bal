
public function testObjectWithInterface () returns (int, string, int, string) {
    Person p = new Employee(100, 10, val1 = "adding value in invocation");
    return (p.age, p.name, p.year, p.month);
}


<<<<<<< HEAD
type Person object {
    public int age = 10;
=======
type Person abstract object {
    public int age = 10,
>>>>>>> 90b47200
    public string name = "sample name";

    int year = 50;
    string month = "february";

    function attachFunc1(int add, string value1) returns (int, string);

    function attachInterface(int add, string value1) returns (int, string);
};

type Employee object {
    public int age = 20;
    public string name = "sample name";

    int year = 50;
    string month = "february";

    new (year, int count, name = "sample value1", string val1 = "default value") {
        age = age + count + 50;
        month = val1 + " uuuu";
    }

    function attachFunc1(int add, string value1) returns (int, string) {
        int count = age + add;
        string val2 = value1 + month;
        return (count, val2);
    }

    function attachInterface(int add, string value1) returns (int, string){
        int count = age + add;
        string val2 = value1 + month;
        return (count, val2);
    }
};

<|MERGE_RESOLUTION|>--- conflicted
+++ resolved
@@ -5,13 +5,8 @@
 }
 
 
-<<<<<<< HEAD
-type Person object {
+type Person abstract object {
     public int age = 10;
-=======
-type Person abstract object {
-    public int age = 10,
->>>>>>> 90b47200
     public string name = "sample name";
 
     int year = 50;
