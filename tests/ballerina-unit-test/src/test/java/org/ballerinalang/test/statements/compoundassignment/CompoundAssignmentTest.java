/*
 * Copyright (c) 2018, WSO2 Inc. (http://www.wso2.org) All Rights Reserved.
 *
 * WSO2 Inc. licenses this file to you under the Apache License,
 * Version 2.0 (the "License"); you may not use this file except
 * in compliance with the License.
 * You may obtain a copy of the License at
 * http://www.apache.org/licenses/LICENSE-2.0
 *
 * Unless required by applicable law or agreed to in writing,
 * software distributed under the License is distributed on an
 * "AS IS" BASIS, WITHOUT WARRANTIES OR CONDITIONS OF ANY
 * KIND, either express or implied. See the License for the
 * specific language governing permissions and limitations
 * under the License.
 */
package org.ballerinalang.test.statements.compoundassignment;

import org.ballerinalang.launcher.util.BAssertUtil;
import org.ballerinalang.launcher.util.BCompileUtil;
import org.ballerinalang.launcher.util.BRunUtil;
import org.ballerinalang.launcher.util.CompileResult;
import org.ballerinalang.model.values.BFloat;
import org.ballerinalang.model.values.BInteger;
import org.ballerinalang.model.values.BString;
import org.ballerinalang.model.values.BValue;
import org.testng.Assert;
import org.testng.annotations.BeforeClass;
import org.testng.annotations.Test;


/**
 * Class to test compound assignment statements.
 */
public class CompoundAssignmentTest {

    private CompileResult result;

    @BeforeClass
    public void setup() {
        result = BCompileUtil.compile("test-src/statements/compoundassignment/compound_assignment.bal");
    }

    @Test(description = "Test compound assignment with addition.")
    public void testCompoundAssignmentAddition() {
        BValue[] returns = BRunUtil.invoke(result, "testCompoundAssignmentAddition");
        Assert.assertEquals(returns.length, 1);
        Assert.assertTrue(returns[0] instanceof BInteger);
        Assert.assertEquals(((BInteger) returns[0]).intValue(), 15);
    }

    @Test(description = "Test compound assignment with subtraction.")
    public void testCompoundAssignmentSubtraction() {
        BValue[] returns = BRunUtil.invoke(result, "testCompoundAssignmentSubtraction");
        Assert.assertEquals(returns.length, 1);
        Assert.assertTrue(returns[0] instanceof BInteger);
        Assert.assertEquals(((BInteger) returns[0]).intValue(), -5);
    }

    @Test(description = "Test compound assignment with multiplication.")
    public void testCompoundAssignmentMultiplication() {
        BValue[] returns = BRunUtil.invoke(result, "testCompoundAssignmentMultiplication");
        Assert.assertEquals(returns.length, 1);
        Assert.assertTrue(returns[0] instanceof BInteger);
        Assert.assertEquals(((BInteger) returns[0]).intValue(), 50);
    }

    @Test(description = "Test compound assignment with division.")
    public void testCompoundAssignmentDivision() {
        BValue[] returns = BRunUtil.invoke(result, "testCompoundAssignmentDivision");
        Assert.assertEquals(returns.length, 1);
        Assert.assertTrue(returns[0] instanceof BInteger);
        Assert.assertEquals(((BInteger) returns[0]).intValue(), 10);
    }

    @Test(description = "Test compound assignment with bitwise AND.")
    public void testCompoundAssignmentBitwiseAND() {
        BValue[] returns = BRunUtil.invoke(result, "testCompoundAssignmentBitwiseAND");
        Assert.assertEquals(returns.length, 1);
        Assert.assertTrue(returns[0] instanceof BInteger);
        Assert.assertEquals(((BInteger) returns[0]).intValue(), 5);
    }

    @Test(description = "Test compound assignment with bitwise OR.")
    public void testCompoundAssignmentBitwiseOR() {
        BValue[] returns = BRunUtil.invoke(result, "testCompoundAssignmentBitwiseOR");
        Assert.assertEquals(returns.length, 1);
        Assert.assertTrue(returns[0] instanceof BInteger);
        Assert.assertEquals(((BInteger) returns[0]).intValue(), 15);
    }

    @Test(description = "Test compound assignment with bitwise XOR.")
    public void testCompoundAssignmentBitwiseXOR() {
        BValue[] returns = BRunUtil.invoke(result, "testCompoundAssignmentBitwiseXOR");
        Assert.assertEquals(returns.length, 1);
        Assert.assertTrue(returns[0] instanceof BInteger);
        Assert.assertEquals(((BInteger) returns[0]).intValue(), 10);
    }

    @Test(description = "Test compound assignment with left shift.")
    public void testCompoundAssignmentLeftShift() {
        BValue[] returns = BRunUtil.invoke(result, "testCompoundAssignmentLeftShift");
        Assert.assertEquals(returns.length, 1);
        Assert.assertTrue(returns[0] instanceof BInteger);
        Assert.assertEquals(((BInteger) returns[0]).intValue(), 16);
    }

    @Test(description = "Test compound assignment with right shift.")
    public void testCompoundAssignmentRightShift() {
        BValue[] returns = BRunUtil.invoke(result, "testCompoundAssignmentRightShift");
        Assert.assertEquals(returns.length, 1);
        Assert.assertTrue(returns[0] instanceof BInteger);
        Assert.assertEquals(((BInteger) returns[0]).intValue(), 4);
    }

    @Test(description = "Test compound assignment with logical shift.")
    public void testCompoundAssignmentLogicalShift() {
        BValue[] returns = BRunUtil.invoke(result, "testCompoundAssignmentLogicalShift");
        Assert.assertEquals(returns.length, 1);
        Assert.assertTrue(returns[0] instanceof BInteger);
        Assert.assertEquals(((BInteger) returns[0]).intValue(), 4);
    }

    @Test(description = "Test compound assignment with addition on array element.")
    public void testCompoundAssignmentAdditionArrayElement() {
        BValue[] returns = BRunUtil.invoke(result, "testCompoundAssignmentAdditionArrayElement");
        Assert.assertEquals(returns.length, 1);
        Assert.assertTrue(returns[0] instanceof BInteger);
        Assert.assertEquals(((BInteger) returns[0]).intValue(), 110);
    }

    @Test(description = "Test compound assignment with subtraction on array element.")
    public void testCompoundAssignmentSubtractionArrayElement() {
        BValue[] returns = BRunUtil.invoke(result, "testCompoundAssignmentSubtractionArrayElement");
        Assert.assertEquals(returns.length, 1);
        Assert.assertTrue(returns[0] instanceof BInteger);
        Assert.assertEquals(((BInteger) returns[0]).intValue(), 90);
    }

    @Test(description = "Test compound assignment with multiplication on array element.")
    public void testCompoundAssignmentMultiplicationArrayElement() {
        BValue[] returns = BRunUtil.invoke(result, "testCompoundAssignmentMultiplicationArrayElement");
        Assert.assertEquals(returns.length, 1);
        Assert.assertTrue(returns[0] instanceof BInteger);
        Assert.assertEquals(((BInteger) returns[0]).intValue(), 1000);
    }

    @Test(description = "Test compound assignment with division on array element.")
    public void testCompoundAssignmentDivisionArrayElement() {
        BValue[] returns = BRunUtil.invoke(result, "testCompoundAssignmentDivisionArrayElement");
        Assert.assertEquals(returns.length, 1);
        Assert.assertTrue(returns[0] instanceof BInteger);
        Assert.assertEquals(((BInteger) returns[0]).intValue(), 10);
    }

    @Test(description = "Test compound assignment with addition on struct element.")
    public void testCompoundAssignmentAdditionStructElement() {
        BValue[] returns = BRunUtil.invoke(result, "testCompoundAssignmentAdditionStructElement");
        Assert.assertEquals(returns.length, 1);
        Assert.assertTrue(returns[0] instanceof BInteger);
        Assert.assertEquals(((BInteger) returns[0]).intValue(), 110);
    }

    @Test(description = "Test compound assignment with subtraction on struct element.")
    public void testCompoundAssignmentSubtractionStructElement() {
        BValue[] returns = BRunUtil.invoke(result, "testCompoundAssignmentSubtractionStructElement");
        Assert.assertEquals(returns.length, 1);
        Assert.assertTrue(returns[0] instanceof BInteger);
        Assert.assertEquals(((BInteger) returns[0]).intValue(), 90);
    }

    @Test(description = "Test compound assignment with multiplication on struct element.")
    public void testCompoundAssignmentMultiplicationStructElement() {
        BValue[] returns = BRunUtil.invoke(result, "testCompoundAssignmentMultiplicationStructElement");
        Assert.assertEquals(returns.length, 1);
        Assert.assertTrue(returns[0] instanceof BInteger);
        Assert.assertEquals(((BInteger) returns[0]).intValue(), 1000);
    }

    @Test(description = "Test compound assignment with division on struct element.")
    public void testCompoundAssignmentDivisionStructElement() {
        BValue[] returns = BRunUtil.invoke(result, "testCompoundAssignmentDivisionStructElement");
        Assert.assertEquals(returns.length, 1);
        Assert.assertTrue(returns[0] instanceof BInteger);
        Assert.assertEquals(((BInteger) returns[0]).intValue(), 10);
    }

    @Test(description = "Test increment operator on struct element.")
    public void testIncrementOperatorArrayElement() {
        BValue[] returns = BRunUtil.invoke(result, "testIncrementOperatorArrayElement");
        Assert.assertEquals(returns.length, 1);
        Assert.assertTrue(returns[0] instanceof BInteger);
        Assert.assertEquals(((BInteger) returns[0]).intValue(), 101);
    }

    @Test(description = "Test decrement operator on array element.")
    public void testDecrementOperatorArrayElement() {
        BValue[] returns = BRunUtil.invoke(result, "testDecrementOperatorArrayElement");
        Assert.assertEquals(returns.length, 1);
        Assert.assertTrue(returns[0] instanceof BInteger);
        Assert.assertEquals(((BInteger) returns[0]).intValue(), 99);
    }

    @Test(description = "Test increment operator on struct element.")
    public void testIncrementOperatorStructElement() {
        BValue[] returns = BRunUtil.invoke(result, "testIncrementOperatorStructElement");
        Assert.assertEquals(returns.length, 1);
        Assert.assertTrue(returns[0] instanceof BInteger);
        Assert.assertEquals(((BInteger) returns[0]).intValue(), 889);
    }

    @Test(description = "Test increment operator on float.")
    public void testDecrementOperatorStructElement() {
        BValue[] returns = BRunUtil.invoke(result, "testDecrementOperatorStructElement");
        Assert.assertEquals(returns.length, 1);
        Assert.assertTrue(returns[0] instanceof BInteger);
        Assert.assertEquals(((BInteger) returns[0]).intValue(), 887);
    }

    @Test(description = "Test increment operator on float.")
    public void testIncrementOperatorFloat() {
        BValue[] returns = BRunUtil.invoke(result, "testIncrementOperatorFloat");
        Assert.assertEquals(returns.length, 1);
        Assert.assertTrue(returns[0] instanceof BFloat);
        Assert.assertEquals(((BFloat) returns[0]).floatValue(), 101.0);
    }

    @Test(description = "Test decrement operator on float.")
    public void testDecrementOperatorFloat() {
        BValue[] returns = BRunUtil.invoke(result, "testDecrementOperatorFloat");
        Assert.assertEquals(returns.length, 1);
        Assert.assertTrue(returns[0] instanceof BFloat);
        Assert.assertEquals(((BFloat) returns[0]).floatValue(), 99.0);
    }

    @Test(description = "Test compound assignment with addition of int and string.")
    public void testStringIntCompoundAssignmentAddition() {
        BValue[] returns = BRunUtil.invoke(result, "testStringIntCompoundAssignmentAddition");
        Assert.assertEquals(returns.length, 1);
        Assert.assertTrue(returns[0] instanceof BString);
        Assert.assertEquals(((BString) returns[0]).stringValue(), "test5");
    }

    @Test(description = "Test compound assignment with addition of int and float.")
    public void testIntFloatCompoundAssignmentAddition() {
        BValue[] returns = BRunUtil.invoke(result, "testIntFloatCompoundAssignmentAddition");
        Assert.assertEquals(returns.length, 1);
        Assert.assertTrue(returns[0] instanceof BFloat);
        Assert.assertEquals(((BFloat) returns[0]).floatValue(), 7.5);
    }

    @Test(description = "Test compound assignment with addition of xml attribute and string.")
    public void testXMLAttributeWithCompoundAssignment() {
        BValue[] returns = BRunUtil.invoke(result, "testXMLAttributeWithCompoundAssignment");
        Assert.assertEquals(returns.length, 1);
        Assert.assertTrue(returns[0] instanceof BString);
        Assert.assertEquals(((BString) returns[0]).stringValue(), "bar1bar2");
    }

    @Test(description = "Test compound assignment with addition recursive integer reference.")
    public void testCompoundAssignmentAdditionRecursive() {
        BValue[] returns = BRunUtil.invoke(result, "testCompoundAssignmentAdditionRecursive");
        Assert.assertEquals(returns.length, 1);
        Assert.assertTrue(returns[0] instanceof BInteger);
        Assert.assertEquals(((BInteger) returns[0]).intValue(), 10);
    }

    @Test(description = "Test compound assignment with addition recursive struct element reference.")
    public void testCompoundAssignmentAdditionStructElementRecursive() {
        BValue[] returns = BRunUtil.invoke(result, "testCompoundAssignmentAdditionStructElementRecursive");
        Assert.assertEquals(returns.length, 1);
        Assert.assertTrue(returns[0] instanceof BInteger);
        Assert.assertEquals(((BInteger) returns[0]).intValue(), 200);
    }

    @Test(description = "Test compound assignment with addition to expression.")
    public void testCompoundAssignmentAdditionWithExpression() {
        BValue[] returns = BRunUtil.invoke(result, "testCompoundAssignmentAdditionWithExpression");
        Assert.assertEquals(returns.length, 1);
        Assert.assertTrue(returns[0] instanceof BInteger);
        Assert.assertEquals(((BInteger) returns[0]).intValue(), 19);
    }

    @Test(description = "Test compound assignment with multiple addition.")
    public void testCompoundAssignmentAdditionMultiple() {
        BValue[] returns = BRunUtil.invoke(result, "testCompoundAssignmentAdditionMultiple");
        Assert.assertEquals(returns.length, 1);
        Assert.assertTrue(returns[0] instanceof BInteger);
        Assert.assertEquals(((BInteger) returns[0]).intValue(), 20);
    }

    @Test(description = "Test compound assignment with multiple addition and increments.")
    public void testCompoundAssignmentAdditionMultipleWithIncrement() {
        BValue[] returns = BRunUtil.invoke(result, "testCompoundAssignmentAdditionMultipleWithIncrement");
        Assert.assertEquals(returns.length, 1);
        Assert.assertTrue(returns[0] instanceof BInteger);
        Assert.assertEquals(((BInteger) returns[0]).intValue(), 19);
    }

    @Test(description = "Test compound assignment with addition with struct access expression.")
    public void testCompoundAssignmentAdditionWithStructAccess() {
        BValue[] returns = BRunUtil.invoke(result, "testCompoundAssignmentAdditionWithStructAccess");
        Assert.assertEquals(returns.length, 1);
        Assert.assertTrue(returns[0] instanceof BInteger);
        Assert.assertEquals(((BInteger) returns[0]).intValue(), 305);
    }

    @Test(description = "Test compound assignment with addition with function invocation expression.")
    public void testCompoundAssignmentAdditionWithFunctionInvocation() {
        BValue[] returns = BRunUtil.invoke(result, "testCompoundAssignmentAdditionWithFunctionInvocation");
        Assert.assertEquals(returns.length, 1);
        Assert.assertTrue(returns[0] instanceof BInteger);
        Assert.assertEquals(((BInteger) returns[0]).intValue(), 205);
    }

    @Test(description = "Test compound assignment with addition with two struct elements.")
    public void testCompoundAssignmentAdditionStructElements() {
        BValue[] returns = BRunUtil.invoke(result, "testCompoundAssignmentAdditionStructElements");
        Assert.assertEquals(returns.length, 1);
        Assert.assertTrue(returns[0] instanceof BInteger);
        Assert.assertEquals(((BInteger) returns[0]).intValue(), 500);
    }

    @Test(description = "Test compound operator negative cases.")
    public void testDocumentationNegative() {
        CompileResult compileResult = BCompileUtil.compile(
                "test-src/statements/compoundassignment/compound_assignment_negative.bal");
<<<<<<< HEAD
        Assert.assertEquals(compileResult.getErrorCount(), 17);
        BAssertUtil.validateError(compileResult, 0, "operator '+' not defined for 'any' and 'int'", 3, 5);
        BAssertUtil.validateError(compileResult, 1, "operator '-' not defined for 'any' and 'int'", 11, 5);
        BAssertUtil.validateError(compileResult, 2, "invalid assignment in variable 'getInt()'", 18, 5);
        BAssertUtil.validateError(compileResult, 3, "invalid assignment in variable 'getInt()'", 23, 5);
        BAssertUtil.validateError(compileResult, 4, "operator '-' not defined for 'string' and 'int'", 39, 5);
        BAssertUtil.validateError(compileResult, 5, "operator '+' not defined for 'int' and 'int|error'", 45, 5);
        BAssertUtil.validateError(compileResult, 6, "invalid assignment in variable 'getInt()'", 51, 5);
        BAssertUtil.validateError(compileResult, 7, "operator '+' not defined for 'json' and 'string'", 57, 5);
        BAssertUtil.validateError(compileResult, 8, "incompatible types: expected 'int', found 'string'", 63, 10);
        BAssertUtil.validateError(compileResult, 9, "incompatible types: expected 'int', found 'float'", 70, 10);
        BAssertUtil.validateError(compileResult, 10, "operator '+' not defined for 'int' and '(int,int)'", 76, 5);
        BAssertUtil.validateError(compileResult, 11, "operator '&' not defined for 'int' and 'string'", 88, 5);
        BAssertUtil.validateError(compileResult, 12, "operator '|' not defined for 'int' and 'string'", 94, 5);
        BAssertUtil.validateError(compileResult, 13, "operator '^' not defined for 'int' and 'string'", 100, 5);
        BAssertUtil.validateError(compileResult, 14, "operator '<<' not defined for 'int' and 'string'", 106, 5);
        BAssertUtil.validateError(compileResult, 15, "operator '>>' not defined for 'int' and 'string'", 112, 5);
        BAssertUtil.validateError(compileResult, 16, "operator '>>>' not defined for 'int' and 'string'", 118, 5);
=======
        int i = 0;
        Assert.assertEquals(compileResult.getErrorCount(), 21);
        BAssertUtil.validateError(compileResult, i++, "operator '++' cannot be applied to type 'any'", 3, 5);
        BAssertUtil.validateError(compileResult, i++, "operator '--' cannot be applied to type 'any'", 11, 5);
        BAssertUtil.validateError(compileResult, i++, "operator '++' cannot be applied on variable 'getInt()'", 18, 5);
        BAssertUtil.validateError(compileResult, i++, "operator '--' cannot be applied on variable 'getInt()'", 23, 5);
        BAssertUtil.validateError(compileResult, i++, "operator '++' cannot be applied to type 'string'", 33, 5);
        BAssertUtil.validateError(compileResult, i++, "operator '--' cannot be applied to type 'string'", 39, 5);
        BAssertUtil.validateError(compileResult, i++, "operator '+' not defined for 'int' and 'int|error'", 45, 5);
        BAssertUtil.validateError(compileResult, i++, "invalid assignment in variable 'getInt()'", 51, 5);
        BAssertUtil.validateError(compileResult, i++, "operator '+' not defined for 'json' and 'string'", 57, 5);
        BAssertUtil.validateError(compileResult, i++, "incompatible types: expected 'int', found 'string'", 63, 10);
        BAssertUtil.validateError(compileResult, i++, "incompatible types: expected 'int', found 'float'", 70, 10);
        BAssertUtil.validateError(compileResult, i++, "operator '+' not defined for 'int' and '(int,int)'", 76, 5);
        BAssertUtil.validateError(compileResult, i++, "operator '&' not defined for 'int' and 'string'", 88, 5);
        BAssertUtil.validateError(compileResult, i++, "operator '|' not defined for 'int' and 'string'", 94, 5);
        BAssertUtil.validateError(compileResult, i++, "operator '^' not defined for 'int' and 'string'", 100, 5);
        BAssertUtil.validateError(compileResult, i++, "operator '<<' not defined for 'int' and 'string'", 106, 5);
        BAssertUtil.validateError(compileResult, i++, "operator '>>' not defined for 'int' and 'string'", 112, 5);
        BAssertUtil.validateError(compileResult, i++, "operator '>>>' not defined for 'int' and 'string'", 118, 5);
        BAssertUtil.validateError(compileResult, i++, "operator '+' not defined for 'int?' and 'int?'", 130, 5);
        BAssertUtil.validateError(compileResult, i++, "operator '+' not defined for 'int?' and 'int?'", 138, 5);
        BAssertUtil.validateError(compileResult, i, "operator '+' not defined for 'int?' and 'int'", 148, 11);
>>>>>>> f33994c3
    }
}<|MERGE_RESOLUTION|>--- conflicted
+++ resolved
@@ -325,26 +325,6 @@
     public void testDocumentationNegative() {
         CompileResult compileResult = BCompileUtil.compile(
                 "test-src/statements/compoundassignment/compound_assignment_negative.bal");
-<<<<<<< HEAD
-        Assert.assertEquals(compileResult.getErrorCount(), 17);
-        BAssertUtil.validateError(compileResult, 0, "operator '+' not defined for 'any' and 'int'", 3, 5);
-        BAssertUtil.validateError(compileResult, 1, "operator '-' not defined for 'any' and 'int'", 11, 5);
-        BAssertUtil.validateError(compileResult, 2, "invalid assignment in variable 'getInt()'", 18, 5);
-        BAssertUtil.validateError(compileResult, 3, "invalid assignment in variable 'getInt()'", 23, 5);
-        BAssertUtil.validateError(compileResult, 4, "operator '-' not defined for 'string' and 'int'", 39, 5);
-        BAssertUtil.validateError(compileResult, 5, "operator '+' not defined for 'int' and 'int|error'", 45, 5);
-        BAssertUtil.validateError(compileResult, 6, "invalid assignment in variable 'getInt()'", 51, 5);
-        BAssertUtil.validateError(compileResult, 7, "operator '+' not defined for 'json' and 'string'", 57, 5);
-        BAssertUtil.validateError(compileResult, 8, "incompatible types: expected 'int', found 'string'", 63, 10);
-        BAssertUtil.validateError(compileResult, 9, "incompatible types: expected 'int', found 'float'", 70, 10);
-        BAssertUtil.validateError(compileResult, 10, "operator '+' not defined for 'int' and '(int,int)'", 76, 5);
-        BAssertUtil.validateError(compileResult, 11, "operator '&' not defined for 'int' and 'string'", 88, 5);
-        BAssertUtil.validateError(compileResult, 12, "operator '|' not defined for 'int' and 'string'", 94, 5);
-        BAssertUtil.validateError(compileResult, 13, "operator '^' not defined for 'int' and 'string'", 100, 5);
-        BAssertUtil.validateError(compileResult, 14, "operator '<<' not defined for 'int' and 'string'", 106, 5);
-        BAssertUtil.validateError(compileResult, 15, "operator '>>' not defined for 'int' and 'string'", 112, 5);
-        BAssertUtil.validateError(compileResult, 16, "operator '>>>' not defined for 'int' and 'string'", 118, 5);
-=======
         int i = 0;
         Assert.assertEquals(compileResult.getErrorCount(), 21);
         BAssertUtil.validateError(compileResult, i++, "operator '++' cannot be applied to type 'any'", 3, 5);
@@ -368,6 +348,5 @@
         BAssertUtil.validateError(compileResult, i++, "operator '+' not defined for 'int?' and 'int?'", 130, 5);
         BAssertUtil.validateError(compileResult, i++, "operator '+' not defined for 'int?' and 'int?'", 138, 5);
         BAssertUtil.validateError(compileResult, i, "operator '+' not defined for 'int?' and 'int'", 148, 11);
->>>>>>> f33994c3
     }
 }