/*
 *  Copyright (c) 2018, WSO2 Inc. (http://www.wso2.org) All Rights Reserved.
 *
 *  WSO2 Inc. licenses this file to you under the Apache License,
 *  Version 2.0 (the "License"); you may not use this file except
 *  in compliance with the License.
 *  You may obtain a copy of the License at
 *
 *  http://www.apache.org/licenses/LICENSE-2.0
 *
 *  Unless required by applicable law or agreed to in writing,
 *  software distributed under the License is distributed on an
 *  "AS IS" BASIS, WITHOUT WARRANTIES OR CONDITIONS OF ANY
 *  KIND, either express or implied.  See the License for the
 *  specific language governing permissions and limitations
 *  under the License.
 */
package org.ballerinalang.test.service.websub;

import io.netty.handler.codec.http.HttpHeaderNames;
import org.awaitility.Duration;
import org.ballerinalang.test.BaseTest;
import org.ballerinalang.test.context.BMainInstance;
import org.ballerinalang.test.context.BServerInstance;
import org.ballerinalang.test.context.BallerinaTestException;
import org.ballerinalang.test.context.LogLeecher;
import org.ballerinalang.test.util.HttpClientRequest;
import org.ballerinalang.test.util.HttpResponse;
import org.ballerinalang.test.util.HttpsClientRequest;
import org.ballerinalang.test.util.TestConstant;
import org.testng.Assert;
import org.testng.annotations.AfterClass;
import org.testng.annotations.BeforeClass;
import org.testng.annotations.Test;

import java.io.File;
import java.io.IOException;
import java.net.ConnectException;
import java.util.HashMap;
import java.util.Map;
import java.util.concurrent.Executors;

import static org.awaitility.Awaitility.given;
import static org.ballerinalang.test.service.websub.WebSubTestUtils.updateNotified;
import static org.ballerinalang.test.service.websub.WebSubTestUtils.updateSubscribed;
import static java.util.concurrent.TimeUnit.SECONDS;

/**
 * This class includes an integration scenario which covers the following:
 * 1. Bringing up the Ballerina Hub
 * 2. Sending the subscription request for WebSub Subscriber services on start up, and verifying intent to subscribe,
 * when the hub sends an intent verification request
 * 3. Functions made available to the Publishers - publishing directly on to the Ballerina Hub or to a Hub by
 * specifying the URL (usecase: remote hubs)
 * 4. Content Delivery process - by verifying content is delivered when update notification is done for a subscribed
 * topic - both directly to the hub and specifying hub URL
 * 5. Signature Validation for authenticated content distribution - both success and failure
 */
public class WebSubWithSecretTestCase extends BaseTest {
    private BServerInstance webSubSubscriber;
    private BMainInstance webSubPublisher;

    private final int subscriberServicePort = 8181;
    private final String helperServicePortAsString = "8092";

    private static String hubUrl = "https://localhost:9292/websub/hub";
    private static final String INTENT_VERIFICATION_SUBSCRIBER_LOG = "Intent verified for subscription request";
    private static final String INTERNAL_HUB_NOTIFICATION_SUBSCRIBER_LOG =
            "WebSub Notification Received: {\"action\":\"publish\", \"mode\":\"internal-hub\"}";
    private static final String REMOTE_HUB_NOTIFICATION_SUBSCRIBER_LOG =
            "WebSub Notification Received: {\"action\":\"publish\", \"mode\":\"remote-hub\"}";

    private LogLeecher intentVerificationLogLeecher = new LogLeecher(INTENT_VERIFICATION_SUBSCRIBER_LOG);
    private LogLeecher internalHubNotificationLogLeecher = new LogLeecher(INTERNAL_HUB_NOTIFICATION_SUBSCRIBER_LOG);
    private LogLeecher remoteHubNotificationLogLeecher = new LogLeecher(REMOTE_HUB_NOTIFICATION_SUBSCRIBER_LOG);

    @BeforeClass
    public void setup() throws BallerinaTestException {
        webSubSubscriber = new BServerInstance(balServer);
        webSubPublisher = new BMainInstance(balServer);

        String publisherBal = new File("src" + File.separator + "test" + File.separator + "resources"
                + File.separator + "websub" + File.separator + "websub_test_publisher.bal").getAbsolutePath();
<<<<<<< HEAD
        String[] clientArgs = {"-e b7a.websub.hub.remotepublish=true", "-e test.hub.url=" + hubUrl,
                                "-e test.helper.service.port=" + helperServicePortAsString};
=======
        String[] clientArgs = {"-e", "b7a.websub.hub.remotepublish=true", "-e", "test.hub.url=" + hubUrl};
>>>>>>> 9d5196b3

        String subscriberBal = new File("src" + File.separator + "test" + File.separator + "resources"
                + File.separator + "websub" + File.separator +
                "websub_test_subscriber_with_secret.bal").getAbsolutePath();
        webSubSubscriber.addLogLeecher(intentVerificationLogLeecher);
        webSubSubscriber.addLogLeecher(internalHubNotificationLogLeecher);
        webSubSubscriber.addLogLeecher(remoteHubNotificationLogLeecher);

        Executors.newSingleThreadExecutor().execute(() -> {
            try {
                webSubPublisher.runMain(publisherBal, clientArgs, new String[]{});
            } catch (BallerinaTestException e) {
                //ignored since any errors here would be reflected as test failures
            }
        });

        //Allow to bring up the hub
        given().ignoreException(ConnectException.class).with().pollInterval(Duration.ONE_SECOND).await()
                .atMost(60, SECONDS).until(() -> {
            //using same pack location, hence server home is same
            HttpResponse response = HttpsClientRequest.doGet(hubUrl, webSubSubscriber.getServerHome());
            return response.getResponseCode() == 202;
        });

        webSubSubscriber.startServer(subscriberBal, new int[]{subscriberServicePort});
    }

    @Test
    public void testSubscriptionAndIntentVerification() throws BallerinaTestException {
        intentVerificationLogLeecher.waitForText(30000);
        updateSubscribed(helperServicePortAsString);
    }

    @Test(dependsOnMethods = "testSubscriptionAndIntentVerification")
    public void testContentReceiptForDirectHubNotification() throws BallerinaTestException {
        internalHubNotificationLogLeecher.waitForText(30000);
    }

    @Test(dependsOnMethods = "testSubscriptionAndIntentVerification")
    public void testContentReceiptForRemoteHubNotification() throws BallerinaTestException {
        remoteHubNotificationLogLeecher.waitForText(30000);
    }

    @Test(dependsOnMethods = "testSubscriptionAndIntentVerification")
    public void testSignatureValidationFailure() throws IOException {
        Map<String, String> headers = new HashMap<>();
        headers.put("X-Hub-Signature", "SHA256=incorrect583e9dc7eaf63aede0abac8e15212e06320bb021c433a20f27d553");
        headers.put(HttpHeaderNames.CONTENT_TYPE.toString(), TestConstant.CONTENT_TYPE_JSON);
        HttpResponse response = HttpClientRequest.doPost(
                webSubSubscriber.getServiceURLHttp(subscriberServicePort, "websub"), "{\"dummy\":\"body\"}",
                headers);
        Assert.assertEquals(response.getResponseCode(), 404);
        Assert.assertEquals(response.getData(), "validation failed for notification");
    }

    @Test(dependsOnMethods = "testSubscriptionAndIntentVerification")
    public void testRejectionIfNoSignature() throws IOException {
        Map<String, String> headers = new HashMap<>();
        headers.put(HttpHeaderNames.CONTENT_TYPE.toString(), TestConstant.CONTENT_TYPE_JSON);
        HttpResponse response = HttpClientRequest.doPost(
                webSubSubscriber.getServiceURLHttp(subscriberServicePort, "websub"), "{\"dummy\":\"body\"}",
                headers);
        Assert.assertEquals(response.getResponseCode(), 404);
        Assert.assertEquals(response.getData(), "validation failed for notification");
    }

    @AfterClass
    private void cleanup() throws Exception {
        updateNotified(helperServicePortAsString);
        webSubSubscriber.shutdownServer();
    }
}<|MERGE_RESOLUTION|>--- conflicted
+++ resolved
@@ -81,12 +81,8 @@
 
         String publisherBal = new File("src" + File.separator + "test" + File.separator + "resources"
                 + File.separator + "websub" + File.separator + "websub_test_publisher.bal").getAbsolutePath();
-<<<<<<< HEAD
-        String[] clientArgs = {"-e b7a.websub.hub.remotepublish=true", "-e test.hub.url=" + hubUrl,
-                                "-e test.helper.service.port=" + helperServicePortAsString};
-=======
-        String[] clientArgs = {"-e", "b7a.websub.hub.remotepublish=true", "-e", "test.hub.url=" + hubUrl};
->>>>>>> 9d5196b3
+        String[] clientArgs = {"-e", "b7a.websub.hub.remotepublish=true", "-e", "test.hub.url=" + hubUrl,
+                "-e", "test.helper.service.port=" + helperServicePortAsString};
 
         String subscriberBal = new File("src" + File.separator + "test" + File.separator + "resources"
                 + File.separator + "websub" + File.separator +
