/*
*  Copyright (c) 2017, WSO2 Inc. (http://www.wso2.org) All Rights Reserved.
*
*  WSO2 Inc. licenses this file to you under the Apache License,
*  Version 2.0 (the "License"); you may not use this file except
*  in compliance with the License.
*  You may obtain a copy of the License at
*
*  http://www.apache.org/licenses/LICENSE-2.0
*
*  Unless required by applicable law or agreed to in writing,
*  software distributed under the License is distributed on an
*  "AS IS" BASIS, WITHOUT WARRANTIES OR CONDITIONS OF ANY
*  KIND, either express or implied.  See the License for the
*  specific language governing permissions and limitations
*  under the License.
*/
package org.ballerinalang.test.util;

import java.util.concurrent.TimeUnit;

/**
 * Constants used in test cases.
 */
public class TestConstant {
    public static final String CONTENT_TYPE_JSON = "application/json";
    public static final String CONTENT_TYPE_TEXT_PLAIN = "text/plain";
<<<<<<< HEAD
    public static final String HEADER_CONTENT_LENGTH = "Content-Length";
    public static final String ALLOW = "Allow";
    public static final String HEADER_X_XID = "X-XID";
    public static final String HEADER_X_REGISTER_AT_URL = "X-Register-At-URL";

=======
>>>>>>> 6c9d8a1a
    public static final String CHARSET_NAME = "UTF-8";
    public static final String HTTP_METHOD_GET = "GET";
    public static final String HTTP_METHOD_POST = "POST";
    public static final String HTTP_METHOD_OPTIONS = "OPTIONS";
    public static final String HTTP_METHOD_HEAD = "HEAD";
    public static final String HEADER_ACCEPT_ENCODING = "Accept-Encoding";
    public static final String HEADER_CONTENT_ENCODING = "content-encoding";
    public static final String ENCODING_GZIP = "gzip";
    public static final String HTTP_TRANSFER_ENCODING_IDENTITY = "identity";

    //HTTP2 related Constants
    public static final long HTTP2_RESPONSE_TIME_OUT = 10;
    public static final TimeUnit HTTP2_RESPONSE_TIME_UNIT = TimeUnit.SECONDS;
    //Default HTTP2 port of the server
    public static final int HTTP2_TEST_PORT = 9092;
}<|MERGE_RESOLUTION|>--- conflicted
+++ resolved
@@ -25,14 +25,6 @@
 public class TestConstant {
     public static final String CONTENT_TYPE_JSON = "application/json";
     public static final String CONTENT_TYPE_TEXT_PLAIN = "text/plain";
-<<<<<<< HEAD
-    public static final String HEADER_CONTENT_LENGTH = "Content-Length";
-    public static final String ALLOW = "Allow";
-    public static final String HEADER_X_XID = "X-XID";
-    public static final String HEADER_X_REGISTER_AT_URL = "X-Register-At-URL";
-
-=======
->>>>>>> 6c9d8a1a
     public static final String CHARSET_NAME = "UTF-8";
     public static final String HTTP_METHOD_GET = "GET";
     public static final String HTTP_METHOD_POST = "POST";
