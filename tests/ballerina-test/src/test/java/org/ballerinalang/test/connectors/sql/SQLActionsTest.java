/*
 * Copyright (c) 2017, WSO2 Inc. (http://www.wso2.org) All Rights Reserved.
 *
 * WSO2 Inc. licenses this file to you under the Apache License,
 * Version 2.0 (the "License"); you may not use this file except
 * in compliance with the License.
 * You may obtain a copy of the License at
 * http://www.apache.org/licenses/LICENSE-2.0
 *
 * Unless required by applicable law or agreed to in writing,
 * software distributed under the License is distributed on an
 * "AS IS" BASIS, WITHOUT WARRANTIES OR CONDITIONS OF ANY
 * KIND, either express or implied. See the License for the
 * specific language governing permissions and limitations
 * under the License.
 */
package org.ballerinalang.test.connectors.sql;

import org.ballerinalang.launcher.util.BCompileUtil;
import org.ballerinalang.launcher.util.BRunUtil;
import org.ballerinalang.launcher.util.CompileResult;
import org.ballerinalang.model.values.BBoolean;
import org.ballerinalang.model.values.BBooleanArray;
import org.ballerinalang.model.values.BFloat;
import org.ballerinalang.model.values.BFloatArray;
import org.ballerinalang.model.values.BIntArray;
import org.ballerinalang.model.values.BInteger;
import org.ballerinalang.model.values.BString;
import org.ballerinalang.model.values.BStringArray;
import org.ballerinalang.model.values.BValue;
import org.ballerinalang.test.utils.SQLDBUtils;
import org.testcontainers.containers.MySQLContainer;
import org.testcontainers.containers.PostgreSQLContainer;
import org.testng.Assert;
import org.testng.annotations.AfterSuite;
import org.testng.annotations.BeforeClass;
import org.testng.annotations.Optional;
import org.testng.annotations.Parameters;
import org.testng.annotations.Test;

import java.io.File;
import java.util.Calendar;

import static org.ballerinalang.test.connectors.sql.SQLActionsTest.DBType.HSQLDB;
import static org.ballerinalang.test.connectors.sql.SQLActionsTest.DBType.MYSQL;
import static org.ballerinalang.test.connectors.sql.SQLActionsTest.DBType.POSTGRES;

/**
 * Test class for SQL Connector actions test.
 *
 * @since 0.8.0
 */
public class SQLActionsTest {

    private static final double DELTA = 0.01;
    private CompileResult result;
    private CompileResult resultNegative;
    private CompileResult resultMirror;
    private static final String DB_NAME = "TEST_SQL_CONNECTOR";
    private DBType dbType;
    private MySQLContainer mysql;
    private PostgreSQLContainer postgres;
    private BValue[] connectionArgs = new BValue[3];

    @Parameters({"dataClientTestDBType"})
    public SQLActionsTest(@Optional("HSQLDB") DBType dataClientTestDBType) {
        this.dbType = dataClientTestDBType;
    }

    @BeforeClass
    public void setup() {
        String jdbcURL, username, password;
        switch (dbType) {
        case MYSQL:
            mysql = new MySQLContainer();
            mysql.start();
            jdbcURL = mysql.getJdbcUrl();
            username = mysql.getUsername();
            password = mysql.getPassword();
            SQLDBUtils.initDatabase(jdbcURL, username, password, "datafiles/sql/SQLConnectorMYSQLDataFile.sql");
            break;
        case POSTGRES:
            postgres = new PostgreSQLContainer();
            postgres.start();
            jdbcURL = postgres.getJdbcUrl();
            username = postgres.getUsername();
            password = postgres.getPassword();
            SQLDBUtils.initDatabase(jdbcURL, username, password, "datafiles/sql/SQLConnectorPostgresDataFile.sql");
            break;
        default:
            SQLDBUtils.deleteFiles(new File(SQLDBUtils.DB_DIRECTORY), DB_NAME);
            jdbcURL = "jdbc:hsqldb:file:./target/tempdb/TEST_SQL_CONNECTOR";
            username = "SA";
            password = "";
            SQLDBUtils.initDatabase(jdbcURL, username, password, "datafiles/sql/SQLConnectorDataFile.sql");
            break;
        }
        connectionArgs[0] = new BString(jdbcURL);
        connectionArgs[1] = new BString(username);
        connectionArgs[2] = new BString(password);

        result = BCompileUtil.compile("test-src/connectors/sql/sql_actions_test.bal");
        resultNegative = BCompileUtil.compile("test-src/connectors/sql/sql_actions_negative_test.bal");
        resultMirror = BCompileUtil.compile("test-src/connectors/sql/sql_mirror_table_test.bal");
    }

    @Test(groups = "ConnectorTest")
    public void testInsertTableData() {
        BValue[] returns = BRunUtil.invoke(result, "testInsertTableData", connectionArgs);
        BInteger retValue = (BInteger) returns[0];
        Assert.assertEquals(retValue.intValue(), 1);
    }

    @Test(groups = "ConnectorTest")
    public void testCreateTable() {
        BValue[] returns = BRunUtil.invoke(result, "testCreateTable", connectionArgs);
        BInteger retValue = (BInteger) returns[0];
        Assert.assertEquals(retValue.intValue(), 0);
    }

    @Test(groups = "ConnectorTest")
    public void testUpdateTableData() {
        BValue[] returns = BRunUtil.invoke(result, "testUpdateTableData", connectionArgs);
        BInteger retValue = (BInteger) returns[0];
        Assert.assertEquals(retValue.intValue(), 1);
    }

    @Test(groups = "ConnectorTest")
    public void testGeneratedKeyOnInsert() {
        BValue[] returns = BRunUtil.invoke(result, "testGeneratedKeyOnInsert", connectionArgs);
        BString retValue = (BString) returns[0];
        Assert.assertTrue(Integer.parseInt(retValue.stringValue()) > 0);
    }

    @Test(groups = "ConnectorTest")
    public void testGeneratedKeyWithColumn() {
        BValue[] returns = BRunUtil.invoke(result, "testGeneratedKeyWithColumn", connectionArgs);
        BString retValue = (BString) returns[0];
        Assert.assertTrue(Integer.parseInt(retValue.stringValue()) > 0);
    }

    @Test(groups = "ConnectorTest")
    public void testSelectData() {
        BValue[] returns = BRunUtil.invoke(result, "testSelectData", connectionArgs);
        BString retValue = (BString) returns[0];
        final String expected = "Peter";
        Assert.assertEquals(retValue.stringValue(), expected);
    }

    @Test(groups = "ConnectorTest for int float types")
    public void testSelectIntFloatData() {
        BValue[] returns = BRunUtil.invoke(result, "testSelectIntFloatData", connectionArgs);
        Assert.assertEquals(returns.length, 4);
        Assert.assertSame(returns[0].getClass(), BInteger.class);
        Assert.assertSame(returns[1].getClass(), BInteger.class);
        Assert.assertSame(returns[2].getClass(), BFloat.class);
        Assert.assertSame(returns[3].getClass(), BFloat.class);
        BInteger intVal = (BInteger) returns[0];
        BInteger longVal = (BInteger) returns[1];
        BFloat floatVal = (BFloat) returns[2];
        BFloat doubleVal = (BFloat) returns[3];
        long intExpected = 10;
        long longExpected = 9223372036854774807L;
        double floatExpected = 123.34;
        double doubleExpected = 2139095039;
        Assert.assertEquals(intVal.intValue(), intExpected);
        Assert.assertEquals(longVal.intValue(), longExpected);
        Assert.assertEquals(floatVal.floatValue(), floatExpected, DELTA);
        Assert.assertEquals(doubleVal.floatValue(), doubleExpected);
    }

    @Test(groups = "ConnectorTest")
    public void testCallProcedure() {
        BValue[] returns = BRunUtil.invoke(result, "testCallProcedure", connectionArgs);
        BString retValue = (BString) returns[0];
        final String expected = "James";
        Assert.assertEquals(retValue.stringValue(), expected);
        if (dbType == POSTGRES) {
            // In postgres, there are no procedures but functions. When we call a function internally a select
            // happens eg: select InsertPersonData(100, 'J'); which returns a table containing an empty string
            Assert.assertEquals(returns[1].stringValue(), "table");
        } else {
            Assert.assertEquals(returns[1].stringValue(), "nil");
        }
    }

    @Test(groups = {"ConnectorTest", "MySQLNotSupported", "PostgresNotSupported"})
    public void testCallProcedureWithResultSet() {
        BValue[] returns = BRunUtil.invokeFunction(result, "testCallProcedureWithResultSet", connectionArgs);
        BString retValue = (BString) returns[0];
        final String expected = "Peter";
        Assert.assertEquals(retValue.stringValue(), expected);
    }

    @Test(groups = {"ConnectorTest", "MySQLNotSupported", "HSQLDBNotSupported"})
    public void testCallFunctionWithRefCursor() {
        BValue[] returns = BRunUtil.invokeFunction(result, "testCallFunctionWithReturningRefcursor", connectionArgs);
        BString retValue = (BString) returns[0];
        final String expected = "Peter";
        Assert.assertEquals(retValue.stringValue(), expected);
    }

    @Test(groups = {"ConnectorTest", "MySQLNotSupported", "PostgresNotSupported"})
    public void testCallProcedureWithMultipleResultSets() {
        BValue[] returns = BRunUtil.invoke(result, "testCallProcedureWithMultipleResultSets", connectionArgs);
        BString retValue = (BString) returns[0];
        final String expected = "Peter";
        BString retValue2 = (BString) returns[1];
        final String expected2 = "John";
        BString retValue3 = (BString) returns[2];
        final String expected3 = "Watson";
        Assert.assertEquals(retValue.stringValue(), expected);
        Assert.assertEquals(retValue2.stringValue(), expected2);
        Assert.assertEquals(retValue3.stringValue(), expected3);
    }

    @Test(groups = {"ConnectorTest", "PostgresNotSupported"})
    public void testCallProcedureWithMultipleResultSetsAndLowerConstraintCount() {
        BValue[] returns = BRunUtil
                .invoke(resultNegative, "testCallProcedureWithMultipleResultSetsAndLowerConstraintCount",
                        connectionArgs);
        Assert.assertTrue(returns[0].stringValue().contains("message:\"execute stored procedure failed: Mismatching "
                + "record type count: 1 and returned result set count: 2 from the stored procedure\""));
    }

    @Test(groups = {"ConnectorTest", "PostgresNotSupported"})
    public void testCallProcedureWithMultipleResultSetsAndNilConstraintCount() {
        BValue[] returns = BRunUtil
                .invoke(resultNegative, "testCallProcedureWithMultipleResultSetsAndNilConstraintCount", connectionArgs);
        Assert.assertTrue(returns[0].stringValue().contains("message:\"execute stored procedure failed: Mismatching "
                + "record type count: 0 and returned result set count: 2 from the stored procedure\""));
    }

    @Test(groups = {"ConnectorTest", "PostgresNotSupported"})
    public void testCallProcedureWithMultipleResultSetsAndHigherConstraintCount() {
        BValue[] returns = BRunUtil
                .invoke(resultNegative, "testCallProcedureWithMultipleResultSetsAndHigherConstraintCount",
                        connectionArgs);
        Assert.assertTrue(returns[0].stringValue().contains("message:\"execute stored procedure failed: Mismatching "
                + "record type count: 3 and returned result set count: 2 from the stored procedure\""));
    }

    @Test(groups = "ConnectorTest")
    public void testQueryParameters() {
        BValue[] returns = BRunUtil.invoke(result, "testQueryParameters", connectionArgs);
        BString retValue = (BString) returns[0];
        final String expected = "Peter";
        Assert.assertEquals(retValue.stringValue(), expected);
    }

    @Test(groups = "ConnectorTest")
    public void testQueryParameters2() {
        BValue[] returns = BRunUtil.invoke(result, "testQueryParameters2", connectionArgs);
        BString retValue = (BString) returns[0];
        final String expected = "Peter";
        Assert.assertEquals(retValue.stringValue(), expected);
    }

    @Test(groups = "ConnectorTest")
    public void testInsertTableDataWithParameters() {
        BValue[] returns = BRunUtil.invoke(result, "testInsertTableDataWithParameters", connectionArgs);
        BInteger retValue = (BInteger) returns[0];
        Assert.assertEquals(retValue.intValue(), 1);
    }

    @Test(groups = "ConnectorTest")
    public void testInsertTableDataWithParameters2() {
        BValue[] returns = BRunUtil.invoke(result, "testInsertTableDataWithParameters2", connectionArgs);
        BInteger retValue = (BInteger) returns[0];
        Assert.assertEquals(retValue.intValue(), 1);
    }

    @Test(groups = "ConnectorTest")
    public void testInsertTableDataWithParameters3() {
        BValue[] returns = BRunUtil.invoke(result, "testInsertTableDataWithParameters3", connectionArgs);
        BInteger retValue = (BInteger) returns[0];
        Assert.assertEquals(retValue.intValue(), 1);
    }

    @Test(groups = "ConnectorTest")
    public void testArrayofQueryParameters() {
        BValue[] returns = BRunUtil.invoke(result, "testArrayofQueryParameters", connectionArgs);
        BString retValue = (BString) returns[0];
        final String expected = "Peter";
        Assert.assertEquals(retValue.stringValue(), expected);
    }

    @Test(groups = "ConnectorTest")
    public void testBoolArrayofQueryParameters() {
        BValue[] returns = BRunUtil.invoke(result, "testBoolArrayofQueryParameters", connectionArgs);
        BInteger retValue = (BInteger) returns[0];
        Assert.assertEquals(retValue.intValue(), 10);
    }

    @Test(groups = "ConnectorTest")
    public void testOutParameters() {
        BValue[] returns = BRunUtil.invoke(result, "testOutParameters", connectionArgs);
        Assert.assertEquals(returns.length, 14);
        Assert.assertEquals(((BInteger) returns[0]).intValue(), 10);
        Assert.assertEquals(((BInteger) returns[1]).intValue(), 9223372036854774807L);
        Assert.assertEquals(((BFloat) returns[2]).floatValue(), 123.34D, DELTA);
        Assert.assertEquals(((BFloat) returns[3]).floatValue(), 2139095039D);
        Assert.assertEquals(((BBoolean) returns[4]).booleanValue(), true);
        Assert.assertEquals(returns[5].stringValue(), "Hello");
        Assert.assertEquals(((BFloat) returns[6]).floatValue(), 1234.567D);
        Assert.assertEquals(((BFloat) returns[7]).floatValue(), 1234.567D);
        Assert.assertEquals(((BFloat) returns[8]).floatValue(), 1234.567D, DELTA);
        Assert.assertEquals(((BInteger) returns[9]).intValue(), 1);
        Assert.assertEquals(((BInteger) returns[10]).intValue(), 5555);
        Assert.assertEquals(returns[11].stringValue(), "very long text");
        Assert.assertEquals(returns[12].stringValue(), "d3NvMiBiYWxsZXJpbmEgYmxvYiB0ZXN0Lg==");
        Assert.assertEquals(returns[13].stringValue(), "wso2 ballerina binary test.");
    }

    @Test(groups = {"ConnectorTest"})
    public void testNullOutParameters() {
        BValue[] returns = BRunUtil.invoke(result, "testNullOutParameters", connectionArgs);
        Assert.assertEquals(returns.length, 14);
        Assert.assertEquals(((BInteger) returns[0]).intValue(), 0);
        Assert.assertEquals(((BInteger) returns[1]).intValue(), 0);
        Assert.assertEquals(((BFloat) returns[2]).floatValue(), 0.0D);
        Assert.assertEquals(((BFloat) returns[3]).floatValue(), 0.0D);
        Assert.assertEquals(((BBoolean) returns[4]).booleanValue(), false);
        Assert.assertEquals(returns[5].stringValue(), null);
        Assert.assertEquals(((BFloat) returns[6]).floatValue(), 0.0D);
        Assert.assertEquals(((BFloat) returns[7]).floatValue(), 0.0D);
        Assert.assertEquals(((BFloat) returns[8]).floatValue(), 0.0D);
        Assert.assertEquals(((BInteger) returns[9]).intValue(), 0);
        Assert.assertEquals(((BInteger) returns[10]).intValue(), 0);
        Assert.assertEquals(returns[11].stringValue(), null);
        Assert.assertEquals(returns[12].stringValue(), null);
        Assert.assertEquals(returns[13].stringValue(), null);
    }

    @Test(groups = "ConnectorTest")
    public void testINParameters() {
        BValue[] returns = BRunUtil.invoke(result, "testINParameters", connectionArgs);
        BInteger retValue = (BInteger) returns[0];
        Assert.assertEquals(retValue.intValue(), 1);
    }

    @Test(groups = "ConnectorTest")
    public void testINParametersWithDirectValues() {
        BValue[] returns = BRunUtil.invoke(result, "testINParametersWithDirectValues", connectionArgs);
        Assert.assertEquals(((BInteger) returns[0]).intValue(), 1);
        Assert.assertEquals(((BInteger) returns[1]).intValue(), 9223372036854774807L);
        Assert.assertEquals(((BFloat) returns[2]).floatValue(), 123.34D, DELTA);
        Assert.assertEquals(((BFloat) returns[3]).floatValue(), 2139095039.1D);
        Assert.assertEquals(returns[5].stringValue(), "Hello");
        Assert.assertEquals(((BFloat) returns[6]).floatValue(), 1234.567D);
        Assert.assertEquals(((BFloat) returns[7]).floatValue(), 1234.567D);
        Assert.assertEquals(((BFloat) returns[8]).floatValue(), 1234.567D, DELTA);
        Assert.assertTrue(returns[9].stringValue().equals(returns[10].stringValue()));
    }

    @Test(groups = "ConnectorTest")
    public void testINParametersWithDirectVariables() {
        BValue[] returns = BRunUtil.invoke(result, "testINParametersWithDirectVariables", connectionArgs);
        Assert.assertEquals(((BInteger) returns[0]).intValue(), 1);
        Assert.assertEquals(((BInteger) returns[1]).intValue(), 9223372036854774807L);
        Assert.assertEquals(((BFloat) returns[2]).floatValue(), 123.34D, DELTA);
        Assert.assertEquals(((BFloat) returns[3]).floatValue(), 2139095039.1D);
        Assert.assertEquals(returns[5].stringValue(), "Hello");
        Assert.assertEquals(((BFloat) returns[6]).floatValue(), 1234.567D);
        Assert.assertEquals(((BFloat) returns[7]).floatValue(), 1234.567D);
        Assert.assertEquals(((BFloat) returns[8]).floatValue(), 1234.567D, DELTA);
        Assert.assertTrue(returns[9].stringValue().equals(returns[10].stringValue()));
    }

    @Test(groups = "ConnectorTest")
    public void testNullINParameterValues() {
        BValue[] returns = BRunUtil.invoke(result, "testNullINParameterValues", connectionArgs);
        BInteger retValue = (BInteger) returns[0];
        Assert.assertEquals(retValue.intValue(), 1);
    }

    @Test(groups = "ConnectorTest")
    public void testINOutParameters() {
        BValue[] returns = BRunUtil.invoke(result, "testINOutParameters", connectionArgs);
        Assert.assertEquals(returns.length, 14);
        Assert.assertEquals(((BInteger) returns[0]).intValue(), 10);
        Assert.assertEquals(((BInteger) returns[1]).intValue(), 9223372036854774807L);
        Assert.assertEquals(((BFloat) returns[2]).floatValue(), 123.34D, DELTA);
        Assert.assertEquals(((BFloat) returns[3]).floatValue(), 2139095039D);
        Assert.assertEquals(((BBoolean) returns[4]).booleanValue(), true);
        Assert.assertEquals(returns[5].stringValue(), "Hello");
        Assert.assertEquals(((BFloat) returns[6]).floatValue(), 1234.567D);
        Assert.assertEquals(((BFloat) returns[7]).floatValue(), 1234.567D);
        Assert.assertEquals(((BFloat) returns[8]).floatValue(), 1234.567D, DELTA);
        Assert.assertEquals(((BInteger) returns[9]).intValue(), 1);
        Assert.assertEquals(((BInteger) returns[10]).intValue(), 5555);
        Assert.assertEquals(returns[11].stringValue(), "very long text");
        Assert.assertEquals(returns[12].stringValue(), "YmxvYiBkYXRh");
        Assert.assertEquals(returns[13].stringValue(), "wso2 ballerina binary test.");
    }

    @Test(groups = "ConnectorTest")
    public void testNullINOutParameters() {
        BValue[] returns = BRunUtil.invoke(result, "testNullINOutParameters", connectionArgs);
        Assert.assertEquals(returns.length, 14);
        Assert.assertEquals(((BInteger) returns[0]).intValue(), 0);
        Assert.assertEquals(((BInteger) returns[1]).intValue(), 0);
        Assert.assertEquals(((BFloat) returns[2]).floatValue(), 0.0D);
        Assert.assertEquals(((BFloat) returns[3]).floatValue(), 0.0D);
        Assert.assertEquals(((BBoolean) returns[4]).booleanValue(), false);
        Assert.assertEquals(returns[5].stringValue(), null);
        Assert.assertEquals(((BFloat) returns[6]).floatValue(), 0.0D);
        Assert.assertEquals(((BFloat) returns[7]).floatValue(), 0.0D);
        Assert.assertEquals(((BFloat) returns[8]).floatValue(), 0.0D);
        Assert.assertEquals(((BInteger) returns[9]).intValue(), 0);
        Assert.assertEquals(((BInteger) returns[10]).intValue(), 0);
        Assert.assertEquals(returns[11].stringValue(), null);
        Assert.assertEquals(returns[12].stringValue(), null);
        Assert.assertEquals(returns[13].stringValue(), null);
    }

    @Test(groups = "ConnectorTest")
    public void testEmptySQLType() {
        BValue[] returns = BRunUtil.invoke(result, "testEmptySQLType", connectionArgs);
        BInteger retValue = (BInteger) returns[0];
        Assert.assertEquals(retValue.intValue(), 1);
    }

    @Test(groups = {"ConnectorTest", "MySQLNotSupported"})
    public void testArrayInParameters() {
        BValue[] returns = BRunUtil.invoke(result, "testArrayInParameters", connectionArgs);
        BInteger retValue = (BInteger) returns[0];
        Assert.assertEquals(retValue.intValue(), 1);

        Assert.assertTrue(returns[1] instanceof BIntArray);
        BIntArray intArray = (BIntArray) returns[1];
        Assert.assertEquals(intArray.get(0), 1);

        Assert.assertTrue(returns[2] instanceof BIntArray);
        BIntArray longArray = (BIntArray) returns[2];
        Assert.assertEquals(longArray.get(0), 1503383034226L);
        Assert.assertEquals(longArray.get(1), 1503383034224L);
        Assert.assertEquals(longArray.get(2), 1503383034225L);

        Assert.assertTrue(returns[3] instanceof BFloatArray);
        BFloatArray doubleArray = (BFloatArray) returns[3];
        Assert.assertEquals(doubleArray.get(0), 1503383034226.23D);
        Assert.assertEquals(doubleArray.get(1), 1503383034224.43D);
        Assert.assertEquals(doubleArray.get(2), 1503383034225.123D);

        Assert.assertTrue(returns[4] instanceof BStringArray);
        BStringArray stringArray = (BStringArray) returns[4];
        Assert.assertEquals(stringArray.get(0), "Hello");
        Assert.assertEquals(stringArray.get(1), "Ballerina");

        Assert.assertTrue(returns[5] instanceof BBooleanArray);
        BBooleanArray booleanArray = (BBooleanArray) returns[5];
        Assert.assertEquals(booleanArray.get(0), 1);
        Assert.assertEquals(booleanArray.get(1), 0);
        Assert.assertEquals(booleanArray.get(2), 1);

        Assert.assertTrue(returns[6] instanceof BFloatArray);
        BFloatArray floatArray = (BFloatArray) returns[6];
        Assert.assertEquals(floatArray.get(0), 245.23);
        Assert.assertEquals(floatArray.get(1), 5559.49);
        Assert.assertEquals(floatArray.get(2), 8796.123);
    }

    @Test(groups = {"ConnectorTest", "MySQLNotSupported"})
    public void testArrayOutParameters() {
        BValue[] returns = BRunUtil.invoke(result, "testArrayOutParameters", connectionArgs);
        Assert.assertEquals(returns[0].stringValue(), "[1,2,3]");
        Assert.assertEquals(returns[1].stringValue(), "[100000000,200000000,300000000]");
        Assert.assertEquals(returns[2].stringValue(), "[245.23,5559.49,8796.123]");
        Assert.assertEquals(returns[3].stringValue(), "[245.23,5559.49,8796.123]");
        Assert.assertEquals(returns[4].stringValue(), "[true,false,true]");
        Assert.assertEquals(returns[5].stringValue(), "[Hello,Ballerina]");
    }

    @Test(groups = {"ConnectorTest", "MySQLNotSupported"})
    public void testArrayInOutParameters() {
        BValue[] returns = BRunUtil.invoke(result, "testArrayInOutParameters", connectionArgs);
        Assert.assertEquals(returns[0].stringValue(), "1");
        Assert.assertEquals(returns[1].stringValue(), "[1,2,3]");
        Assert.assertEquals(returns[2].stringValue(), "[100000000,200000000,300000000]");
        Assert.assertEquals(returns[3].stringValue(), "[245.23,5559.49,8796.123]");
        Assert.assertEquals(returns[4].stringValue(), "[245.23,5559.49,8796.123]");
        Assert.assertEquals(returns[5].stringValue(), "[true,false,true]");
        Assert.assertEquals(returns[6].stringValue(), "[Hello,Ballerina]");
    }

    @Test(groups = "ConnectorTest")
    public void testBatchUpdate() {
        BValue[] returns = BRunUtil.invoke(result, "testBatchUpdate", connectionArgs);
        BIntArray retValue = (BIntArray) returns[0];
        Assert.assertEquals(retValue.get(0), 1);
        Assert.assertEquals(retValue.get(1), 1);
    }

    @Test(groups = "ConnectorTest")
    public void testBatchUpdateWithValues() {
        BValue[] returns = BRunUtil.invoke(result, "testBatchUpdateWithValues", connectionArgs);
        BIntArray retValue = (BIntArray) returns[0];
        Assert.assertEquals(retValue.get(0), 1);
        Assert.assertEquals(retValue.get(1), 1);
    }

    @Test(groups = "ConnectorTest", description = "Test batch update operation with variable parameters")
    public void testBatchUpdateWithVariables() {
        BValue[] returns = BRunUtil.invoke(result, "testBatchUpdateWithVariables", connectionArgs);
        BIntArray retValue = (BIntArray) returns[0];
        Assert.assertEquals(retValue.get(0), 1);
        Assert.assertEquals(retValue.get(1), 1);
    }

    @Test(groups = "ConnectorTest")
    public void testBatchUpdateWithFailure() {
        BValue[] returns = BRunUtil.invoke(result, "testBatchUpdateWithFailure", connectionArgs);
        // This is the one after the failing batch. Depending on the driver this may or may not be executed hence the
        // result could be either 1 or -3
        int[] expectedResult = {1, 1, -3, -3};
        int totalUpdatedCount = 2;
        if (dbType == MYSQL) {
            expectedResult[3] = 1;
            totalUpdatedCount = 3;
        } else if (dbType == POSTGRES) {
            expectedResult[0] = -3;
            expectedResult[1] = -3;
            totalUpdatedCount = 0;
        }
        BIntArray retValue = (BIntArray) returns[0];
<<<<<<< HEAD
        Assert.assertEquals(retValue.get(0), expectedResult[0]);
        Assert.assertEquals(retValue.get(1), expectedResult[1]);
        Assert.assertEquals(retValue.get(2), expectedResult[2]);
        Assert.assertEquals(retValue.get(3), expectedResult[3]);
        Assert.assertEquals(((BInteger) returns[1]).intValue(), totalUpdatedCount);
=======
        Assert.assertEquals(retValue.get(0), 1);
        Assert.assertEquals(retValue.get(1), 1);
        Assert.assertEquals(retValue.get(2), -3);
        Assert.assertEquals(retValue.get(3), -3);
        Assert.assertEquals(((BInteger) returns[1]).intValue(), 0);
>>>>>>> aea52a41
    }

    @Test(groups = "ConnectorTest")
    public void testBatchUpdateWithNullParam() {
        BValue[] returns = BRunUtil.invoke(result, "testBatchUpdateWithNullParam", connectionArgs);
        BIntArray retValue = (BIntArray) returns[0];
        Assert.assertEquals(retValue.get(0), 1);
    }

    @Test(groups = "ConnectorTest")
    public void testInsertTimeData() {
        BValue[] returns = BRunUtil.invoke(result, "testDateTimeInParameters", connectionArgs);
        BIntArray retValue = (BIntArray) returns[0];
        Assert.assertEquals((int) retValue.get(0), 1);
        Assert.assertEquals((int) retValue.get(1), 1);
        Assert.assertEquals((int) retValue.get(2), 1);
    }

    @Test(groups = "ConnectorTest")
    public void testDateTimeOutParams() {
        BValue[] args = new BValue[6];
        Calendar cal = Calendar.getInstance();
        cal.clear();
        cal.set(Calendar.HOUR, 14);
        cal.set(Calendar.MINUTE, 15);
        cal.set(Calendar.SECOND, 23);
        long time = cal.getTimeInMillis();
        args[0] = new BInteger(time);

        cal.clear();
        cal.set(Calendar.YEAR, 2017);
        cal.set(Calendar.MONTH, 5);
        cal.set(Calendar.DAY_OF_MONTH, 23);
        long date = cal.getTimeInMillis();
        args[1] = new BInteger(date);

        cal.clear();
        cal.set(Calendar.HOUR, 16);
        cal.set(Calendar.MINUTE, 33);
        cal.set(Calendar.SECOND, 55);
        cal.set(Calendar.YEAR, 2017);
        cal.set(Calendar.MONTH, 1);
        cal.set(Calendar.DAY_OF_MONTH, 25);
        long timestamp = cal.getTimeInMillis();
        args[2] = new BInteger(timestamp);

        args[3] = connectionArgs[0];
        args[4] = connectionArgs[1];
        args[5] = connectionArgs[2];

        BValue[] returns = BRunUtil.invoke(result, "testDateTimeOutParams", args);
        Assert.assertEquals(returns.length, 1);
        Assert.assertEquals(((BInteger) returns[0]).intValue(), 1);
    }

    @Test(groups = "ConnectorTest", description = "Check date time null in values")
    public void testDateTimeNullInValues() {
        BValue[] returns = BRunUtil.invoke(result, "testDateTimeNullInValues", connectionArgs);
        Assert.assertEquals(returns.length, 1);
        Assert.assertEquals((returns[0]).stringValue(), "[{\"DATE_TYPE\":null,\"TIME_TYPE\":null,"
                + "\"TIMESTAMP_TYPE\":null,\"DATETIME_TYPE\":null}]");
    }

    @Test(groups = "ConnectorTest", description = "Check date time null out values")
    public void testDateTimeNullOutValues() {
        BValue[] returns = BRunUtil.invoke(result, "testDateTimeNullOutValues", connectionArgs);
        Assert.assertEquals(returns.length, 1);
        Assert.assertEquals(((BInteger) returns[0]).intValue(), 1);
    }

    @Test(groups = "ConnectorTest", description = "Check date time null inout values")
    public void testDateTimeNullInOutValues() {
        BValue[] returns = BRunUtil.invoke(result, "testDateTimeNullInOutValues", connectionArgs);
        Assert.assertEquals(returns.length, 4);
        Assert.assertNull(returns[0].stringValue());
        Assert.assertNull(returns[1].stringValue());
        Assert.assertNull(returns[2].stringValue());
        Assert.assertNull(returns[3].stringValue());
    }

    @Test(groups = {"ConnectorTest", "MySQLNotSupported"})
    public void testStructOutParameters() {
        BValue[] returns = BRunUtil.invoke(result, "testStructOutParameters", connectionArgs);
        BString retValue = (BString) returns[0];
        String expected = "10";
        Assert.assertEquals(retValue.stringValue(), expected);
    }

    @Test(dependsOnGroups = "ConnectorTest")
    public void testCloseConnectionPool() {
        BValue connectionCountQuery;
        if (dbType == MYSQL) {
            connectionCountQuery = new BString("SELECT COUNT(*) FROM information_schema.PROCESSLIST");
        } else {
            connectionCountQuery = new BString("SELECT COUNT(*) as countVal FROM INFORMATION_SCHEMA"
                    + ".SYSTEM_SESSIONS");
        }
        BValue[] args = new BValue[4];
        System.arraycopy(connectionArgs, 0, args, 0, 3);
        args[3] = connectionCountQuery;
        BValue[] returns = BRunUtil.invoke(result, "testCloseConnectionPool", args);
        BInteger retValue = (BInteger) returns[0];
        Assert.assertEquals(retValue.intValue(), 1);
    }

    @Test(groups = "ConnectorTest", description = "Check blob binary and clob types types.")
    public void testComplexTypeRetrieval() {
        BValue[] returns = BRunUtil.invoke(result, "testComplexTypeRetrieval", connectionArgs);
        String expected0, expected1, expected2, expected3;
        if (dbType == MYSQL) {
            expected0 = "<results><result><row_id>1</row_id><int_type>10</int_type><long_type>9223372036854774807"
                    + "</long_type><float_type>123.34</float_type><double_type>2.139095039E9</double_type>"
                    + "<boolean_type>true</boolean_type><string_type>Hello</string_type>"
                    + "<numeric_type>1234.567</numeric_type><decimal_type>1234.567</decimal_type>"
                    + "<real_type>1234.567</real_type><tinyint_type>1</tinyint_type>"
                    + "<smallint_type>5555</smallint_type><clob_type>very long text</clob_type>"
                    + "<blob_type>d3NvMiBiYWxsZXJpbmEgYmxvYiB0ZXN0Lg==</blob_type>"
                    + "<binary_type>d3NvMiBiYWxsZXJpbmEgYmluYXJ5IHRlc3Qu</binary_type></result></results>";
            expected1 = "<results><result><row_id>1</row_id>"
                    + "<date_type>2017-02-03</date_type><time_type>11:35:45</time_type>"
                    + "<datetime_type>2017-02-03 11:53:00.0</datetime_type>"
                    + "<timestamp_type>2017-02-03 11:53:00.0</timestamp_type></result></results>";
            expected2 = "[{\"row_id\":1,\"int_type\":10,\"long_type\":9223372036854774807,\"float_type\":123.34,"
                    + "\"double_type\":2.139095039E9,\"boolean_type\":true,\"string_type\":\"Hello\","
                    + "\"numeric_type\":1234.567,\"decimal_type\":1234.567,\"real_type\":1234.567,\"tinyint_type\":1,"
                    + "\"smallint_type\":5555,\"clob_type\":\"very long text\","
                    + "\"blob_type\":\"d3NvMiBiYWxsZXJpbmEgYmxvYiB0ZXN0Lg==\","
                    + "\"binary_type\":\"d3NvMiBiYWxsZXJpbmEgYmluYXJ5IHRlc3Qu\"}]";
            expected3 = "[{\"row_id\":1,\"date_type\":\"2017-02-03\",\"time_type\":\"11:35:45\","
                    + "\"datetime_type\":\"2017-02-03 11:53:00.0\",\"timestamp_type\":\"2017-02-03 11:53:00.0\"}]";
        } else {
            expected0 = "<results><result><ROW_ID>1</ROW_ID><INT_TYPE>10</INT_TYPE>"
                    + "<LONG_TYPE>9223372036854774807</LONG_TYPE><FLOAT_TYPE>123.34</FLOAT_TYPE>"
                    + "<DOUBLE_TYPE>2.139095039E9</DOUBLE_TYPE><BOOLEAN_TYPE>true</BOOLEAN_TYPE>"
                    + "<STRING_TYPE>Hello</STRING_TYPE><NUMERIC_TYPE>1234.567</NUMERIC_TYPE>"
                    + "<DECIMAL_TYPE>1234.567</DECIMAL_TYPE><REAL_TYPE>1234.567</REAL_TYPE><TINYINT_TYPE>1"
                    + "</TINYINT_TYPE><SMALLINT_TYPE>5555</SMALLINT_TYPE><CLOB_TYPE>very long text</CLOB_TYPE>"
                    + "<BLOB_TYPE>d3NvMiBiYWxsZXJpbmEgYmxvYiB0ZXN0Lg==</BLOB_TYPE>"
                    + "<BINARY_TYPE>d3NvMiBiYWxsZXJpbmEgYmluYXJ5IHRlc3Qu</BINARY_TYPE></result></results>";
            expected1 = "<results><result><ROW_ID>1</ROW_ID>"
                    + "<DATE_TYPE>2017-02-03</DATE_TYPE><TIME_TYPE>11:35:45</TIME_TYPE>"
                    + "<DATETIME_TYPE>2017-02-03 11:53:00.000000</DATETIME_TYPE>"
                    + "<TIMESTAMP_TYPE>2017-02-03 11:53:00.000000</TIMESTAMP_TYPE></result></results>";
            expected2 = "[{\"ROW_ID\":1,\"INT_TYPE\":10,"
                    + "\"LONG_TYPE\":9223372036854774807,\"FLOAT_TYPE\":123.34,\"DOUBLE_TYPE\":2.139095039E9,"
                    + "\"BOOLEAN_TYPE\":true,\"STRING_TYPE\":\"Hello\",\"NUMERIC_TYPE\":1234.567,"
                    + "\"DECIMAL_TYPE\":1234.567,\"REAL_TYPE\":1234.567,\"TINYINT_TYPE\":1,\"SMALLINT_TYPE\":5555,"
                    + "\"CLOB_TYPE\":\"very long text\",\"BLOB_TYPE\":\"d3NvMiBiYWxsZXJpbmEgYmxvYiB0ZXN0Lg==\","
                    + "\"BINARY_TYPE\":\"d3NvMiBiYWxsZXJpbmEgYmluYXJ5IHRlc3Qu\"}]";
            expected3 = "[{\"ROW_ID\":1,\"DATE_TYPE\":\"2017-02-03\","
                    + "\"TIME_TYPE\":\"11:35:45\",\"DATETIME_TYPE\":\"2017-02-03 11:53:00.000000\","
                    + "\"TIMESTAMP_TYPE\":\"2017-02-03 11:53:00.000000\"}]";
        }

        Assert.assertEquals(returns[0].stringValue(), expected0);
        Assert.assertEquals(returns[1].stringValue(), expected1);
        Assert.assertEquals(returns[2].stringValue(), expected2);
        Assert.assertEquals(returns[3].stringValue(), expected3);
    }

    @Test(groups = "ConnectorTest", description = "Test failed select query")
    public void testFailedSelect() {
        BValue[] returns = BRunUtil.invoke(resultNegative, "testSelectData", connectionArgs);
        Assert.assertTrue(returns[0].stringValue().contains("execute query failed:"));
    }

    @Test(groups = "ConnectorTest", description = "Test failed update with generated id action")
    public void testFailedGeneratedKeyOnInsert() {
        BValue[] returns = BRunUtil.invoke(resultNegative, "testGeneratedKeyOnInsert", connectionArgs);
        Assert.assertTrue(returns[0].stringValue().contains("execute update with generated keys failed:"));
    }

    @Test(groups = "ConnectorTest", description = "Test failed call procedure")
    public void testFailedCallProcedure() {
        BValue[] returns = BRunUtil.invoke(resultNegative, "testCallProcedure", connectionArgs);
        Assert.assertTrue(returns[0].stringValue().contains("execute stored procedure failed:"));
    }

    @Test(groups = "ConnectorTest", description = "Test failed batch update")
    public void testFailedBatchUpdate() {
        BValue[] returns = BRunUtil.invoke(resultNegative, "testBatchUpdate", connectionArgs);
        if (dbType == HSQLDB) {
            Assert.assertTrue(returns[0].stringValue().contains("execute batch update failed:"));
        } else {
            Assert.assertTrue(returns[0].stringValue().contains("failure"));
        }
    }

    @Test(groups = "ConnectorTest", description = "Test failed parameter array update")
    public void testInvalidArrayofQueryParameters() {
        BValue[] returns = BRunUtil.invoke(resultNegative, "testInvalidArrayofQueryParameters", connectionArgs);
        Assert.assertTrue(returns[0].stringValue()
                .contains("execute query failed: unsupported array type for parameter index 0"));
    }

    @Test(groups = "ConnectorTest", description = "Test failure scenario in adding data to mirrored table")
    public void testAddToMirrorTableNegative() throws Exception {
        BValue[] returns = BRunUtil.invoke(resultMirror, "testAddToMirrorTableNegative", connectionArgs);
        String errorMessage;
        if (dbType == MYSQL) {
            errorMessage = "execute update failed: Duplicate entry '1' for key 'PRIMARY'";
        } else if (dbType == POSTGRES) {
            errorMessage = "{message:\"execute update failed: ERROR: duplicate key value violates unique constraint "
                    + "\"employeeaddnegative_pkey\"\n"
                    + "  Detail: Key (id)=(1) already exists.\", cause:null}";
        } else {
            errorMessage = "execute update failed: integrity constraint violation: unique constraint or index "
                    + "violation";
        }
        Assert.assertNotNull(returns);
        Assert.assertTrue(returns[0].stringValue().contains(errorMessage));
    }

    @Test(groups = "ConnectorTest", description = "Test adding data to mirrored table")
    public void testAddToMirrorTable() throws Exception {
        BValue[] returns = BRunUtil.invoke(resultMirror, "testAddToMirrorTable", connectionArgs);
        Assert.assertNotNull(returns);
        Assert.assertEquals(returns[0].stringValue(), "{id:1, name:\"Manuri\", address:\"Sri Lanka\"}");
        Assert.assertEquals(returns[1].stringValue(), "{id:2, name:\"Devni\", address:\"Sri Lanka\"}");
    }

    @Test(groups = "ConnectorTest", description = "Test deleting data from mirrored table")
    public void testDeleteFromMirrorTable() throws Exception {
        BValue[] returns = BRunUtil.invoke(resultMirror, "testDeleteFromMirrorTable", connectionArgs);
        Assert.assertNotNull(returns);
        Assert.assertEquals(((BBoolean) returns[0]).booleanValue(), false);
        Assert.assertEquals(((BInteger) returns[1]).intValue(), 2);
    }

    @Test(groups = "ConnectorTest", description = "Test iterating data of a mirrored table multiple times")
    public void testIterateMirrorTable() throws Exception {
        BValue[] returns = BRunUtil.invokeFunction(resultMirror, "testIterateMirrorTable", connectionArgs);
        Assert.assertNotNull(returns);
        Assert.assertEquals(returns[0].stringValue(), "([{id:1, name:\"Manuri\", address:\"Sri Lanka\"}, {id:2, "
                + "name:\"Devni\", address:\"Sri Lanka\"}, {id:3, name:\"Thurani\", address:\"Sri Lanka\"}], [{id:1, "
                + "name:\"Manuri\", address:\"Sri Lanka\"}, {id:2, name:\"Devni\", address:\"Sri Lanka\"}, {id:3, "
                + "name:\"Thurani\", address:\"Sri Lanka\"}])");
    }

    @Test(groups = "ConnectorTest", description = "Test iterating data of a mirrored table after closing")
    public void testIterateMirrorTableAfterClose() throws Exception {
        BValue[] returns = BRunUtil.invokeFunction(resultMirror, "testIterateMirrorTableAfterClose", connectionArgs);
        Assert.assertNotNull(returns);
        Assert.assertEquals(returns[0].stringValue(), "([{id:1, name:\"Manuri\", address:\"Sri Lanka\"}, {id:2, "
                + "name:\"Devni\", address:\"Sri Lanka\"}, {id:3, name:\"Thurani\", address:\"Sri Lanka\"}], [{id:1, "
                + "name:\"Manuri\", address:\"Sri Lanka\"}, {id:2, name:\"Devni\", address:\"Sri Lanka\"}, {id:3, "
                + "name:\"Thurani\", address:\"Sri Lanka\"}], {message:\"Trying to perform hasNext operation over a "
                + "closed table\", cause:null})");
    }

    @Test(groups = "ConnectorTest", description = "Test iterating data of a table loaded to memory multiple times")
    public void testSelectLoadToMemory() throws Exception {
        BValue[] returns = BRunUtil.invokeFunction(result, "testSelectLoadToMemory", connectionArgs);
        Assert.assertNotNull(returns);
        Assert.assertEquals(returns[0].stringValue(), "([{id:1, name:\"Manuri\", address:\"Sri Lanka\"}, {id:2, "
                + "name:\"Devni\", address:\"Sri Lanka\"}, {id:3, name:\"Thurani\", address:\"Sri Lanka\"}], [{id:1, "
                + "name:\"Manuri\", address:\"Sri Lanka\"}, {id:2, name:\"Devni\", address:\"Sri Lanka\"}, {id:3, "
                + "name:\"Thurani\", address:\"Sri Lanka\"}], [{id:1, name:\"Manuri\", address:\"Sri Lanka\"}, {id:2,"
                + " name:\"Devni\", address:\"Sri Lanka\"}, {id:3, name:\"Thurani\", address:\"Sri Lanka\"}])");
    }

    @Test(groups = "ConnectorTest", description = "Test iterating data of a table loaded to memory after closing")
    public void testLoadToMemorySelectAfterTableClose() throws Exception {
        BValue[] returns = BRunUtil.invokeFunction(result, "testLoadToMemorySelectAfterTableClose", connectionArgs);
        Assert.assertNotNull(returns);
        Assert.assertEquals(returns[0].stringValue(), "([{id:1, name:\"Manuri\", address:\"Sri Lanka\"}, {id:2, "
                + "name:\"Devni\", address:\"Sri Lanka\"}, {id:3, name:\"Thurani\", address:\"Sri Lanka\"}], [{id:1, "
                + "name:\"Manuri\", address:\"Sri Lanka\"}, {id:2, name:\"Devni\", address:\"Sri Lanka\"}, {id:3, "
                + "name:\"Thurani\", address:\"Sri Lanka\"}], {message:\"Trying to perform hasNext operation over a "
                + "closed table\", cause:null})");
    }

    @AfterSuite
    public void cleanup() {
        switch (dbType) {
        case HSQLDB:
            SQLDBUtils.deleteDirectory(new File(SQLDBUtils.DB_DIRECTORY));
            break;
        case MYSQL:
            if (mysql != null) {
                mysql.stop();
            }
            break;
        case POSTGRES:
            if (postgres != null) {
                postgres.stop();
            }
            break;
        }
    }

    enum DBType {
        MYSQL, ORACLE, POSTGRES, HSQLDB
    }
}<|MERGE_RESOLUTION|>--- conflicted
+++ resolved
@@ -514,29 +514,18 @@
         // This is the one after the failing batch. Depending on the driver this may or may not be executed hence the
         // result could be either 1 or -3
         int[] expectedResult = {1, 1, -3, -3};
-        int totalUpdatedCount = 2;
         if (dbType == MYSQL) {
             expectedResult[3] = 1;
-            totalUpdatedCount = 3;
         } else if (dbType == POSTGRES) {
             expectedResult[0] = -3;
             expectedResult[1] = -3;
-            totalUpdatedCount = 0;
         }
         BIntArray retValue = (BIntArray) returns[0];
-<<<<<<< HEAD
         Assert.assertEquals(retValue.get(0), expectedResult[0]);
         Assert.assertEquals(retValue.get(1), expectedResult[1]);
         Assert.assertEquals(retValue.get(2), expectedResult[2]);
         Assert.assertEquals(retValue.get(3), expectedResult[3]);
-        Assert.assertEquals(((BInteger) returns[1]).intValue(), totalUpdatedCount);
-=======
-        Assert.assertEquals(retValue.get(0), 1);
-        Assert.assertEquals(retValue.get(1), 1);
-        Assert.assertEquals(retValue.get(2), -3);
-        Assert.assertEquals(retValue.get(3), -3);
         Assert.assertEquals(((BInteger) returns[1]).intValue(), 0);
->>>>>>> aea52a41
     }
 
     @Test(groups = "ConnectorTest")
