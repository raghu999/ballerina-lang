--- conflicted
+++ resolved
@@ -604,8 +604,6 @@
         Assert.assertEquals(errorMsg, "'B' cannot be cast to 'A'");
     }
 
-<<<<<<< HEAD
-=======
     @Test(description = "Test casting with too many returns")
     public void testCastingWithTooManyReturns() {
         CompileResult res = BCompileUtil.compile("test-src/expressions/typecast/cast-too-many-returns-negative.bal");
@@ -613,7 +611,6 @@
         BAssertUtil.validateError(res, 0, "invalid token ','", 15, 6);
     }
 
->>>>>>> be9d9984
     @Test (description = "Test any to int casting happens without errors, error struct should be null")
     public void testAnyToIntWithoutErrors() {
         BValue[] returns = BRunUtil.invoke(result, "testAnyToIntWithoutErrors");
