--- conflicted
+++ resolved
@@ -91,15 +91,10 @@
 
     @BeforeClass
     public void setup() {
-<<<<<<< HEAD
-        String resourceRoot = getClass().getProtectionDomain().getCodeSource().getLocation().getPath();
-        Path sourceRoot = Paths.get(resourceRoot, "test-src", "statements", "services", "nativeimpl", "request");
-=======
         String resourceRoot = new File(getClass().getProtectionDomain().getCodeSource().getLocation().getPath())
                 .getAbsolutePath();
         Path sourceRoot = Paths.get(resourceRoot, "test-src", "statements", "services", "nativeimpl",
                 "request");
->>>>>>> 7166f540
         result = BCompileUtil.compileAndSetup(sourceRoot.resolve("in-request-native-function.bal").toString());
         serviceResult =
                 BServiceUtil.setupProgramFile(this, sourceRoot.resolve("in-request-native-function.bal").toString());
@@ -214,19 +209,12 @@
         HTTPTestRequest inRequestMsg = MessageUtils.generateHTTPMessage("", HttpConstants.HTTP_METHOD_GET);
         inRequestMsg.setHeader(HttpHeaderNames.CONTENT_TYPE.toString(), APPLICATION_FORM);
 
-<<<<<<< HEAD
         BMap<String, BValue> entity =
                 BCompileUtil.createAndGetStruct(result.getProgFile(), protocolPackageMime, entityStruct);
         BMap<String, BValue> mediaType =
                 BCompileUtil.createAndGetStruct(result.getProgFile(), protocolPackageMime, mediaTypeStruct);
         BMap<String, BValue> cacheControl =
                 BCompileUtil.createAndGetStruct(result.getProgFile(), protocolPackageHttp, reqCacheControlStruct);
-=======
-        BStruct entity = BCompileUtil.createAndGetStruct(result.getProgFile(), protocolPackageMime, entityStruct);
-        BStruct mediaType = BCompileUtil.createAndGetStruct(result.getProgFile(), protocolPackageMime, mediaTypeStruct);
-        BStruct cacheControl = BCompileUtil.createAndGetStruct(result.getProgFile(), protocolPackageHttp,
-                reqCacheControlStruct);
->>>>>>> 7166f540
         HttpUtil.populateInboundRequest(inRequest, entity, mediaType, inRequestMsg, result.getProgFile());
 
         BString key = new BString(HttpHeaderNames.CONTENT_TYPE.toString());
@@ -258,19 +246,12 @@
         headers.set("test-header", APPLICATION_FORM);
         headers.add("test-header", TEXT_PLAIN);
 
-<<<<<<< HEAD
         BMap<String, BValue> entity =
                 BCompileUtil.createAndGetStruct(result.getProgFile(), protocolPackageMime, entityStruct);
         BMap<String, BValue> mediaType =
                 BCompileUtil.createAndGetStruct(result.getProgFile(), protocolPackageMime, mediaTypeStruct);
         BMap<String, BValue> cacheControl =
                 BCompileUtil.createAndGetStruct(result.getProgFile(), protocolPackageHttp, reqCacheControlStruct);
-=======
-        BStruct entity = BCompileUtil.createAndGetStruct(result.getProgFile(), protocolPackageMime, entityStruct);
-        BStruct mediaType = BCompileUtil.createAndGetStruct(result.getProgFile(), protocolPackageMime, mediaTypeStruct);
-        BStruct cacheControl = BCompileUtil.createAndGetStruct(result.getProgFile(), protocolPackageHttp,
-                reqCacheControlStruct);
->>>>>>> 7166f540
         HttpUtil.populateInboundRequest(inRequest, entity, mediaType, inRequestMsg, result.getProgFile());
 
         BString key = new BString("test-header");
