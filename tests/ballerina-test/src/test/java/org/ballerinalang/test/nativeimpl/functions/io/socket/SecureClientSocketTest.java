/*
 * Copyright (c) 2018 WSO2 Inc. (http://www.wso2.org) All Rights Reserved.
 *
 * WSO2 Inc. licenses this file to you under the Apache License,
 * Version 2.0 (the "License"); you may not use this file except
 * in compliance with the License.
 * You may obtain a copy of the License at
 *
 * http://www.apache.org/licenses/LICENSE-2.0
 *
 * Unless required by applicable law or agreed to in writing,
 * software distributed under the License is distributed on an
 * "AS IS" BASIS, WITHOUT WARRANTIES OR CONDITIONS OF ANY
 * KIND, either express or implied.  See the License for the
 * specific language governing permissions and limitations
 * under the License.
 */

package org.ballerinalang.test.nativeimpl.functions.io.socket;

import org.ballerinalang.bre.bvm.BLangVMStructs;
import org.ballerinalang.launcher.util.BCompileUtil;
import org.ballerinalang.launcher.util.BRunUtil;
import org.ballerinalang.launcher.util.CompileResult;
import org.ballerinalang.model.values.BBlob;
import org.ballerinalang.model.values.BInteger;
import org.ballerinalang.model.values.BString;
import org.ballerinalang.model.values.BStruct;
import org.ballerinalang.model.values.BValue;
import org.ballerinalang.util.codegen.PackageInfo;
import org.ballerinalang.util.codegen.StructInfo;
import org.slf4j.Logger;
import org.slf4j.LoggerFactory;
import org.testng.Assert;
import org.testng.annotations.AfterClass;
import org.testng.annotations.BeforeClass;
import org.testng.annotations.Test;

import java.io.IOException;
import java.net.Socket;
import java.net.URISyntaxException;
import java.net.URL;
import java.nio.file.Paths;
import java.util.concurrent.ThreadLocalRandom;

/**
 * Test class for secure client socket related actions.
 */
@Test
public class SecureClientSocketTest {

    private static final Logger log = LoggerFactory.getLogger(SecureClientSocketTest.class);

    private CompileResult socketClient;
    private Process server;
    private int port;

    @BeforeClass
    public void setup() {
        port = ThreadLocalRandom.current().nextInt(47000, 55000);
        socketClient = BCompileUtil.compile("test-src/io/secureclientsocketio.bal");
        boolean connectionStatus;
        int numberOfRetryAttempts = 10;
        try {
            server = MockSecureSocketServer.start(String.valueOf(port));
            connectionStatus = isConnected(port, numberOfRetryAttempts);
            if (!connectionStatus) {
                Assert.fail("Unable to open connection with the test TCP server");
            }
        } catch (Exception e) {
            log.error("Unable to open Socket Server: " + e.getMessage(), e);
            Assert.fail(e.getMessage());
        }
    }

    /**
     * Closes a provided socket connection.
     *
     * @param socket socket which should be closed.
     */
    private void close(Socket socket) {
        try {
            socket.close();
        } catch (IOException e) {
            log.error("Error occurred while closing the Socket connection", e);
        }
    }

    /**
     * Will enforce to sleep the thread for the provided time.
     *
     * @param retryInterval the time in milliseconds the thread should sleep.
     */
    private void sleep(int retryInterval) {
        try {
            Thread.sleep(retryInterval);
        } catch (InterruptedException ignore) {
            Thread.currentThread().interrupt();
        }
    }

    /**
     * Attempts to establish a connection with the test server.
     *
     * @param port            port of the server.
     * @param numberOfRetries number of retry attempts.
     * @return true if the connection is established successfully.
     */
    private boolean isConnected(int port, int numberOfRetries) {
        Socket temporarySocketConnection = null;
        boolean isConnected = false;
        final int retryInterval = 1000;
        final int initialRetryCount = 0;
        for (int retryCount = initialRetryCount; retryCount < numberOfRetries && !isConnected; retryCount++) {
            try {
                //Attempts to establish a connection with the server
                temporarySocketConnection = new Socket("localhost", port);
                isConnected = true;
            } catch (IOException e) {
                log.error("Error occurred while establishing a connection with test server", e);
                sleep(retryInterval);
            } finally {
                if (null != temporarySocketConnection) {
                    //We close the connection once completed.
                    close(temporarySocketConnection);
                }
            }
        }
        return isConnected;
    }

    @AfterClass
    public void cleanup() {
        server.destroy();
    }

    @Test(description = "Test connection open with properties")
    public void testOpenSecureClientSocket() throws URISyntaxException {
        PackageInfo ioPackageInfo = socketClient.getProgFile().getPackageInfo("ballerina.io");
        StructInfo socketProperties = ioPackageInfo.getStructInfo("SocketProperties");
        BStruct propertyStruct = BLangVMStructs.createBStruct(socketProperties);
        URL resource = getClass().getClassLoader().
                getResource("datafiles/security/keyStore/ballerinaTruststore.p12");
        Assert.assertNotNull(resource, "Unable to find TrustStore.");
        propertyStruct.setStringField(2, Paths.get(resource.toURI()).toFile().getAbsolutePath());
        propertyStruct.setStringField(3, "ballerina");
        BValue[] args = { new BString("localhost"), new BInteger(port), propertyStruct };
        BRunUtil.invoke(socketClient, "openSocketConnection", args);
    }

<<<<<<< HEAD
    @Test(dependsOnMethods = "testOpenSecureClientSocket", description = "Test content read/write", enabled = false)
=======
    @Test(dependsOnMethods = "testOpenSecureClientSocket", description = "Test content read/write")
>>>>>>> 1ddcd7ad
    public void testWriteReadContent() {
        final String newline = System.lineSeparator();
        String content = "Hello World" + newline;
        final byte[] contentBytes = content.getBytes();
        BValue[] args = { new BBlob(contentBytes)};
        final BValue[] writeReturns = BRunUtil.invoke(socketClient, "write", args);
        BInteger returnedSize = (BInteger) writeReturns[0];
        Assert.assertEquals(returnedSize.intValue(), content.length(), "Write content size is not match.");
        args = new BValue[] { new BInteger(content.length()) };
        final BValue[] readReturns = BRunUtil.invoke(socketClient, "read", args);
        final BBlob readContent = (BBlob) readReturns[0];
        returnedSize = (BInteger) readReturns[1];
        Assert.assertEquals(readContent.stringValue(), content, "Return content are not match with written content.");
        Assert.assertEquals(returnedSize.intValue(), content.length(), "Read size not match with the request size");
    }

    @Test(dependsOnMethods = "testOpenSecureClientSocket",
          description = "Test the connection closure")
    public void testClosure() {
        BRunUtil.invoke(socketClient, "closeSocket");
    }
}<|MERGE_RESOLUTION|>--- conflicted
+++ resolved
@@ -148,11 +148,7 @@
         BRunUtil.invoke(socketClient, "openSocketConnection", args);
     }
 
-<<<<<<< HEAD
-    @Test(dependsOnMethods = "testOpenSecureClientSocket", description = "Test content read/write", enabled = false)
-=======
     @Test(dependsOnMethods = "testOpenSecureClientSocket", description = "Test content read/write")
->>>>>>> 1ddcd7ad
     public void testWriteReadContent() {
         final String newline = System.lineSeparator();
         String content = "Hello World" + newline;
@@ -169,7 +165,7 @@
         Assert.assertEquals(returnedSize.intValue(), content.length(), "Read size not match with the request size");
     }
 
-    @Test(dependsOnMethods = "testOpenSecureClientSocket",
+    @Test(dependsOnMethods = "testWriteReadContent",
           description = "Test the connection closure")
     public void testClosure() {
         BRunUtil.invoke(socketClient, "closeSocket");
