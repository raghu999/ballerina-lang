import ballerina.data.sql;
import ballerina.io;

<<<<<<< HEAD
function testSelectData () (string firstName, error e) {
=======
function testSelectData () returns (string) {
>>>>>>> e929ef2d
    endpoint sql:Client testDB {
        database: sql:DB.HSQLDB_FILE,
        host: "./target/tempdb/",
        port: 0,
        name: "TEST_SQL_CONNECTOR",
        username: "SA",
        password: "",
        options: {maximumPoolSize:1}
    };
    string firstName;
    try {
        table dt;
        dt, e = testDB -> select("SELECT Name from Customers where registrationID = 1", null, null);
                          io:print("ERROR:");
        if (e == null) {
            var j, _ = <json>dt;
            firstName = j.toString();
        }
    } finally {
        _ = testDB -> close();
    }
    return firstName;
}


<<<<<<< HEAD
function testGeneratedKeyOnInsert () (string id, error e) {
=======
function testGeneratedKeyOnInsert () returns (string) {
>>>>>>> e929ef2d
    endpoint sql:Client testDB {
        database: sql:DB.HSQLDB_FILE,
        host: "./target/tempdb/",
        port: 0,
        name: "TEST_SQL_CONNECTOR",
        username: "SA",
        password: "",
        options: {maximumPoolSize:1}
    };

    id = "";
    try {
        string[] generatedID;
        int insertCount;
<<<<<<< HEAD
        insertCount, generatedID, e = testDB -> updateWithGeneratedKeys("insert into Customers (name,lastName,
=======
        (insertCount, generatedID) = testDB -> updateWithGeneratedKeys("insert into Customers (name,lastName,
>>>>>>> e929ef2d
                             registrationID,creditLimit,country) values ('Mary', 'Williams', 3, 5000.75, 'USA')",
                                                                  null, null);
        if (e == null) {
            id = generatedID[0];
        }
    } finally {
        _ = testDB -> close();
    }
    return id, e;
}


<<<<<<< HEAD
function testCallProcedure () (string firstName, error e) {
=======
function testCallProcedure () returns (string) {
>>>>>>> e929ef2d
    endpoint sql:Client testDB {
        database: sql:DB.HSQLDB_FILE,
        host: "./target/tempdb/",
        port: 0,
        name: "TEST_SQL_CONNECTOR",
        username: "SA",
        password: "",
        options: {maximumPoolSize:1}
    };
    string firstName;
    try {
        _, e = testDB -> call("{call InsertPersonDataInfo(100,'James')}", null, null);
        if (e == null) {
            var dt, _ = testDB-> select("SELECT  FirstName from Customers where registrationID = 100", null, null);
            var j, _ = <json> dt;
            firstName = j.toString();
        }
    } finally {
        _ = testDB -> close();
    }
    return firstName;
}

<<<<<<< HEAD
function testBatchUpdate () (int[]updateCount, error e) {
=======
function testBatchUpdate () returns (int[]) {
>>>>>>> e929ef2d
    endpoint sql:Client testDB {
        database: sql:DB.HSQLDB_FILE,
        host: "./target/tempdb/",
        port: 0,
        name: "TEST_SQL_CONNECTOR",
        username: "SA",
        password: "",
        options: {maximumPoolSize:1}
    };

    try {
        //Batch 1
        sql:Parameter para1 = {sqlType:sql:Type.VARCHAR, value:"Alex"};
        sql:Parameter para2 = {sqlType:sql:Type.VARCHAR, value:"Smith"};
        sql:Parameter para3 = {sqlType:sql:Type.INTEGER, value:20};
        sql:Parameter para4 = {sqlType:sql:Type.DOUBLE, value:3400.5};
        sql:Parameter para5 = {sqlType:sql:Type.VARCHAR, value:"Colombo"};
        sql:Parameter[] parameters1 = [para1, para2, para3, para4, para5];

        //Batch 2
        para1 = {sqlType:sql:Type.VARCHAR, value:"Alex"};
        para2 = {sqlType:sql:Type.VARCHAR, value:"Smith"};
        para3 = {sqlType:sql:Type.INTEGER, value:20};
        para4 = {sqlType:sql:Type.DOUBLE, value:3400.5};
        para5 = {sqlType:sql:Type.VARCHAR, value:"Colombo"};
        sql:Parameter[] parameters2 = [para1, para2, para3, para4, para5];
        sql:Parameter[][] parameters = [parameters1, parameters2];

        updateCount, e = testDB -> batchUpdate("Insert into CustData (firstName,lastName,registrationID,creditLimit,country)
                                     values (?,?,?,?,?)", parameters);
        io:print("error:");
        io:print(updateCount);
    } finally {
        _ = testDB -> close();
    }
    return updateCount, e;
}

<<<<<<< HEAD
function testInvalidArrayofQueryParameters () (string value, error e) {
=======
function testInvalidArrayofQueryParameters () returns (string) {
>>>>>>> e929ef2d
    endpoint sql:Client testDB {
        database: sql:DB.HSQLDB_FILE,
        host: "./target/tempdb/",
        port: 0,
        name: "TEST_SQL_CONNECTOR",
        username: "SA",
        password: "",
        options: {maximumPoolSize:1}
    };
    string value;
    try {
        xml x1 = xml `<book>The Lost World</book>`;
        xml x2 = xml `<book>The Lost World2</book>`;
        xml[] xmlDataArray = [x1, x2];
        sql:Parameter para0 = {sqlType:sql:Type.INTEGER, value:xmlDataArray};
        sql:Parameter[] parameters = [para0];
        table dt;
        dt, e = testDB -> select("SELECT FirstName from Customers where registrationID in (?)", parameters, null);
        if (e == null) {
            var j, _ = <json> dt;
            value = j.toString();
        }
    } finally {
        _ = testDB -> close();
    }
    return value;
}<|MERGE_RESOLUTION|>--- conflicted
+++ resolved
@@ -1,11 +1,6 @@
 import ballerina.data.sql;
-import ballerina.io;
 
-<<<<<<< HEAD
-function testSelectData () (string firstName, error e) {
-=======
 function testSelectData () returns (string) {
->>>>>>> e929ef2d
     endpoint sql:Client testDB {
         database: sql:DB.HSQLDB_FILE,
         host: "./target/tempdb/",
@@ -17,13 +12,10 @@
     };
     string firstName;
     try {
-        table dt;
-        dt, e = testDB -> select("SELECT Name from Customers where registrationID = 1", null, null);
-                          io:print("ERROR:");
-        if (e == null) {
-            var j, _ = <json>dt;
-            firstName = j.toString();
-        }
+        var x = testDB -> select("SELECT Name from Customers where registrationID = 1", null, null);
+        //TODO:match x to get dt and e
+        var j, _ = <json>dt;
+        firstName = j.toString();
     } finally {
         _ = testDB -> close();
     }
@@ -31,11 +23,7 @@
 }
 
 
-<<<<<<< HEAD
-function testGeneratedKeyOnInsert () (string id, error e) {
-=======
 function testGeneratedKeyOnInsert () returns (string) {
->>>>>>> e929ef2d
     endpoint sql:Client testDB {
         database: sql:DB.HSQLDB_FILE,
         host: "./target/tempdb/",
@@ -46,32 +34,23 @@
         options: {maximumPoolSize:1}
     };
 
-    id = "";
+    string id = "";
     try {
         string[] generatedID;
         int insertCount;
-<<<<<<< HEAD
-        insertCount, generatedID, e = testDB -> updateWithGeneratedKeys("insert into Customers (name,lastName,
-=======
-        (insertCount, generatedID) = testDB -> updateWithGeneratedKeys("insert into Customers (name,lastName,
->>>>>>> e929ef2d
+        var x = testDB -> updateWithGeneratedKeys("insert into Customers (name,lastName,
                              registrationID,creditLimit,country) values ('Mary', 'Williams', 3, 5000.75, 'USA')",
                                                                   null, null);
-        if (e == null) {
-            id = generatedID[0];
-        }
+        //TODO:do match to get (insertCount, generatedID) or error
+        id = generatedID[0];
     } finally {
         _ = testDB -> close();
     }
-    return id, e;
+    return id;
 }
 
 
-<<<<<<< HEAD
-function testCallProcedure () (string firstName, error e) {
-=======
 function testCallProcedure () returns (string) {
->>>>>>> e929ef2d
     endpoint sql:Client testDB {
         database: sql:DB.HSQLDB_FILE,
         host: "./target/tempdb/",
@@ -83,23 +62,18 @@
     };
     string firstName;
     try {
-        _, e = testDB -> call("{call InsertPersonDataInfo(100,'James')}", null, null);
-        if (e == null) {
-            var dt, _ = testDB-> select("SELECT  FirstName from Customers where registrationID = 100", null, null);
-            var j, _ = <json> dt;
-            firstName = j.toString();
-        }
+        _ = testDB -> call("{call InsertPersonDataInfo(100,'James')}", null, null);
+        var x = testDB -> select("SELECT  FirstName from Customers where registrationID = 100", null, null);
+        //Match x to get dt and e. do the following if e is not null
+        var j, _ = <json>dt;
+        firstName = j.toString();
     } finally {
         _ = testDB -> close();
     }
     return firstName;
 }
 
-<<<<<<< HEAD
-function testBatchUpdate () (int[]updateCount, error e) {
-=======
 function testBatchUpdate () returns (int[]) {
->>>>>>> e929ef2d
     endpoint sql:Client testDB {
         database: sql:DB.HSQLDB_FILE,
         host: "./target/tempdb/",
@@ -110,6 +84,7 @@
         options: {maximumPoolSize:1}
     };
 
+    int[] updateCount;
     try {
         //Batch 1
         sql:Parameter para1 = {sqlType:sql:Type.VARCHAR, value:"Alex"};
@@ -128,21 +103,16 @@
         sql:Parameter[] parameters2 = [para1, para2, para3, para4, para5];
         sql:Parameter[][] parameters = [parameters1, parameters2];
 
-        updateCount, e = testDB -> batchUpdate("Insert into CustData (firstName,lastName,registrationID,creditLimit,country)
+        var x = testDB -> batchUpdate("Insert into CustData (firstName,lastName,registrationID,creditLimit,country)
                                      values (?,?,?,?,?)", parameters);
-        io:print("error:");
-        io:print(updateCount);
+    //TODO:match x to get updateCount
     } finally {
         _ = testDB -> close();
     }
-    return updateCount, e;
+    return updateCount;
 }
 
-<<<<<<< HEAD
-function testInvalidArrayofQueryParameters () (string value, error e) {
-=======
 function testInvalidArrayofQueryParameters () returns (string) {
->>>>>>> e929ef2d
     endpoint sql:Client testDB {
         database: sql:DB.HSQLDB_FILE,
         host: "./target/tempdb/",
@@ -159,12 +129,10 @@
         xml[] xmlDataArray = [x1, x2];
         sql:Parameter para0 = {sqlType:sql:Type.INTEGER, value:xmlDataArray};
         sql:Parameter[] parameters = [para0];
-        table dt;
-        dt, e = testDB -> select("SELECT FirstName from Customers where registrationID in (?)", parameters, null);
-        if (e == null) {
-            var j, _ = <json> dt;
-            value = j.toString();
-        }
+        var x = testDB -> select("SELECT FirstName from Customers where registrationID in (?)", parameters, null);
+        //Match x to get dt and e. do the following if e is not null
+        var j, _ = <json>dt;
+        value = j.toString();
     } finally {
         _ = testDB -> close();
     }
