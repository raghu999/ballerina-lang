// Copyright (c) 2018 WSO2 Inc. (http://www.wso2.org) All Rights Reserved.
//
// WSO2 Inc. licenses this file to you under the Apache License,
// Version 2.0 (the "License"); you may not use this file except
// in compliance with the License.
// You may obtain a copy of the License at
//
// http://www.apache.org/licenses/LICENSE-2.0
//
// Unless required by applicable law or agreed to in writing,
// software distributed under the License is distributed on an
// "AS IS" BASIS, WITHOUT WARRANTIES OR CONDITIONS OF ANY
// KIND, either express or implied.  See the License for the
// specific language governing permissions and limitations
// under the License.

import ballerina/runtime;
import ballerina/io;

type RoomTempInfo {
    int deviceID;
    int roomNo;
    float temp;
};

type RegulatorInfo {
    int deviceID;
    int roomNo;
    float tempSet;
    boolean isOn;
};

type TempDiffInfo {
    int roomNo;
    float tempDifference;
};

TempDiffInfo[] tempDiffInfoArray = [];
int index = 0;

function printTempDifference(TempDiffInfo tempDiff) {
    io:println("printTemoDifference function invoked for Room:" + tempDiff.roomNo + " and temp difference :" +
        + tempDiff.tempDifference);
    addToGlobalTempDiffArray(tempDiff);
}

function addToGlobalTempDiffArray(TempDiffInfo s) {
    tempDiffInfoArray[index] = s;
    index = index + 1;
}


function runPatternQuery1() returns (TempDiffInfo[]) {

<<<<<<< HEAD
function testPatternQueryEveryWithFollowedBy () {
    forever{
        from  every regulatorStream as e1 followed by tempStream where e1.roomNo==roomNo [1..2) as e2
        followed by regulatorStream where e1.roomNo==roomNo as e3
        select e1.roomNo, e2[1].temp - e2[0].temp  as tempDifference
        => (TempDiffInfo [] emp) {
            tempDiffStream.publish(emp);
        }
    }
}

function printTempDifference (TempDiffInfo tempDiff) {
    io:println("printTemoDifference function invoked for Room:" + tempDiff.roomNo +" and temp difference :" +
               tempDiff.temp1 + ",,," + tempDiff.temp2);
    addToGlobalTempDiffArray(tempDiff);
}

function addToGlobalTempDiffArray (TempDiffInfo s) {
    tempDiffInfoArray[index] = s;
    index = index + 1;
}


function runPatternQuery1 () returns (TempDiffInfo []) {

    testPatternQueryEveryWithFollowedBy();
=======
    stream<RoomTempInfo> tempStream;
    stream<RegulatorInfo> regulatorStream;
    stream<TempDiffInfo> tempDiffStream;

    forever {
        from every regulatorStream as e1 followed by tempStream where e1.roomNo == roomNo [1..2) as e2
        followed by regulatorStream where e1.roomNo == roomNo as e3
        select e1.roomNo, e2[1].temp - e2[0].temp as tempDifference
        => (TempDiffInfo[] emp) {
            tempDiffStream.publish(emp);
        }
    }
>>>>>>> fe56658f

    RoomTempInfo t1 = {deviceID:1, roomNo:23, temp:23.0};
    RoomTempInfo t2 = {deviceID:8, roomNo:23, temp:30.0};

    RegulatorInfo r1 = {deviceID:1, roomNo:23, tempSet:15.0, isOn:true};
    RegulatorInfo r2 = {deviceID:3, roomNo:23, tempSet:25.0, isOn:true};


    tempDiffStream.subscribe(printTempDifference);

    regulatorStream.publish(r1);
    runtime:sleepCurrentWorker(100);

    tempStream.publish(t1);
    tempStream.publish(t2);
    runtime:sleepCurrentWorker(200);

    regulatorStream.publish(r2);
    runtime:sleepCurrentWorker(1000);

    return tempDiffInfoArray;
}

<<<<<<< HEAD
struct RegulatorState {
=======
type RegulatorState {
>>>>>>> fe56658f
    int deviceId;
    int roomNo;
    float tempSet;
    string userAction;
<<<<<<< HEAD
}

struct RoomKeyAction {
    int roomNo;
    string userAction;
}

stream<RegulatorState> regulatorStateChangeStream = {};
stream<RoomKeyAction> roomKeyStream = {};
stream<RoomKeyAction> regulatorActionStream = {};

RoomKeyAction [] roomActions = [];
RoomKeyAction [] roomActions2 = [];

function testPatternQueryWithOr() {
    forever{
        from  every regulatorStateChangeStream where userAction == "on" as e1
        followed by roomKeyStream where e1.roomNo==roomNo && userAction == "removed" as e2
        || regulatorStateChangeStream where e1.roomNo == roomNo && userAction == "off" as e3
        select e1.roomNo as roomNo, e2 == null ? "none" : "stop" as userAction having userAction != "none"
        => (RoomKeyAction [] keyAction) {
            regulatorActionStream.publish(keyAction);
        }
    }
}

function runPatternQuery2() returns (RoomKeyAction []) {
    index = 0;
    testPatternQueryWithOr();

    RegulatorState regulatorState1 = {deviceId: 1, roomNo: 2, tempSet: 23.56, userAction: "on"};
    RegulatorState regulatorState2 = {deviceId: 1, roomNo: 2, tempSet: 23.56, userAction: "off"};

    RoomKeyAction roomKeyAction1 = {roomNo: 2, userAction: "removed"};

    regulatorActionStream.subscribe(alertRoomAction1);
    regulatorStateChangeStream.publish(regulatorState1);
    runtime:sleepCurrentWorker(200);
    roomKeyStream.publish(roomKeyAction1);
    runtime:sleepCurrentWorker(500);

    regulatorStateChangeStream.publish(regulatorState1);
    runtime:sleepCurrentWorker(200);
    regulatorStateChangeStream.publish(regulatorState2);
    runtime:sleepCurrentWorker(500);

    return roomActions;
}

function alertRoomAction1 (RoomKeyAction action) {
    io:println("alertRoomAction function invoked for Room:" + action.roomNo +" and the action :" +
               action.userAction);
=======
};

type RoomKeyAction {
    int roomNo;
    string userAction;
};


RoomKeyAction[] roomActions = [];
RoomKeyAction[] roomActions2 = [];

function runPatternQuery2() returns (RoomKeyAction[]) {
    index = 0;

    stream<RegulatorState> regulatorStateChangeStream;
    stream<RoomKeyAction> roomKeyStream;
    stream<RoomKeyAction> regulatorActionStream;

    forever {
        from every regulatorStateChangeStream where userAction == "on" as e1
        followed by roomKeyStream where e1.roomNo == roomNo && userAction == "removed" as e2
        || regulatorStateChangeStream where e1.roomNo == roomNo && userAction == "off" as e3
        select e1.roomNo as roomNo, e2 == null ? "none" : "stop" as userAction having userAction != "none"
        => (RoomKeyAction[] keyAction) {
            regulatorActionStream.publish(keyAction);
        }
    }

    RegulatorState regulatorState1 = {deviceId:1, roomNo:2, tempSet:23.56, userAction:"on"};
    RegulatorState regulatorState2 = {deviceId:1, roomNo:2, tempSet:23.56, userAction:"off"};

    RoomKeyAction roomKeyAction1 = {roomNo:2, userAction:"removed"};

    regulatorActionStream.subscribe(alertRoomAction1);
    regulatorStateChangeStream.publish(regulatorState1);
    runtime:sleepCurrentWorker(200);
    roomKeyStream.publish(roomKeyAction1);
    runtime:sleepCurrentWorker(500);

    regulatorStateChangeStream.publish(regulatorState1);
    runtime:sleepCurrentWorker(200);
    regulatorStateChangeStream.publish(regulatorState2);
    runtime:sleepCurrentWorker(500);

    return roomActions;
}

function alertRoomAction1(RoomKeyAction action) {
    io:println("alertRoomAction function invoked for Room:" + action.roomNo + " and the action :" +
        action.userAction);
>>>>>>> fe56658f
    addToGlobalRoomActions(action);

}

<<<<<<< HEAD
function addToGlobalRoomActions (RoomKeyAction s) {
=======
function addToGlobalRoomActions(RoomKeyAction s) {
>>>>>>> fe56658f
    roomActions[index] = s;
    index = index + 1;
}

<<<<<<< HEAD
stream<RegulatorState> regulatorStateChangeStream2 = {};
stream<RoomKeyAction> roomKeyStream2 = {};
stream<RoomKeyAction> regulatorActionStream2 = {};

function testPatternQueryWithAnd() {
    forever{
        from  every regulatorStateChangeStream2 where userAction == "on" as e1
        followed by roomKeyStream2 where e1.roomNo==roomNo && userAction == "removed" as e2
        && regulatorStateChangeStream2 where e1.roomNo == roomNo && userAction == "off" as e3
        select e1.roomNo as roomNo, e2 != null ? "RoomClosedWithRegulatorOff" : "other" as userAction having userAction
        != "other"
        => (RoomKeyAction [] keyAction) {
            regulatorActionStream2.publish(keyAction);
        }
    }
}

function runPatternQuery3() returns (RoomKeyAction []) {
    index = 0;
    testPatternQueryWithAnd();

    RegulatorState regulatorState1 = {deviceId: 1, roomNo: 2, tempSet: 23.56, userAction: "on"};
    RegulatorState regulatorState2 = {deviceId: 1, roomNo: 2, tempSet: 23.56, userAction: "off"};

    RoomKeyAction roomKeyAction1 = {roomNo: 2, userAction: "removed"};
=======
function runPatternQuery3() returns (RoomKeyAction[]) {
    index = 0;

    stream<RegulatorState> regulatorStateChangeStream2;
    stream<RoomKeyAction> roomKeyStream2;
    stream<RoomKeyAction> regulatorActionStream2;

    forever {
        from every regulatorStateChangeStream2 where userAction == "on" as e1
        followed by roomKeyStream2 where e1.roomNo == roomNo && userAction == "removed" as e2
        && regulatorStateChangeStream2 where e1.roomNo == roomNo && userAction == "off" as e3
        select e1.roomNo as roomNo, e2 != null ? "RoomClosedWithRegulatorOff" : "other" as userAction having userAction
        != "other"
        => (RoomKeyAction[] keyAction) {
            regulatorActionStream2.publish(keyAction);
        }
    }

    RegulatorState regulatorState1 = {deviceId:1, roomNo:2, tempSet:23.56, userAction:"on"};
    RegulatorState regulatorState2 = {deviceId:1, roomNo:2, tempSet:23.56, userAction:"off"};

    RoomKeyAction roomKeyAction1 = {roomNo:2, userAction:"removed"};
>>>>>>> fe56658f

    regulatorActionStream2.subscribe(alertRoomAction2);
    regulatorStateChangeStream2.publish(regulatorState1);
    runtime:sleepCurrentWorker(200);
    roomKeyStream2.publish(roomKeyAction1);
    regulatorStateChangeStream2.publish(regulatorState2);
    runtime:sleepCurrentWorker(500);

    return roomActions2;
}


<<<<<<< HEAD
function alertRoomAction2 (RoomKeyAction action) {
    io:println("alertRoomAction function invoked for Room:" + action.roomNo +" and the action :" +
=======
function alertRoomAction2(RoomKeyAction action) {
    io:println("alertRoomAction function invoked for Room:" + action.roomNo + " and the action :" +
>>>>>>> fe56658f
        action.userAction);
    addToGlobalRoomActions2(action);

}

<<<<<<< HEAD
function addToGlobalRoomActions2 (RoomKeyAction s) {
=======
function addToGlobalRoomActions2(RoomKeyAction s) {
>>>>>>> fe56658f
    roomActions2[index] = s;
    index = index + 1;
}<|MERGE_RESOLUTION|>--- conflicted
+++ resolved
@@ -52,34 +52,6 @@
 
 function runPatternQuery1() returns (TempDiffInfo[]) {
 
-<<<<<<< HEAD
-function testPatternQueryEveryWithFollowedBy () {
-    forever{
-        from  every regulatorStream as e1 followed by tempStream where e1.roomNo==roomNo [1..2) as e2
-        followed by regulatorStream where e1.roomNo==roomNo as e3
-        select e1.roomNo, e2[1].temp - e2[0].temp  as tempDifference
-        => (TempDiffInfo [] emp) {
-            tempDiffStream.publish(emp);
-        }
-    }
-}
-
-function printTempDifference (TempDiffInfo tempDiff) {
-    io:println("printTemoDifference function invoked for Room:" + tempDiff.roomNo +" and temp difference :" +
-               tempDiff.temp1 + ",,," + tempDiff.temp2);
-    addToGlobalTempDiffArray(tempDiff);
-}
-
-function addToGlobalTempDiffArray (TempDiffInfo s) {
-    tempDiffInfoArray[index] = s;
-    index = index + 1;
-}
-
-
-function runPatternQuery1 () returns (TempDiffInfo []) {
-
-    testPatternQueryEveryWithFollowedBy();
-=======
     stream<RoomTempInfo> tempStream;
     stream<RegulatorInfo> regulatorStream;
     stream<TempDiffInfo> tempDiffStream;
@@ -92,7 +64,6 @@
             tempDiffStream.publish(emp);
         }
     }
->>>>>>> fe56658f
 
     RoomTempInfo t1 = {deviceID:1, roomNo:23, temp:23.0};
     RoomTempInfo t2 = {deviceID:8, roomNo:23, temp:30.0};
@@ -116,69 +87,11 @@
     return tempDiffInfoArray;
 }
 
-<<<<<<< HEAD
-struct RegulatorState {
-=======
 type RegulatorState {
->>>>>>> fe56658f
     int deviceId;
     int roomNo;
     float tempSet;
     string userAction;
-<<<<<<< HEAD
-}
-
-struct RoomKeyAction {
-    int roomNo;
-    string userAction;
-}
-
-stream<RegulatorState> regulatorStateChangeStream = {};
-stream<RoomKeyAction> roomKeyStream = {};
-stream<RoomKeyAction> regulatorActionStream = {};
-
-RoomKeyAction [] roomActions = [];
-RoomKeyAction [] roomActions2 = [];
-
-function testPatternQueryWithOr() {
-    forever{
-        from  every regulatorStateChangeStream where userAction == "on" as e1
-        followed by roomKeyStream where e1.roomNo==roomNo && userAction == "removed" as e2
-        || regulatorStateChangeStream where e1.roomNo == roomNo && userAction == "off" as e3
-        select e1.roomNo as roomNo, e2 == null ? "none" : "stop" as userAction having userAction != "none"
-        => (RoomKeyAction [] keyAction) {
-            regulatorActionStream.publish(keyAction);
-        }
-    }
-}
-
-function runPatternQuery2() returns (RoomKeyAction []) {
-    index = 0;
-    testPatternQueryWithOr();
-
-    RegulatorState regulatorState1 = {deviceId: 1, roomNo: 2, tempSet: 23.56, userAction: "on"};
-    RegulatorState regulatorState2 = {deviceId: 1, roomNo: 2, tempSet: 23.56, userAction: "off"};
-
-    RoomKeyAction roomKeyAction1 = {roomNo: 2, userAction: "removed"};
-
-    regulatorActionStream.subscribe(alertRoomAction1);
-    regulatorStateChangeStream.publish(regulatorState1);
-    runtime:sleepCurrentWorker(200);
-    roomKeyStream.publish(roomKeyAction1);
-    runtime:sleepCurrentWorker(500);
-
-    regulatorStateChangeStream.publish(regulatorState1);
-    runtime:sleepCurrentWorker(200);
-    regulatorStateChangeStream.publish(regulatorState2);
-    runtime:sleepCurrentWorker(500);
-
-    return roomActions;
-}
-
-function alertRoomAction1 (RoomKeyAction action) {
-    io:println("alertRoomAction function invoked for Room:" + action.roomNo +" and the action :" +
-               action.userAction);
-=======
 };
 
 type RoomKeyAction {
@@ -229,47 +142,15 @@
 function alertRoomAction1(RoomKeyAction action) {
     io:println("alertRoomAction function invoked for Room:" + action.roomNo + " and the action :" +
         action.userAction);
->>>>>>> fe56658f
     addToGlobalRoomActions(action);
 
 }
 
-<<<<<<< HEAD
-function addToGlobalRoomActions (RoomKeyAction s) {
-=======
 function addToGlobalRoomActions(RoomKeyAction s) {
->>>>>>> fe56658f
     roomActions[index] = s;
     index = index + 1;
 }
 
-<<<<<<< HEAD
-stream<RegulatorState> regulatorStateChangeStream2 = {};
-stream<RoomKeyAction> roomKeyStream2 = {};
-stream<RoomKeyAction> regulatorActionStream2 = {};
-
-function testPatternQueryWithAnd() {
-    forever{
-        from  every regulatorStateChangeStream2 where userAction == "on" as e1
-        followed by roomKeyStream2 where e1.roomNo==roomNo && userAction == "removed" as e2
-        && regulatorStateChangeStream2 where e1.roomNo == roomNo && userAction == "off" as e3
-        select e1.roomNo as roomNo, e2 != null ? "RoomClosedWithRegulatorOff" : "other" as userAction having userAction
-        != "other"
-        => (RoomKeyAction [] keyAction) {
-            regulatorActionStream2.publish(keyAction);
-        }
-    }
-}
-
-function runPatternQuery3() returns (RoomKeyAction []) {
-    index = 0;
-    testPatternQueryWithAnd();
-
-    RegulatorState regulatorState1 = {deviceId: 1, roomNo: 2, tempSet: 23.56, userAction: "on"};
-    RegulatorState regulatorState2 = {deviceId: 1, roomNo: 2, tempSet: 23.56, userAction: "off"};
-
-    RoomKeyAction roomKeyAction1 = {roomNo: 2, userAction: "removed"};
-=======
 function runPatternQuery3() returns (RoomKeyAction[]) {
     index = 0;
 
@@ -292,7 +173,6 @@
     RegulatorState regulatorState2 = {deviceId:1, roomNo:2, tempSet:23.56, userAction:"off"};
 
     RoomKeyAction roomKeyAction1 = {roomNo:2, userAction:"removed"};
->>>>>>> fe56658f
 
     regulatorActionStream2.subscribe(alertRoomAction2);
     regulatorStateChangeStream2.publish(regulatorState1);
@@ -305,23 +185,14 @@
 }
 
 
-<<<<<<< HEAD
-function alertRoomAction2 (RoomKeyAction action) {
-    io:println("alertRoomAction function invoked for Room:" + action.roomNo +" and the action :" +
-=======
 function alertRoomAction2(RoomKeyAction action) {
     io:println("alertRoomAction function invoked for Room:" + action.roomNo + " and the action :" +
->>>>>>> fe56658f
         action.userAction);
     addToGlobalRoomActions2(action);
 
 }
 
-<<<<<<< HEAD
-function addToGlobalRoomActions2 (RoomKeyAction s) {
-=======
 function addToGlobalRoomActions2(RoomKeyAction s) {
->>>>>>> fe56658f
     roomActions2[index] = s;
     index = index + 1;
 }