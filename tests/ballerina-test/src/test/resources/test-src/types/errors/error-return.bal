--- conflicted
+++ resolved
@@ -26,11 +26,7 @@
     float quoteValue;
     // Special identifier "=?" will be used to ignore values.
 
-<<<<<<< HEAD
-    quoteValue = check getQuote("FOO");
-=======
     quoteValue =check getQuote("FOO");
->>>>>>> 5575ac28
     a = "FOO:" + quoteValue;
 
     // Ignore error.
