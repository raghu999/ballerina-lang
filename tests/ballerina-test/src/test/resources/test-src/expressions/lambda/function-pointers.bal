--- conflicted
+++ resolved
@@ -1,10 +1,4 @@
-<<<<<<< HEAD
-import a.b;
-
-function test1()(int){
-=======
 function test1() returns (int){
->>>>>>> 400d7e4c
     function (int, int) returns (int) addFunction = func1;
     return addFunction(1, 2);
 }
@@ -81,14 +75,4 @@
 
 function funcWithArrayParams (string[] a) returns (int) {
     return 0;
-}
-
-function test7() (int){
-    function (int, int) returns (int) addFunction = b:Fn1();
-    return addFunction(1, 2);
-}
-
-function test8() (int){
-    function (int, int) returns (int) addFunction = b:Fn2();
-    return addFunction(1, 2);
 }