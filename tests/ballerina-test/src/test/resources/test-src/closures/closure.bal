--- conflicted
+++ resolved
@@ -518,9 +518,6 @@
     fa.foreach((float i) => { fadd = fadd + i;});
     float fsum = fadd;
     return (fsum);
-<<<<<<< HEAD
-}
-=======
 }
 
 function testMultiLevelBlockStatements1() returns (function () returns (function(int) returns int)) {
@@ -572,4 +569,3 @@
     return (baz(4), bar(i,j,k));
 }
 
->>>>>>> ef1988e3
