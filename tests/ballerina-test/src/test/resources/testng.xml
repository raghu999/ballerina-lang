--- conflicted
+++ resolved
@@ -37,14 +37,9 @@
             <package name="org.ballerinalang.test.statements.*">
                 <exclude name="org.ballerinalang.test.statements.transaction.*"/>
             </package>
-<<<<<<< HEAD
             <package name="org.ballerinalang.test.types.*">
-                <exclude name="org.ballerinalang.test.types.table.*"/>
                 <exclude name="org.ballerinalang.test.types.service.*"/>
             </package>
-=======
-            <package name="org.ballerinalang.test.types.*"/>
->>>>>>> 8633d810
             <package name="org.ballerinalang.test.functions.*"/>
             <package name="org.ballerinalang.test.worker.*"/>
             <package name="org.ballerinalang.test.nativeimpl.*"/>
