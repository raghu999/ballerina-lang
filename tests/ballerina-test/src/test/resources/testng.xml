<?xml version="1.0" encoding="UTF-8"?>
<!--
Copyright (c) 2017, WSO2 Inc. (http://www.wso2.org) All Rights Reserved.

WSO2 Inc. licenses this file to you under the Apache License,
Version 2.0 (the "License"); you may not use this file except
in compliance with the License.
You may obtain a copy of the License at

http://www.apache.org/licenses/LICENSE-2.0

Unless required by applicable law or agreed to in writing,
software distributed under the License is distributed on an
"AS IS" BASIS, WITHOUT WARRANTIES OR CONDITIONS OF ANY
KIND, either express or implied.  See the License for the
specific language governing permissions and limitations
under the License.
-->

<!DOCTYPE suite SYSTEM "http://testng.org/testng-1.0.dtd" >

<suite name="ballerina-test-suite">

    <listeners>
        <listener class-name="org.ballerinalang.test.utils.TestSuiteListener"/>
    </listeners>

    <!-- Ballerina language Test Cases. -->
    <test name="ballerina-lang-test-suite" preserve-order="true" parallel="false">
        <packages>
            <package name="org.ballerinalang.test.vm.*"/>
            <package name="org.ballerinalang.test.annotations.*"/>
            <package name="org.ballerinalang.test.expressions.*">
                <exclude name="org.ballerinalang.test.expressions.identifierliteral.*"/>
            </package>
            <package name="org.ballerinalang.test.documentation.*"/>
            <package name="org.ballerinalang.test.statements.*"/>
            <package name="org.ballerinalang.test.types.*">
                <exclude name="org.ballerinalang.test.types.service.*"/>
                <exclude name="org.ballerinalang.test.types.null.*"/>
                
                <!-- TODO: remove once constraint tests are fixed -->
                <exclude name="org.ballerinalang.test.types.map.*"/>
            </package>
            <package name="org.ballerinalang.test.functions.*"/>
            <package name="org.ballerinalang.test.worker.*"/>
            <package name="org.ballerinalang.test.nativeimpl.*"/>
            <package name="org.ballerinalang.test.connectors.sql.*"/>
            <!-- <package name="org.ballerinalang.test.net.*"/> -->
            <!-- <package name="org.ballerinalang.test.connectors.*"/> -->
            <!--<package name="org.ballerinalang.test.debugger.*"/>-->
            <package name="org.ballerinalang.test.structs.*"/>
            <package name="org.ballerinalang.test.endpoint.*"/>
            <!--<package name="org.ballerinalang.test.services.nativeimpl.*"/>-->
            <!--<package name="org.ballerinalang.test.services.session"/>-->
            <!--<package name="org.ballerinalang.test.services.basics"/>-->
            <!--<package name="org.ballerinalang.test.services.cors"/>-->
            <!--<package name="org.ballerinalang.test.services.configuration"/>-->
            <package name="org.ballerinalang.test.services.dispatching"/>
            <package name="org.ballerinalang.test.natives.*"/>
            <package name="org.ballerinalang.test.parser.*"/>
            <package name="org.ballerinalang.test.launch.*"/>
            <package name="org.ballerinalang.test.lock.*"/>
            <package name="org.ballerinalang.test.task.*"/>
            <!-- <package name="org.ballerinalang.test.caching.*"/> -->
            <package name="org.ballerinalang.test.mime.*"/>
            <package name="org.ballerinalang.test.collections.*"/>
            <package name="org.ballerinalang.test.security.*"/>
            <package name="org.ballerinalang.test.jwt.*"/>
            <package name="org.ballerinalang.test.taintchecking.*"/>
            <package name="org.ballerinalang.test.config.*"/>
            <package name="org.ballerinalang.test.streaming.*"/>
            <package name="org.ballerinalang.test.object.*"/>
            <package name="org.ballerinalang.test.net.grpc"/>
<<<<<<< HEAD
            <package name="org.ballerinalang.test.runtime.*"/>
=======
            <package name="org.ballerinalang.test.net.http.*">
                <exclude name="org.ballerinalang.test.net.http.resiliency.*"/>
                <exclude name="org.ballerinalang.test.net.http.HttpCachingClientTest"/>
            </package>
>>>>>>> cf353806
        </packages>

		<!-- TODO: remove once constraint tests are fixed -->
		<classes>
			<class name="org.ballerinalang.test.types.map.BMapValueTest" />
			<class name="org.ballerinalang.test.types.map.MapAccessExprTest" />
			<class name="org.ballerinalang.test.types.map.MapInitializerExprTest" />
		</classes>
    </test>
    <test name="ballerina-security-test-suite" preserve-order="true" parallel="false">
        <packages>
            <package name="org.ballerinalang.test.auth.*"/>
        </packages>
    </test>
</suite><|MERGE_RESOLUTION|>--- conflicted
+++ resolved
@@ -72,14 +72,11 @@
             <package name="org.ballerinalang.test.streaming.*"/>
             <package name="org.ballerinalang.test.object.*"/>
             <package name="org.ballerinalang.test.net.grpc"/>
-<<<<<<< HEAD
             <package name="org.ballerinalang.test.runtime.*"/>
-=======
             <package name="org.ballerinalang.test.net.http.*">
                 <exclude name="org.ballerinalang.test.net.http.resiliency.*"/>
                 <exclude name="org.ballerinalang.test.net.http.HttpCachingClientTest"/>
             </package>
->>>>>>> cf353806
         </packages>
 
 		<!-- TODO: remove once constraint tests are fixed -->
