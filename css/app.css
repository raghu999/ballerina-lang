#container {
   margin: 0;
   padding: 0;
   height: 100vh;
   width: 100vw;
   overflow: hidden;
   background-color: #1e1e1e;
}

.shapes-container{
   position: absolute;
   top: 0;
   left: 0;
   width: 274px;
   height: calc(100vh);
   background-color: #232323;
   overflow: hidden;
}

.property-container{
    position: absolute;
    top: 0;
    width: 240px;
    bottom: 0%;
    right: 0%;
    height: calc(100vh);
    background-color: #232323;
    color: white;
}

#propertyPane input{
    border: 1px solid #8d8d8d;
    background-color: #232323;
    color: #8d8d8d;
    border-radius: 0;
    box-shadow:none;
}

#propertyPane select{
    border: 1px solid #8d8d8d;
    color: #8d8d8d;
    background-color: #232323;
    border-radius: 0;
    box-shadow:none;
}

#propertyPane label{
    font-weight: normal;
}

#propertyPane > div > div.well.well-sm{
    border-radius:0;
    border: none;
    background: none;
}

.logo{
   height: 25px;
   margin: 15px;
   float: right;
}
.header{
   position: absolute;
   top:0;
   left: 0;
   width: 100vw;
   overflow: hidden;
   height: 50px;
   background-color: #292929;
}

.editor-container{
   position: absolute;
   top: 0;
   left: 274px;
   bottom: 0%;
   right: 0%;
   margin-left: 0px;
   height: calc(100vh);
   width: calc(100vw - 274px);
   background-color: #fff;
   overflow: hidden;
}

.editor-scroller{
   width: 100%;
   height: 100%;
   position: relative;
   overflow: hidden;
   cursor: move;
   box-sizing: border-box;
}

svg text::selection { background: none; }

.editor {
   width: 100%;
   height: 100%;
   margin: 0;
   position: relative;
   display: inline-block;

}

.editor > svg {
   display: block;
}

.ruled-paper{
   background-image:
   linear-gradient(90deg, transparent 79px, #abced4 79px, #abced4 81px, transparent 81px),
   linear-gradient(#eee .1em, transparent .1em);
   background-size: 100% 1.2em;
}

.gradient-pattern {
   background-image: url('data:image/png;base64,iVBORw0KGgoAAAANSUhEUgAAAAoAAAAKCAYAAACNMs+9AAAAHUlEQVQYV2NkYGAwBuKzQIwXMBJSAJMfVUidcAQAnUQBC6jEGBUAAAAASUVORK5CYII=');
   background-color: white;
   box-shadow: 0 0 2px lightgray;
}

.cardboard{
   background-color: #ffffff;
   background-image: url("patterns/cardboard-flat.png");
}


.ui-draggable {
   z-index: 10000;
}

.mybs-container {

}

.mybs-row {
  margin-top: 4px;
}

.mybs-glypicon {
  bottom: 12px;
}

.panel-container {
   margin-bottom: 2px;
   margin-left: 4px;
   margin-right: 4px;
}


.lifeline_selected{
    background-color:#cc1;
    stroke-width:3;
    stroke:rgb(0,0,0);
}

.non-user-selectable{
   -webkit-touch-callout: none;
   -webkit-user-select: none;
   -khtml-user-select: none;
   -moz-user-select: none;
   -ms-user-select: none;
   user-select: none;
}

.udcontrol-image {
   width: 20px;
   height: 20px;
}

.hidden-button {
  display: none;
  visibility: hidden;
}

.visible-button {
   display: block;
  visibility: visible;
}

textarea {
    display: block;
    width: 100%;
    height: 100%;
    -webkit-box-sizing: border-box;
       -moz-box-sizing: border-box;
            box-sizing: border-box;
}

body{
   font-family: 'Roboto', sans-serif;
   font-weight: normal;
   font-size: 10pt;
   background: #292929;
   padding-top: 20px;
   margin: 0;
   padding: 0;
   width: 100vw;
   height: 100vh;
}

.glyphicon {
  top: inherit;
}
.panel-info {
    border: none;
}

.panel{
    border-radius: 0px;
}

.panel-heading {
    border-top-left-radius: 0px;
    border-top-right-radius: 0px;
}

.panel-info > .panel-heading {
  color: whitesmoke;
  background-color: #2A80B9;
}

.panel-title {
  font-size: 10pt;
}

.nav-tabs > li.active > a, .nav-tabs > li.active > a:hover, .nav-tabs > li.active > a:focus {
  background-color: #ddd;
}

iframe {
  border: none;
  width: 100%;
}

.nav-tabs {
  border:"#8d8d8d";
  background:"#232323";
}

.nav-tabs > li > a {
-webkit-border-radius: 0;
-moz-border-radius: 0;
border-radius: 1px;
 background:"#232323";
}


.monaco-editor {
  margin-top: 10px;
}

#propertyPane  button {
    padding-left: 6px;
    padding-right: 6px;
    padding-top: 1px;
    padding-bottom: 1px;
}

#propertyPane  h3 {
    font-size: 16px;
    padding-left: 6px;
}

#propertyPane > div {
    padding-left: 6px;
    padding-right: 4px;
}

.property-save {
    margin: 2px;
    opacity: 0.4;
}

<<<<<<< HEAD
.close-icon {
    cursor: pointer;
}

.circle-hide {
    display: none;
=======
.tab-divs{
    position: absolute;
    height: calc(100vh);
    width: calc(100vw - 274px);
    background-color: #fff;
    overflow: hidden;
>>>>>>> ba2e21bc
}<|MERGE_RESOLUTION|>--- conflicted
+++ resolved
@@ -245,7 +245,6 @@
  background:"#232323";
 }
 
-
 .monaco-editor {
   margin-top: 10px;
 }
@@ -272,19 +271,18 @@
     opacity: 0.4;
 }
 
-<<<<<<< HEAD
-.close-icon {
-    cursor: pointer;
-}
-
-.circle-hide {
-    display: none;
-=======
 .tab-divs{
     position: absolute;
     height: calc(100vh);
     width: calc(100vw - 274px);
     background-color: #fff;
     overflow: hidden;
->>>>>>> ba2e21bc
+}
+
+.close-icon {
+    cursor: pointer;
+}
+
+.circle-hide {
+    display: none;
 }