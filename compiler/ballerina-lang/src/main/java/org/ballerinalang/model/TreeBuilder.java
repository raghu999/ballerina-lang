--- conflicted
+++ resolved
@@ -42,15 +42,12 @@
 import org.ballerinalang.model.tree.clauses.PatternStreamingEdgeInputNode;
 import org.ballerinalang.model.tree.clauses.SelectClauseNode;
 import org.ballerinalang.model.tree.clauses.SelectExpressionNode;
-<<<<<<< HEAD
+import org.ballerinalang.model.tree.clauses.StreamingInput;
+import org.ballerinalang.model.tree.clauses.WhereNode;
+import org.ballerinalang.model.tree.clauses.WindowClauseNode;
 import org.ballerinalang.model.tree.clauses.SetAssignmentNode;
 import org.ballerinalang.model.tree.clauses.StreamActionNode;
 import org.ballerinalang.model.tree.clauses.WindowNode;
-=======
-import org.ballerinalang.model.tree.clauses.StreamingInput;
-import org.ballerinalang.model.tree.clauses.WhereNode;
-import org.ballerinalang.model.tree.clauses.WindowClauseNode;
->>>>>>> e86f9dbf
 import org.ballerinalang.model.tree.expressions.AnnotationAttachmentAttributeNode;
 import org.ballerinalang.model.tree.expressions.AnnotationAttachmentAttributeValueNode;
 import org.ballerinalang.model.tree.expressions.ArrayLiteralNode;
@@ -136,10 +133,8 @@
 import org.wso2.ballerinalang.compiler.tree.clauses.BLangStreamAction;
 import org.wso2.ballerinalang.compiler.tree.clauses.BLangWhere;
 import org.wso2.ballerinalang.compiler.tree.clauses.BLangWindow;
-<<<<<<< HEAD
-=======
 import org.wso2.ballerinalang.compiler.tree.clauses.BlangStreamingInput;
->>>>>>> e86f9dbf
+import org.wso2.ballerinalang.compiler.tree.clauses.BLangWindow;
 import org.wso2.ballerinalang.compiler.tree.expressions.BLangAnnotAttachmentAttribute;
 import org.wso2.ballerinalang.compiler.tree.expressions.BLangAnnotAttachmentAttributeValue;
 import org.wso2.ballerinalang.compiler.tree.expressions.BLangArrayLiteral;
@@ -536,7 +531,14 @@
         return new BLangFunctionClause();
     }
 
-<<<<<<< HEAD
+    public static WindowClauseNode createWindowClauseNode() {
+        return new BLangWindow();
+    }
+
+    public static StreamingInput createStreamingInputNode() {
+        return new BlangStreamingInput();
+    }
+
     public static SetAssignmentNode createSetAssignmentNode() {
         return new BLangSetAssignment();
     }
@@ -548,16 +550,4 @@
     public static PatternStreamingEdgeInputNode createPatternStreamingEdgeInputNode() {
         return new BLangPatternStreamingEdgeInput();
     }
-
-    public static WindowNode createWindowNode() {
-        return new BLangWindow();
-=======
-    public static WindowClauseNode createWindowClauseNode() {
-        return new BLangWindow();
-    }
-
-    public static StreamingInput createStreamingInputNode() {
-        return new BlangStreamingInput();
->>>>>>> e86f9dbf
-    }
 }