/*
 *  Copyright (c) 2017, WSO2 Inc. (http://www.wso2.org) All Rights Reserved.
 *
 *  WSO2 Inc. licenses this file to you under the Apache License,
 *  Version 2.0 (the "License"); you may not use this file except
 *  in compliance with the License.
 *  You may obtain a copy of the License at
 *
 *    http://www.apache.org/licenses/LICENSE-2.0
 *
 *  Unless required by applicable law or agreed to in writing,
 *  software distributed under the License is distributed on an
 *  "AS IS" BASIS, WITHOUT WARRANTIES OR CONDITIONS OF ANY
 *  KIND, either express or implied.  See the License for the
 *  specific language governing permissions and limitations
 *  under the License.
 */
package org.wso2.ballerinalang.compiler.desugar;

import org.ballerinalang.compiler.CompilerPhase;
import org.ballerinalang.model.TreeBuilder;
import org.ballerinalang.model.tree.NodeKind;
import org.ballerinalang.model.tree.OperatorKind;
import org.ballerinalang.model.tree.clauses.JoinStreamingInput;
import org.ballerinalang.model.tree.expressions.NamedArgNode;
import org.ballerinalang.model.tree.statements.StatementNode;
import org.ballerinalang.model.tree.statements.StreamingQueryStatementNode;
import org.wso2.ballerinalang.compiler.PackageCache;
import org.wso2.ballerinalang.compiler.semantics.analyzer.SymbolResolver;
import org.wso2.ballerinalang.compiler.semantics.analyzer.Types;
import org.wso2.ballerinalang.compiler.semantics.model.SymbolEnv;
import org.wso2.ballerinalang.compiler.semantics.model.SymbolTable;
import org.wso2.ballerinalang.compiler.semantics.model.symbols.BConversionOperatorSymbol;
import org.wso2.ballerinalang.compiler.semantics.model.symbols.BEndpointVarSymbol;
import org.wso2.ballerinalang.compiler.semantics.model.symbols.BInvokableSymbol;
import org.wso2.ballerinalang.compiler.semantics.model.symbols.BOperatorSymbol;
import org.wso2.ballerinalang.compiler.semantics.model.symbols.BPackageSymbol;
import org.wso2.ballerinalang.compiler.semantics.model.symbols.BStructSymbol;
import org.wso2.ballerinalang.compiler.semantics.model.symbols.BSymbol;
import org.wso2.ballerinalang.compiler.semantics.model.symbols.BVarSymbol;
import org.wso2.ballerinalang.compiler.semantics.model.symbols.BXMLNSSymbol;
import org.wso2.ballerinalang.compiler.semantics.model.symbols.SymTag;
import org.wso2.ballerinalang.compiler.semantics.model.symbols.Symbols;
import org.wso2.ballerinalang.compiler.semantics.model.types.BArrayType;
import org.wso2.ballerinalang.compiler.semantics.model.types.BInvokableType;
import org.wso2.ballerinalang.compiler.semantics.model.types.BJSONType;
import org.wso2.ballerinalang.compiler.semantics.model.types.BStructType;
import org.wso2.ballerinalang.compiler.semantics.model.types.BTableType;
import org.wso2.ballerinalang.compiler.semantics.model.types.BType;
import org.wso2.ballerinalang.compiler.semantics.model.types.BUnionType;
import org.wso2.ballerinalang.compiler.tree.BLangAction;
import org.wso2.ballerinalang.compiler.tree.BLangConnector;
import org.wso2.ballerinalang.compiler.tree.BLangEndpoint;
import org.wso2.ballerinalang.compiler.tree.BLangFunction;
import org.wso2.ballerinalang.compiler.tree.BLangIdentifier;
import org.wso2.ballerinalang.compiler.tree.BLangImportPackage;
import org.wso2.ballerinalang.compiler.tree.BLangInvokableNode;
import org.wso2.ballerinalang.compiler.tree.BLangNode;
import org.wso2.ballerinalang.compiler.tree.BLangNodeVisitor;
import org.wso2.ballerinalang.compiler.tree.BLangObject;
import org.wso2.ballerinalang.compiler.tree.BLangPackage;
import org.wso2.ballerinalang.compiler.tree.BLangRecord;
import org.wso2.ballerinalang.compiler.tree.BLangResource;
import org.wso2.ballerinalang.compiler.tree.BLangService;
import org.wso2.ballerinalang.compiler.tree.BLangStruct;
import org.wso2.ballerinalang.compiler.tree.BLangTransformer;
import org.wso2.ballerinalang.compiler.tree.BLangVariable;
import org.wso2.ballerinalang.compiler.tree.BLangWorker;
import org.wso2.ballerinalang.compiler.tree.BLangXMLNS;
import org.wso2.ballerinalang.compiler.tree.BLangXMLNS.BLangLocalXMLNS;
import org.wso2.ballerinalang.compiler.tree.BLangXMLNS.BLangPackageXMLNS;
import org.wso2.ballerinalang.compiler.tree.expressions.BLangArrayLiteral;
import org.wso2.ballerinalang.compiler.tree.expressions.BLangArrayLiteral.BLangJSONArrayLiteral;
import org.wso2.ballerinalang.compiler.tree.expressions.BLangAwaitExpr;
import org.wso2.ballerinalang.compiler.tree.expressions.BLangBinaryExpr;
import org.wso2.ballerinalang.compiler.tree.expressions.BLangBracedOrTupleExpr;
import org.wso2.ballerinalang.compiler.tree.expressions.BLangCheckedExpr;
import org.wso2.ballerinalang.compiler.tree.expressions.BLangExpression;
import org.wso2.ballerinalang.compiler.tree.expressions.BLangFieldBasedAccess;
import org.wso2.ballerinalang.compiler.tree.expressions.BLangFieldBasedAccess.BLangEnumeratorAccessExpr;
import org.wso2.ballerinalang.compiler.tree.expressions.BLangFieldBasedAccess.BLangStructFieldAccessExpr;
import org.wso2.ballerinalang.compiler.tree.expressions.BLangIndexBasedAccess;
import org.wso2.ballerinalang.compiler.tree.expressions.BLangIndexBasedAccess.BLangArrayAccessExpr;
import org.wso2.ballerinalang.compiler.tree.expressions.BLangIndexBasedAccess.BLangJSONAccessExpr;
import org.wso2.ballerinalang.compiler.tree.expressions.BLangIndexBasedAccess.BLangMapAccessExpr;
import org.wso2.ballerinalang.compiler.tree.expressions.BLangIndexBasedAccess.BLangXMLAccessExpr;
import org.wso2.ballerinalang.compiler.tree.expressions.BLangIntRangeExpression;
import org.wso2.ballerinalang.compiler.tree.expressions.BLangInvocation;
import org.wso2.ballerinalang.compiler.tree.expressions.BLangInvocation.BFunctionPointerInvocation;
import org.wso2.ballerinalang.compiler.tree.expressions.BLangInvocation.BLangActionInvocation;
import org.wso2.ballerinalang.compiler.tree.expressions.BLangInvocation.BLangAttachedFunctionInvocation;
import org.wso2.ballerinalang.compiler.tree.expressions.BLangInvocation.BLangTransformerInvocation;
import org.wso2.ballerinalang.compiler.tree.expressions.BLangIsAssignableExpr;
import org.wso2.ballerinalang.compiler.tree.expressions.BLangLambdaFunction;
import org.wso2.ballerinalang.compiler.tree.expressions.BLangLiteral;
import org.wso2.ballerinalang.compiler.tree.expressions.BLangMatchExpression;
import org.wso2.ballerinalang.compiler.tree.expressions.BLangMatchExpression.BLangMatchExprPatternClause;
import org.wso2.ballerinalang.compiler.tree.expressions.BLangNamedArgsExpression;
import org.wso2.ballerinalang.compiler.tree.expressions.BLangRecordLiteral;
import org.wso2.ballerinalang.compiler.tree.expressions.BLangRecordLiteral.BLangJSONLiteral;
import org.wso2.ballerinalang.compiler.tree.expressions.BLangRecordLiteral.BLangMapLiteral;
import org.wso2.ballerinalang.compiler.tree.expressions.BLangRecordLiteral.BLangStreamLiteral;
import org.wso2.ballerinalang.compiler.tree.expressions.BLangRecordLiteral.BLangStructLiteral;
import org.wso2.ballerinalang.compiler.tree.expressions.BLangRestArgsExpression;
import org.wso2.ballerinalang.compiler.tree.expressions.BLangSimpleVarRef;
import org.wso2.ballerinalang.compiler.tree.expressions.BLangSimpleVarRef.BLangFieldVarRef;
import org.wso2.ballerinalang.compiler.tree.expressions.BLangSimpleVarRef.BLangFunctionVarRef;
import org.wso2.ballerinalang.compiler.tree.expressions.BLangSimpleVarRef.BLangLocalVarRef;
import org.wso2.ballerinalang.compiler.tree.expressions.BLangSimpleVarRef.BLangPackageVarRef;
import org.wso2.ballerinalang.compiler.tree.expressions.BLangStatementExpression;
import org.wso2.ballerinalang.compiler.tree.expressions.BLangStringTemplateLiteral;
import org.wso2.ballerinalang.compiler.tree.expressions.BLangTableLiteral;
import org.wso2.ballerinalang.compiler.tree.expressions.BLangTableQueryExpression;
import org.wso2.ballerinalang.compiler.tree.expressions.BLangTernaryExpr;
import org.wso2.ballerinalang.compiler.tree.expressions.BLangTypeCastExpr;
import org.wso2.ballerinalang.compiler.tree.expressions.BLangTypeConversionExpr;
import org.wso2.ballerinalang.compiler.tree.expressions.BLangTypeInit;
import org.wso2.ballerinalang.compiler.tree.expressions.BLangTypeofExpr;
import org.wso2.ballerinalang.compiler.tree.expressions.BLangUnaryExpr;
import org.wso2.ballerinalang.compiler.tree.expressions.BLangVariableReference;
import org.wso2.ballerinalang.compiler.tree.expressions.BLangXMLAttribute;
import org.wso2.ballerinalang.compiler.tree.expressions.BLangXMLAttributeAccess;
import org.wso2.ballerinalang.compiler.tree.expressions.BLangXMLCommentLiteral;
import org.wso2.ballerinalang.compiler.tree.expressions.BLangXMLElementLiteral;
import org.wso2.ballerinalang.compiler.tree.expressions.BLangXMLProcInsLiteral;
import org.wso2.ballerinalang.compiler.tree.expressions.BLangXMLQName;
import org.wso2.ballerinalang.compiler.tree.expressions.BLangXMLQuotedString;
import org.wso2.ballerinalang.compiler.tree.expressions.BLangXMLSequenceLiteral;
import org.wso2.ballerinalang.compiler.tree.expressions.BLangXMLTextLiteral;
import org.wso2.ballerinalang.compiler.tree.statements.BLangAbort;
import org.wso2.ballerinalang.compiler.tree.statements.BLangAssignment;
import org.wso2.ballerinalang.compiler.tree.statements.BLangBind;
import org.wso2.ballerinalang.compiler.tree.statements.BLangBlockStmt;
import org.wso2.ballerinalang.compiler.tree.statements.BLangBreak;
import org.wso2.ballerinalang.compiler.tree.statements.BLangCatch;
import org.wso2.ballerinalang.compiler.tree.statements.BLangCompoundAssignment;
import org.wso2.ballerinalang.compiler.tree.statements.BLangExpressionStmt;
import org.wso2.ballerinalang.compiler.tree.statements.BLangFail;
import org.wso2.ballerinalang.compiler.tree.statements.BLangForeach;
import org.wso2.ballerinalang.compiler.tree.statements.BLangForever;
import org.wso2.ballerinalang.compiler.tree.statements.BLangForkJoin;
import org.wso2.ballerinalang.compiler.tree.statements.BLangIf;
import org.wso2.ballerinalang.compiler.tree.statements.BLangLock;
import org.wso2.ballerinalang.compiler.tree.statements.BLangMatch;
import org.wso2.ballerinalang.compiler.tree.statements.BLangMatch.BLangMatchStmtPatternClause;
import org.wso2.ballerinalang.compiler.tree.statements.BLangNext;
import org.wso2.ballerinalang.compiler.tree.statements.BLangPostIncrement;
import org.wso2.ballerinalang.compiler.tree.statements.BLangReturn;
import org.wso2.ballerinalang.compiler.tree.statements.BLangStatement;
import org.wso2.ballerinalang.compiler.tree.statements.BLangStatement.BLangStatementLink;
import org.wso2.ballerinalang.compiler.tree.statements.BLangThrow;
import org.wso2.ballerinalang.compiler.tree.statements.BLangTransaction;
import org.wso2.ballerinalang.compiler.tree.statements.BLangTryCatchFinally;
import org.wso2.ballerinalang.compiler.tree.statements.BLangTupleDestructure;
import org.wso2.ballerinalang.compiler.tree.statements.BLangVariableDef;
import org.wso2.ballerinalang.compiler.tree.statements.BLangWhile;
import org.wso2.ballerinalang.compiler.tree.statements.BLangWorkerReceive;
import org.wso2.ballerinalang.compiler.tree.statements.BLangWorkerSend;
import org.wso2.ballerinalang.compiler.tree.statements.BLangXMLNSStatement;
import org.wso2.ballerinalang.compiler.util.CompilerContext;
import org.wso2.ballerinalang.compiler.util.Name;
import org.wso2.ballerinalang.compiler.util.Names;
import org.wso2.ballerinalang.compiler.util.TypeTags;
import org.wso2.ballerinalang.compiler.util.diagnotic.DiagnosticPos;
import org.wso2.ballerinalang.programfile.InstructionCodes;
import org.wso2.ballerinalang.util.Lists;

import java.util.ArrayList;
import java.util.Collections;
import java.util.HashMap;
import java.util.HashSet;
import java.util.Iterator;
import java.util.List;
import java.util.Map;
import java.util.Set;
import java.util.Stack;
import java.util.stream.Collectors;

import static org.wso2.ballerinalang.compiler.util.Names.GEN_VAR_PREFIX;

/**
 * @since 0.94
 */
public class Desugar extends BLangNodeVisitor {

    private static final CompilerContext.Key<Desugar> DESUGAR_KEY =
            new CompilerContext.Key<>();
    private static final String QUERY_TABLE_WITH_JOIN_CLAUSE = "queryTableWithJoinClause";
    private static final String QUERY_TABLE_WITHOUT_JOIN_CLAUSE = "queryTableWithoutJoinClause";
    private static final String CREATE_FOREVER = "startForever";

    private SymbolTable symTable;
    private final PackageCache packageCache;
    private SymbolResolver symResolver;
    private IterableCodeDesugar iterableCodeDesugar;
    private AnnotationDesugar annotationDesugar;
    private EndpointDesugar endpointDesugar;
    private SqlQueryBuilder sqlQueryBuilder;
    private Types types;
    private Names names;
    private SiddhiQueryBuilder siddhiQueryBuilder;

    private BLangNode result;

    private BLangStatementLink currentLink;
    private Stack<BLangWorker> workerStack = new Stack<>();

    public Stack<BLangLock> enclLocks = new Stack<>();

    private SymbolEnv env;

    // Safe navigation related variables
    private Stack<BLangMatchExpression> matchExprStack = new Stack<>();
    private BLangMatchExprPatternClause successPattern;

    public static Desugar getInstance(CompilerContext context) {
        Desugar desugar = context.get(DESUGAR_KEY);
        if (desugar == null) {
            desugar = new Desugar(context);
        }

        return desugar;
    }

    private Desugar(CompilerContext context) {
        context.put(DESUGAR_KEY, this);
        this.symTable = SymbolTable.getInstance(context);
        this.symResolver = SymbolResolver.getInstance(context);
        this.iterableCodeDesugar = IterableCodeDesugar.getInstance(context);
        this.annotationDesugar = AnnotationDesugar.getInstance(context);
        this.endpointDesugar = EndpointDesugar.getInstance(context);
        this.sqlQueryBuilder = SqlQueryBuilder.getInstance(context);
        this.types = Types.getInstance(context);
        this.names = Names.getInstance(context);
        this.siddhiQueryBuilder = SiddhiQueryBuilder.getInstance(context);
        this.packageCache = PackageCache.getInstance(context);
        this.names = Names.getInstance(context);
    }

    public BLangPackage perform(BLangPackage pkgNode) {
        return rewrite(pkgNode, env);
    }

    // visitors

    @Override
    public void visit(BLangPackage pkgNode) {
        if (pkgNode.completedPhases.contains(CompilerPhase.DESUGAR)) {
            result = pkgNode;
            return;
        }
        SymbolEnv env = this.symTable.pkgEnvMap.get(pkgNode.symbol);

        //Adding object functions to package level.
        pkgNode.objects.forEach(o -> o.functions.forEach(f -> {
            if (!pkgNode.objAttachedFunctions.contains(f.symbol)) {
                pkgNode.functions.add(f);
                pkgNode.topLevelNodes.add(f);
            }
        }));
        //Rewriting Object to struct
        pkgNode.objects.forEach(o -> pkgNode.structs.add(rewriteObjectToStruct(o, env)));

        //Rewriting Record to struct
        pkgNode.records.forEach(o -> pkgNode.structs.add(rewriteRecordToStruct(o, env)));

        pkgNode.records.forEach(record -> pkgNode.functions.add(record.initFunction));

        pkgNode.structs = rewrite(pkgNode.structs, env);
        // Adding struct init functions to package level.
        pkgNode.structs.forEach(struct -> {
            pkgNode.functions.add(struct.initFunction);
            pkgNode.topLevelNodes.add(struct.initFunction);
        });

        pkgNode.imports = rewrite(pkgNode.imports, env);
        pkgNode.xmlnsList = rewrite(pkgNode.xmlnsList, env);
        pkgNode.globalVars = rewrite(pkgNode.globalVars, env);
        endpointDesugar.rewriteAnonymousEndpointsInPkg(pkgNode, env);
        pkgNode.globalEndpoints = rewrite(pkgNode.globalEndpoints, env);
        pkgNode.globalEndpoints.forEach(endpoint -> endpointDesugar.defineGlobalEndpoint(endpoint, env));
        annotationDesugar.rewritePackageAnnotations(pkgNode);
        endpointDesugar.rewriteAllEndpointsInPkg(pkgNode, env);
        endpointDesugar.rewriteServiceBoundToEndpointInPkg(pkgNode, env);
        pkgNode.transformers = rewrite(pkgNode.transformers, env);
        pkgNode.functions = rewrite(pkgNode.functions, env);
        pkgNode.connectors = rewrite(pkgNode.connectors, env);
        pkgNode.services = rewrite(pkgNode.services, env);
        pkgNode.initFunction = rewrite(pkgNode.initFunction, env);
        pkgNode.startFunction = rewrite(pkgNode.startFunction, env);
        pkgNode.stopFunction = rewrite(pkgNode.stopFunction, env);
        pkgNode.completedPhases.add(CompilerPhase.DESUGAR);
        result = pkgNode;
    }

    @Override
    public void visit(BLangImportPackage importPkgNode) {
        BPackageSymbol pkgSymbol = importPkgNode.symbol;
        SymbolEnv pkgEnv = this.symTable.pkgEnvMap.get(pkgSymbol);
        rewrite(pkgEnv.node, pkgEnv);
        result = importPkgNode;
    }

    @Override
    public void visit(BLangStruct structNode) {
        // Add struct level variables to the init function.
        structNode.fields.stream()
            .map(field -> {
                    // If the rhs value is not given in-line inside the struct
                    // then get the default value literal for that particular struct.
                    if (field.expr == null) {
                        field.expr = getInitExpr(field.type);
                    }
                    return field;
                })
            .filter(field -> field.expr != null)
            .forEachOrdered(field -> {
                if (!structNode.initFunction.initFunctionStmts.containsKey(field.symbol)) {
                    structNode.initFunction.initFunctionStmts.put(field.symbol,
                            (BLangStatement) createAssignmentStmt(field));
                }
            });

        //Adding init statements to the init function.
        BLangStatement[] initStmts = structNode.initFunction.initFunctionStmts.values().toArray(new BLangStatement[0]);
        for (int i = 0; i < structNode.initFunction.initFunctionStmts.size(); i++) {
            structNode.initFunction.body.stmts.add(i, initStmts[i]);
        }

        result = structNode;
    }

    @Override
    public void visit(BLangFunction funcNode) {
        SymbolEnv fucEnv = SymbolEnv.createFunctionEnv(funcNode, funcNode.symbol.scope, env);
        if (!funcNode.interfaceFunction) {
            addReturnIfNotPresent(funcNode);
        }

        Collections.reverse(funcNode.endpoints); // To preserve endpoint code gen order.
        funcNode.endpoints = rewrite(funcNode.endpoints, fucEnv);

        funcNode.body = rewrite(funcNode.body, fucEnv);
        funcNode.workers = rewrite(funcNode.workers, fucEnv);

        // If the function has a receiver, we rewrite it's parameter list to have
        // the struct variable as the first parameter
        if (funcNode.receiver != null) {
            BInvokableSymbol funcSymbol = funcNode.symbol;
            List<BVarSymbol> params = funcSymbol.params;
            params.add(0, funcNode.receiver.symbol);
            BInvokableType funcType = (BInvokableType) funcSymbol.type;
            funcType.paramTypes.add(0, funcNode.receiver.type);
        }

        result = funcNode;
    }

    @Override
    public void visit(BLangService serviceNode) {
        SymbolEnv serviceEnv = SymbolEnv.createServiceEnv(serviceNode, serviceNode.symbol.scope, env);
        serviceNode.resources = rewrite(serviceNode.resources, serviceEnv);
        serviceNode.vars = rewrite(serviceNode.vars, serviceEnv);
        serviceNode.endpoints = rewrite(serviceNode.endpoints, serviceEnv);
        serviceNode.initFunction = rewrite(serviceNode.initFunction, serviceEnv);
        result = serviceNode;
    }

    public void visit(BLangForever foreverStatement) {
        siddhiQueryBuilder.visit(foreverStatement);
        BLangExpressionStmt stmt = (BLangExpressionStmt) TreeBuilder.createExpressionStatementNode();
        stmt.expr = createInvocationForForeverBlock(foreverStatement);
        stmt.pos = foreverStatement.pos;
        stmt.addWS(foreverStatement.getWS());
        result = rewrite(stmt, env);
    }

    private BLangStruct rewriteObjectToStruct(BLangObject objectNode, SymbolEnv env) {
        BLangStruct bLangStruct = (BLangStruct) TreeBuilder.createStructNode();
        bLangStruct.name = objectNode.name;
        bLangStruct.fields = objectNode.fields;
//        bLangStruct.functions = rewrite(objectNode.functions, env);
        bLangStruct.initFunction = objectNode.initFunction;
        bLangStruct.annAttachments = objectNode.annAttachments;
        bLangStruct.docAttachments = rewrite(objectNode.docAttachments, env);
        bLangStruct.deprecatedAttachments = rewrite(objectNode.deprecatedAttachments, env);
        bLangStruct.isAnonymous = objectNode.isAnonymous;
        bLangStruct.symbol = objectNode.symbol;

        return bLangStruct;
    }

    private BLangStruct rewriteRecordToStruct(BLangRecord recordNode, SymbolEnv env) {
        BLangStruct bLangStruct = (BLangStruct) TreeBuilder.createStructNode();
        bLangStruct.name = recordNode.name;
        bLangStruct.fields = recordNode.fields;
        bLangStruct.initFunction = recordNode.initFunction;
        bLangStruct.annAttachments = recordNode.annAttachments;
        bLangStruct.docAttachments = rewrite(recordNode.docAttachments, env);
        bLangStruct.deprecatedAttachments = rewrite(recordNode.deprecatedAttachments, env);
        bLangStruct.isAnonymous = recordNode.isAnonymous;
        bLangStruct.symbol = recordNode.symbol;

        return bLangStruct;
    }

    @Override
    public void visit(BLangResource resourceNode) {
        addReturnIfNotPresent(resourceNode);
        SymbolEnv resourceEnv = SymbolEnv.createResourceActionSymbolEnv(resourceNode, resourceNode.symbol.scope, env);
        Collections.reverse(resourceNode.endpoints); // To preserve endpoint code gen order at resource
        resourceNode.endpoints = rewrite(resourceNode.endpoints, resourceEnv);
        resourceNode.body = rewrite(resourceNode.body, resourceEnv);
        resourceNode.workers = rewrite(resourceNode.workers, resourceEnv);
        result = resourceNode;
    }

    @Override
    public void visit(BLangConnector connectorNode) {
        SymbolEnv conEnv = SymbolEnv.createConnectorEnv(connectorNode, connectorNode.symbol.scope, env);
        connectorNode.params = rewrite(connectorNode.params, conEnv);
        connectorNode.actions = rewrite(connectorNode.actions, conEnv);
        connectorNode.varDefs = rewrite(connectorNode.varDefs, conEnv);
        connectorNode.endpoints = rewrite(connectorNode.endpoints, conEnv);
        connectorNode.initFunction = rewrite(connectorNode.initFunction, conEnv);
        connectorNode.initAction = rewrite(connectorNode.initAction, conEnv);
        result = connectorNode;
    }

    @Override
    public void visit(BLangAction actionNode) {
        addReturnIfNotPresent(actionNode);
        SymbolEnv actionEnv = SymbolEnv.createResourceActionSymbolEnv(actionNode, actionNode.symbol.scope, env);
        Collections.reverse(actionNode.endpoints); // To preserve endpoint code gen order at action.
        actionNode.endpoints = rewrite(actionNode.endpoints, actionEnv);
        actionNode.body = rewrite(actionNode.body, actionEnv);
        actionNode.workers = rewrite(actionNode.workers, actionEnv);

        // we rewrite it's parameter list to have the receiver variable as the first parameter
        BInvokableSymbol actionSymbol = actionNode.symbol;
        List<BVarSymbol> params = actionSymbol.params;
        BVarSymbol receiverSymbol = actionNode.symbol.receiverSymbol;
        params.add(0, receiverSymbol);
        BInvokableType actionType = (BInvokableType) actionSymbol.type;
        if (receiverSymbol != null) {
            actionType.paramTypes.add(0, receiverSymbol.type);
        }
        result = actionNode;
    }

    @Override
    public void visit(BLangWorker workerNode) {
        this.workerStack.push(workerNode);
        workerNode.body = rewrite(workerNode.body, env);
        this.workerStack.pop();
        result = workerNode;
    }

    @Override
    public void visit(BLangEndpoint endpoint) {
        result = endpoint;
    }

    @Override
    public void visit(BLangVariable varNode) {
        if ((varNode.symbol.owner.tag & SymTag.INVOKABLE) != SymTag.INVOKABLE) {
            varNode.expr = null;
            result = varNode;
            return;
        }

        // Return if this assignment is not a safe assignment
        varNode.expr = rewriteExpr(varNode.expr);
        result = varNode;

    }

    public void visit(BLangTransformer transformerNode) {
        addTransformerReturn(transformerNode);
        SymbolEnv tranEnv = SymbolEnv.createTransformerEnv(transformerNode, transformerNode.symbol.scope, env);
        transformerNode.body = rewrite(transformerNode.body, tranEnv);

        addArgInitExpr(transformerNode, transformerNode.retParams.get(0));

        BInvokableSymbol transformerSymbol = transformerNode.symbol;
        List<BVarSymbol> params = transformerSymbol.params;
        params.add(0, transformerNode.source.symbol);
        BInvokableType transformerType = (BInvokableType) transformerSymbol.type;
        transformerType.paramTypes.add(0, transformerNode.source.type);

        result = transformerNode;
    }

    // Statements

    @Override
    public void visit(BLangBlockStmt block) {
        SymbolEnv blockEnv = SymbolEnv.createBlockEnv(block, env);
        block.stmts = rewriteStmt(block.stmts, blockEnv);
        result = block;
    }

    @Override
    public void visit(BLangVariableDef varDefNode) {
        if (varDefNode.var.expr instanceof BLangRecordLiteral &&
                ((BLangRecordLiteral) varDefNode.var.expr).type.tag == TypeTags.STREAM) {
            ((BLangRecordLiteral) varDefNode.var.expr).name = varDefNode.var.name;
        }

        varDefNode.var = rewrite(varDefNode.var, env);
        BLangVariable varNode = varDefNode.var;

        // Generate default init expression, if rhs expr is null
        if (varNode.expr == null) {
            varNode.expr = getInitExpr(varNode.type);
        }

        if (!varNode.safeAssignment) {
            result = varDefNode;
            return;
        }

        // Desugar the =? operator with the match statement
        //
        //  e.g.
        //      var f =? openFile("/tmp/foo.txt"); // openFile: () -> (File | error)
        //
        //      {
        //          File f;
        //          match openFile("/tmp/foo.txt") {
        //              File _$_f1 => f = _$_f1;
        //              error e => throw e | return e
        //          }
        //      }

        // Create the pattern to match the success case
        BLangMatchStmtPatternClause patternSuccessCase = getSafeAssignSuccessPattern(varNode.pos,
                varNode.symbol.type, true, varNode.symbol, null);
        BLangMatchStmtPatternClause patternErrorCase = getSafeAssignErrorPattern(varNode.pos, varNode.symbol.owner);


        // Create the match statement
        BLangMatch matchStmt = ASTBuilderUtil.createMatchStatement(varNode.expr.pos,
                varNode.expr, new ArrayList<BLangMatchStmtPatternClause>() {{
                    add(patternSuccessCase);
                    add(patternErrorCase);
                }});

        // var f =? foo() -> var f;
        varNode.expr = null;
        varNode.safeAssignment = false;

        BLangBlockStmt safeAssignmentBlock = ASTBuilderUtil.createBlockStmt(varDefNode.pos,
                new ArrayList<BLangStatement>() {{
                    add(varDefNode);
                    add(matchStmt);
                }});

        result = rewrite(safeAssignmentBlock, this.env);
    }

    @Override
    public void visit(BLangAssignment assignNode) {
        if (assignNode.expr.type.tag == TypeTags.STREAM && assignNode.varRef instanceof BLangSimpleVarRef) {
                ((BLangRecordLiteral) assignNode.expr).name =
                        ((BLangSimpleVarRef) assignNode.varRef).variableName;
        }
        assignNode.varRef = rewriteExpr(assignNode.varRef);
        assignNode.expr = rewriteExpr(assignNode.expr);
        result = assignNode;

        if (!assignNode.safeAssignment) {
            return;
        }

        // Desugar the =? operator with the match statement
        //
        //  e.g.
        //      File f;
        //      .....
        //      f =? openFile("/tmp/foo.txt"); // openFile: () -> (File | error)
        //
        //      {
        //          match openFile("/tmp/foo.txt") {
        //              File _$_f1 => f = _$_f1;
        //              error e => throw e | return e
        //          }
        //      }
        BLangBlockStmt safeAssignmentBlock = ASTBuilderUtil.createBlockStmt(assignNode.pos, new ArrayList<>());
        BLangExpression lhsExpr = assignNode.varRef;
        BLangMatchStmtPatternClause patternSuccessCase;
        if (assignNode.declaredWithVar) {
            BVarSymbol varSymbol = ((BLangSimpleVarRef) lhsExpr).symbol;
            BLangVariable variable = ASTBuilderUtil.createVariable(assignNode.pos, "", lhsExpr.type, null, varSymbol);
            BLangVariableDef variableDef = ASTBuilderUtil.createVariableDef(assignNode.pos, variable);
            safeAssignmentBlock.stmts.add(variableDef);
            patternSuccessCase = getSafeAssignSuccessPattern(assignNode.pos, lhsExpr.type,
                    true, varSymbol, null);
        } else {
            patternSuccessCase = getSafeAssignSuccessPattern(assignNode.pos, lhsExpr.type,
                    false, null, lhsExpr);
        }

        // Create the pattern to match the success case
        BLangMatchStmtPatternClause patternErrorCase = getSafeAssignErrorPattern(assignNode.pos,
                this.env.enclInvokable.symbol);


        // Create the match statement
        BLangMatch matchStmt = ASTBuilderUtil.createMatchStatement(assignNode.pos,
                assignNode.expr, new ArrayList<BLangMatchStmtPatternClause>() {{
                    add(patternSuccessCase);
                    add(patternErrorCase);
                }});

        // var f =? foo() -> var f;
        assignNode.expr = null;
        assignNode.safeAssignment = false;
        safeAssignmentBlock.stmts.add(matchStmt);
        result = rewrite(safeAssignmentBlock, this.env);
    }

    @Override
    public void visit(BLangTupleDestructure stmt) {
        // var (a, b) = (tuple)
        //
        //  desugar once
        //  any[] x = (tuple);
        //  a = x[0];
        final BLangBlockStmt blockStmt = ASTBuilderUtil.createBlockStmt(stmt.pos);

        BType runTimeType = new BArrayType(symTable.anyType);
        final BLangVariable tuple = ASTBuilderUtil.createVariable(stmt.pos, "", runTimeType, null,
                new BVarSymbol(0, names.fromString("tuple"),
                        this.env.scope.owner.pkgID, runTimeType, this.env.scope.owner));
        tuple.expr = stmt.expr;
        final BLangVariableDef variableDef = ASTBuilderUtil.createVariableDefStmt(stmt.pos, blockStmt);
        variableDef.var = tuple;

        for (int index = 0; index < stmt.varRefs.size(); index++) {
            BLangExpression varRef = stmt.varRefs.get(index);
            if (stmt.declaredWithVar) {
                BLangSimpleVarRef simpleVarRef = (BLangSimpleVarRef) varRef;
                Name varName = names.fromIdNode(simpleVarRef.variableName);
                if (varName == Names.IGNORE) {
                    continue;
                }
            }
            BLangLiteral indexExpr = ASTBuilderUtil.createLiteral(stmt.pos, symTable.intType, (long) index);
            BLangIndexBasedAccess arrayAccess = ASTBuilderUtil.createIndexBasesAccessExpr(stmt.pos, symTable.anyType,
                    tuple.symbol, indexExpr);

            final BLangExpression assignmentExpr;
            if (types.isValueType(varRef.type)) {
                BLangTypeConversionExpr castExpr = (BLangTypeConversionExpr) TreeBuilder.createTypeConversionNode();
                castExpr.expr = arrayAccess;
                castExpr.conversionSymbol = Symbols.createUnboxValueTypeOpSymbol(symTable.anyType, varRef.type);
                castExpr.type = varRef.type;
                assignmentExpr = castExpr;
            } else {
                assignmentExpr = arrayAccess;
            }
            final BLangAssignment assignmentStmt = ASTBuilderUtil.createAssignmentStmt(stmt.pos, blockStmt);
            assignmentStmt.declaredWithVar = stmt.declaredWithVar;
            assignmentStmt.varRef = varRef;
            assignmentStmt.expr = assignmentExpr;
        }
        result = rewrite(blockStmt, env);
    }

    @Override
    public void visit(BLangBind bindNode) {
        bindNode.varRef = rewriteExpr(bindNode.varRef);
        bindNode.expr = rewriteExpr(bindNode.expr);
        result = new BLangAssignment(bindNode.pos, bindNode.varRef, bindNode.expr, false);
    }

    @Override
    public void visit(BLangAbort abortNode) {
        result = abortNode;
    }

    @Override
    public void visit(BLangFail failNode) {
        result = failNode;
    }

    @Override
    public void visit(BLangNext nextNode) {
        result = nextNode;
    }

    @Override
    public void visit(BLangBreak breakNode) {
        result = breakNode;
    }

    @Override
    public void visit(BLangReturn returnNode) {
        returnNode.expr = rewriteExpr(returnNode.expr);
        result = returnNode;
    }

    @Override
    public void visit(BLangThrow throwNode) {
        throwNode.expr = rewriteExpr(throwNode.expr);
        result = throwNode;
    }

    @Override
    public void visit(BLangXMLNSStatement xmlnsStmtNode) {
        xmlnsStmtNode.xmlnsDecl = rewrite(xmlnsStmtNode.xmlnsDecl, env);
        result = xmlnsStmtNode;
    }

    @Override
    public void visit(BLangXMLNS xmlnsNode) {
        BLangXMLNS generatedXMLNSNode;
        xmlnsNode.namespaceURI = rewriteExpr(xmlnsNode.namespaceURI);
        BSymbol ownerSymbol = xmlnsNode.symbol.owner;

        // Local namespace declaration in a function/resource/action/worker
        if ((ownerSymbol.tag & SymTag.INVOKABLE) == SymTag.INVOKABLE) {
            generatedXMLNSNode = new BLangLocalXMLNS();
        } else {
            generatedXMLNSNode = new BLangPackageXMLNS();
        }

        generatedXMLNSNode.namespaceURI = xmlnsNode.namespaceURI;
        generatedXMLNSNode.prefix = xmlnsNode.prefix;
        generatedXMLNSNode.symbol = xmlnsNode.symbol;
        result = generatedXMLNSNode;
    }

    public void visit(BLangCompoundAssignment compoundAssignment) {
        BLangAssignment assignStmt = (BLangAssignment) TreeBuilder.createAssignmentNode();
        assignStmt.pos = compoundAssignment.pos;
        assignStmt.setVariable(rewriteExpr((BLangVariableReference) compoundAssignment.varRef));
        assignStmt.expr = rewriteExpr(compoundAssignment.modifiedExpr);
        result = assignStmt;
    }

    public void visit(BLangPostIncrement postIncrement) {
        BLangAssignment assignStmt = (BLangAssignment) TreeBuilder.createAssignmentNode();
        assignStmt.pos = postIncrement.pos;
        assignStmt.setVariable(rewriteExpr((BLangVariableReference) postIncrement.varRef));
        assignStmt.expr = rewriteExpr(postIncrement.modifiedExpr);
        result = assignStmt;
    }

    @Override
    public void visit(BLangExpressionStmt exprStmtNode) {
        exprStmtNode.expr = rewriteExpr(exprStmtNode.expr);
        result = exprStmtNode;
    }

    @Override
    public void visit(BLangIf ifNode) {
        ifNode.expr = rewriteExpr(ifNode.expr);
        ifNode.body = rewrite(ifNode.body, env);
        ifNode.elseStmt = rewrite(ifNode.elseStmt, env);
        result = ifNode;
    }

    @Override
    public void visit(BLangMatch matchStmt) {
        // Here we generate an if-else statement for the match statement
        // Here is an example match statement
        //
        //      match expr {
        //          int k => io:println("int value: " + k);
        //          string s => io:println("string value: " + s);
        //          json j => io:println("json value: " + s);
        //
        //      }
        //
        //  Here is how we convert the match statement to an if-else statement. The last clause should always be the
        //  else clause
        //
        //  string | int | json | any _$$_matchexpr = expr;
        //  if ( _$$_matchexpr isassignable int ){
        //      int k = (int) _$$_matchexpr; // unbox
        //      io:println("int value: " + k);
        //
        //  } else if (_$$_matchexpr isassignable string ) {
        //      string s = (string) _$$_matchexpr; // unbox
        //      io:println("string value: " + s);
        //
        //  } else if ( _$$_matchexpr isassignable float ||    // should we consider json[] as well
        //                  _$$_matchexpr isassignable boolean ||
        //                  _$$_matchexpr isassignable json) {
        //
        //  } else {
        //      // handle the last pattern
        //      any case..
        //  }
        //

        // First create a block statement to hold generated statements
        BLangBlockStmt matchBlockStmt = (BLangBlockStmt) TreeBuilder.createBlockNode();
        matchBlockStmt.pos = matchStmt.pos;

        // Create a variable definition to store the value of the match expression
        String matchExprVarName = GEN_VAR_PREFIX.value;
        BLangVariable matchExprVar = ASTBuilderUtil.createVariable(matchStmt.expr.pos,
                matchExprVarName, matchStmt.expr.type, matchStmt.expr, new BVarSymbol(0,
                        names.fromString(matchExprVarName),
                        this.env.scope.owner.pkgID, matchStmt.expr.type, this.env.scope.owner));

        // Now create a variable definition node
        BLangVariableDef matchExprVarDef = ASTBuilderUtil.createVariableDef(matchBlockStmt.pos, matchExprVar);

        // Add the var def statement to the block statement
        //      string | int _$$_matchexpr = expr;
        matchBlockStmt.stmts.add(matchExprVarDef);

        // Create if/else blocks with typeof binary expressions for each pattern
        matchBlockStmt.stmts.add(generateIfElseStmt(matchStmt, matchExprVar));

        rewrite(matchBlockStmt, this.env);
        result = matchBlockStmt;
    }

    @Override
    public void visit(BLangForeach foreach) {
        foreach.varRefs = rewrite(foreach.varRefs, env);
        foreach.collection = rewriteExpr(foreach.collection);
        foreach.body = rewrite(foreach.body, env);
        result = foreach;
    }

    @Override
    public void visit(BLangWhile whileNode) {
        whileNode.expr = rewriteExpr(whileNode.expr);
        whileNode.body = rewrite(whileNode.body, env);
        result = whileNode;
    }

    @Override
    public void visit(BLangLock lockNode) {
        enclLocks.push(lockNode);
        lockNode.body = rewrite(lockNode.body, env);
        enclLocks.pop();
        lockNode.lockVariables = lockNode.lockVariables.stream().sorted((v1, v2) -> {
            String o1FullName = String.join(":", v1.pkgID.getName().getValue(), v1.name.getValue());
            String o2FullName = String.join(":", v2.pkgID.getName().getValue(), v2.name.getValue());
            return o1FullName.compareTo(o2FullName);
        }).collect(Collectors.toSet());
        result = lockNode;
    }

    @Override
    public void visit(BLangTransaction transactionNode) {
        transactionNode.transactionBody = rewrite(transactionNode.transactionBody, env);
        transactionNode.onRetryBody = rewrite(transactionNode.onRetryBody, env);
        transactionNode.retryCount = rewriteExpr(transactionNode.retryCount);
        transactionNode.onCommitFunction = rewriteExpr(transactionNode.onCommitFunction);
        transactionNode.onAbortFunction = rewriteExpr(transactionNode.onAbortFunction);
        result = transactionNode;
    }

    @Override
    public void visit(BLangTryCatchFinally tryNode) {
        tryNode.tryBody = rewrite(tryNode.tryBody, env);
        tryNode.catchBlocks = rewrite(tryNode.catchBlocks, env);
        tryNode.finallyBody = rewrite(tryNode.finallyBody, env);
        result = tryNode;
    }

    @Override
    public void visit(BLangCatch catchNode) {
        catchNode.body = rewrite(catchNode.body, env);
        result = catchNode;
    }

    @Override
    public void visit(BLangForkJoin forkJoin) {
        forkJoin.workers = rewrite(forkJoin.workers, env);
        forkJoin.joinResultVar = rewrite(forkJoin.joinResultVar, env);
        forkJoin.joinedBody = rewrite(forkJoin.joinedBody, env);
        forkJoin.timeoutBody = rewrite(forkJoin.timeoutBody, env);
        result = forkJoin;
    }

    // Expressions

    @Override
    public void visit(BLangLiteral literalExpr) {
        result = literalExpr;
    }

    @Override
    public void visit(BLangArrayLiteral arrayLiteral) {
        arrayLiteral.exprs = rewriteExprs(arrayLiteral.exprs);

        if (arrayLiteral.type.tag == TypeTags.JSON || getElementType(arrayLiteral.type).tag == TypeTags.JSON) {
            result = new BLangJSONArrayLiteral(arrayLiteral.exprs, arrayLiteral.type);
            return;
        }
        result = arrayLiteral;
    }

    @Override
    public void visit(BLangRecordLiteral recordLiteral) {
        recordLiteral.keyValuePairs.forEach(keyValue -> {
            BLangExpression keyExpr = keyValue.key.expr;
            if (keyExpr.getKind() == NodeKind.SIMPLE_VARIABLE_REF) {
                BLangSimpleVarRef varRef = (BLangSimpleVarRef) keyExpr;
                keyValue.key.expr = createStringLiteral(varRef.pos, varRef.variableName.value);
            } else {
                keyValue.key.expr = rewriteExpr(keyValue.key.expr);
            }

            keyValue.valueExpr = rewriteExpr(keyValue.valueExpr);
        });

        BLangExpression expr;
        if (recordLiteral.type.tag == TypeTags.STRUCT) {
            expr = new BLangStructLiteral(recordLiteral.keyValuePairs, recordLiteral.type);
        } else if (recordLiteral.type.tag == TypeTags.MAP) {
            expr = new BLangMapLiteral(recordLiteral.keyValuePairs, recordLiteral.type);
        } else if (recordLiteral.type.tag == TypeTags.STREAM) {
            expr = new BLangStreamLiteral(recordLiteral.type, recordLiteral.name);
        } else {
            expr = new BLangJSONLiteral(recordLiteral.keyValuePairs, recordLiteral.type);
        }

        result = rewriteExpr(expr);
    }

    @Override
    public void visit(BLangTableLiteral tableLiteral) {
        tableLiteral.configurationExpr = rewriteExpr(tableLiteral.configurationExpr);
        result = tableLiteral;
    }

    private BLangInvocation createInvocationForForeverBlock(BLangForever forever) {
        List<BLangExpression> args = new ArrayList<>();
        BLangLiteral streamingQueryLiteral = ASTBuilderUtil.createLiteral(forever.pos, symTable.stringType, forever
                .getSiddhiQuery());
        args.add(streamingQueryLiteral);
        addReferenceVariablesToArgs(args, siddhiQueryBuilder.getInStreamRefs());
        addReferenceVariablesToArgs(args, siddhiQueryBuilder.getInTableRefs());
        addReferenceVariablesToArgs(args, siddhiQueryBuilder.getOutStreamRefs());
        addReferenceVariablesToArgs(args, siddhiQueryBuilder.getOutTableRefs());
        addFunctionPointersToArgs(args, forever.gettreamingQueryStatements());
        return createInvocationNode(CREATE_FOREVER, args, symTable.noType);
    }

    private void addReferenceVariablesToArgs(List<BLangExpression> args, List<BLangExpression> varRefs) {
        BLangArrayLiteral localRefs = createArrayLiteralExprNode();
        varRefs.forEach(varRef -> localRefs.exprs.add(rewrite(varRef, env)));
        args.add(localRefs);
    }

    private void addFunctionPointersToArgs(List<BLangExpression> args, List<StreamingQueryStatementNode>
            streamingStmts) {
        BLangArrayLiteral funcPointers = createArrayLiteralExprNode();
        for (StreamingQueryStatementNode stmt : streamingStmts) {
            funcPointers.exprs.add(rewrite((BLangExpression) stmt.getStreamingAction().getInvokableBody(), env));
        }
        args.add(funcPointers);
    }

    @Override
    public void visit(BLangSimpleVarRef varRefExpr) {
        BLangSimpleVarRef genVarRefExpr = varRefExpr;

        // XML qualified name reference. e.g: ns0:foo
        if (varRefExpr.pkgSymbol != null && varRefExpr.pkgSymbol.tag == SymTag.XMLNS) {
            BLangXMLQName qnameExpr = new BLangXMLQName(varRefExpr.variableName);
            qnameExpr.nsSymbol = (BXMLNSSymbol) varRefExpr.pkgSymbol;
            qnameExpr.localname = varRefExpr.variableName;
            qnameExpr.prefix = varRefExpr.pkgAlias;
            qnameExpr.namespaceURI = qnameExpr.nsSymbol.namespaceURI;
            qnameExpr.isUsedInXML = false;
            qnameExpr.pos = varRefExpr.pos;
            qnameExpr.type = symTable.stringType;
            result = qnameExpr;
            return;
        }

        BSymbol ownerSymbol = varRefExpr.symbol.owner;
        if ((varRefExpr.symbol.tag & SymTag.FUNCTION) == SymTag.FUNCTION &&
                varRefExpr.symbol.type.tag == TypeTags.INVOKABLE) {
            genVarRefExpr = new BLangFunctionVarRef(varRefExpr.symbol);
        } else if ((ownerSymbol.tag & SymTag.INVOKABLE) == SymTag.INVOKABLE) {
            // Local variable in a function/resource/action/worker
            genVarRefExpr = new BLangLocalVarRef(varRefExpr.symbol);
        } else if ((ownerSymbol.tag & SymTag.CONNECTOR) == SymTag.CONNECTOR) {
            // Field variable in a receiver
            genVarRefExpr = new BLangFieldVarRef(varRefExpr.symbol);
        } else if ((ownerSymbol.tag & SymTag.STRUCT) == SymTag.STRUCT) {
            genVarRefExpr = new BLangFieldVarRef(varRefExpr.symbol);
        } else if ((ownerSymbol.tag & SymTag.PACKAGE) == SymTag.PACKAGE ||
                (ownerSymbol.tag & SymTag.SERVICE) == SymTag.SERVICE) {
            // Package variable | service variable
            // We consider both of them as package level variables
            genVarRefExpr = new BLangPackageVarRef(varRefExpr.symbol);

            //Only locking service level and package level variables
            if (!enclLocks.isEmpty()) {
                enclLocks.peek().addLockVariable(varRefExpr.symbol);
            }
        }

        genVarRefExpr.type = varRefExpr.type;
        result = genVarRefExpr;
    }

    @Override
    public void visit(BLangFieldBasedAccess fieldAccessExpr) {
        if (safeNavigate(fieldAccessExpr)) {
            result = rewriteExpr(getSafeNavigationMatchExpr(fieldAccessExpr));
            return;
        }

        BLangVariableReference targetVarRef = fieldAccessExpr;
        if (fieldAccessExpr.expr.type.tag == TypeTags.ENUM) {
            targetVarRef = new BLangEnumeratorAccessExpr(fieldAccessExpr.pos,
                    fieldAccessExpr.field, fieldAccessExpr.symbol);
        } else {
            fieldAccessExpr.expr = rewriteExpr(fieldAccessExpr.expr);
            
            BType varRefType = fieldAccessExpr.expr.type;
            if (varRefType.tag == TypeTags.STRUCT) {
                targetVarRef = new BLangStructFieldAccessExpr(fieldAccessExpr.pos,
                        fieldAccessExpr.expr, fieldAccessExpr.symbol);
            } else if (varRefType.tag == TypeTags.MAP) {
                BLangLiteral stringLit = createStringLiteral(fieldAccessExpr.pos, fieldAccessExpr.field.value);
                targetVarRef = new BLangMapAccessExpr(fieldAccessExpr.pos, fieldAccessExpr.expr, stringLit);
            } else if (varRefType.tag == TypeTags.JSON) {
                BLangLiteral stringLit = createStringLiteral(fieldAccessExpr.pos, fieldAccessExpr.field.value);
                targetVarRef = new BLangJSONAccessExpr(fieldAccessExpr.pos, fieldAccessExpr.expr, stringLit);
            } else if (varRefType.tag == TypeTags.XML) {
                BLangLiteral stringLit = createStringLiteral(fieldAccessExpr.pos, fieldAccessExpr.field.value);
                targetVarRef = new BLangXMLAccessExpr(fieldAccessExpr.pos, fieldAccessExpr.expr, stringLit,
                        fieldAccessExpr.fieldKind);
            }
        }

        targetVarRef.lhsVar = fieldAccessExpr.lhsVar;
        targetVarRef.type = fieldAccessExpr.type;

        result = targetVarRef;
    }

    private boolean safeNavigate1(BLangFieldBasedAccess fieldAccessExpr) {
        while (fieldAccessExpr.expr.getKind() == NodeKind.FIELD_BASED_ACCESS_EXPR) {
            // If the field access expression contains error lifting or if the varRef is nullable,
            // then safe navigation is required
            if (fieldAccessExpr.safeNavigate || isNullable(fieldAccessExpr.expr.type)) {
                return true;
            }
            
            fieldAccessExpr = (BLangFieldBasedAccess) fieldAccessExpr.expr;
        }
        return false;
    }

    private boolean safeNavigate(BLangFieldBasedAccess fieldAccessExpr) {
        if (fieldAccessExpr.safeNavigate || isNullable(fieldAccessExpr.expr.type)) {
            return true;
        }

        if (fieldAccessExpr.expr.getKind() == NodeKind.FIELD_BASED_ACCESS_EXPR) {
            return safeNavigate((BLangFieldBasedAccess) fieldAccessExpr.expr);
        }

        return false;
    }

    private boolean isNullable(BType type) {
        if (type.isNullable()) {
            return true;
        }

        if (type.tag != TypeTags.UNION) {
            return false;
        }

        return ((BUnionType) type).memberTypes.contains(symTable.nilType);
    }

    private BLangMatchExpression getSafeNavigationMatchExpr(BLangFieldBasedAccess fieldAccessExpr) {
        handleSafeNavigation(fieldAccessExpr, fieldAccessExpr.type);
        BLangMatchExpression matcEXpr = this.matchExprStack.firstElement();
        // Reset the stack
        this.matchExprStack = new Stack<>();
        return matcEXpr;
    }

    private BLangFieldBasedAccess handleSafeNavigation(BLangFieldBasedAccess fieldAccessExpr, BType type) {
        // If the parent of current expr is the root, terminate
        if (fieldAccessExpr.expr.getKind() == NodeKind.FIELD_BASED_ACCESS_EXPR) {
            fieldAccessExpr.expr = handleSafeNavigation((BLangFieldBasedAccess) fieldAccessExpr.expr, type);
        }

        if (!fieldAccessExpr.safeNavigate && !fieldAccessExpr.expr.type.isNullable()) {
            if (this.successPattern != null) {
                this.successPattern.expr = fieldAccessExpr;
            }
            return fieldAccessExpr;
        }

        /*
         * If the field access is a safe navigation, create a match expression.
         * Then chain the current expression as the success-pattern of the parent 
         * match expr, if available.
         * eg:
         * x but {                  <--- parent match expr
         *      error e => e,
         *      T t => t.y but {    <--- current expr
         *              error e => e,
         *              R r => r.z
         *      }
         *  }
         */

        // Add pattern to lift nil
        BLangMatchExpression matchExpr = ASTBuilderUtil.createMatchExpression(fieldAccessExpr.expr);
        matchExpr.patternClauses.add(getMatchNullPattern(fieldAccessExpr.pos));
        matchExpr.type = type;
        matchExpr.pos = fieldAccessExpr.pos;

        // Add pattern to lift error, only if the sfe navigation is used
        if (fieldAccessExpr.safeNavigate) {
            matchExpr.patternClauses.add(getMatchErrorPattern(fieldAccessExpr.pos));
            matchExpr.type = type;
            matchExpr.pos = fieldAccessExpr.pos;

        }

        // Create the pattern for success scenario. i.e: not null and not error (if applicable).
        BLangMatchExprPatternClause successPattern = getSuccessPattern(fieldAccessExpr, fieldAccessExpr.safeNavigate);
        matchExpr.patternClauses.add(successPattern);
        this.matchExprStack.push(matchExpr);
        if (this.successPattern != null) {
            this.successPattern.expr = matchExpr;
        }
        this.successPattern = successPattern;
        fieldAccessExpr = (BLangFieldBasedAccess) successPattern.expr;
        return fieldAccessExpr;
    }

    private BLangMatchExprPatternClause getMatchErrorPattern(DiagnosticPos pos) {
        String errorPatternVarName = GEN_VAR_PREFIX.value + "t_match_error";
        BLangVariable errorPatternVar = ASTBuilderUtil.createVariable(pos, errorPatternVarName, symTable.errStructType,
                null, new BVarSymbol(0, names.fromString(errorPatternVarName), this.env.scope.owner.pkgID,
                        symTable.errStructType, this.env.scope.owner));

        BLangMatchExprPatternClause errorPattern =
                (BLangMatchExprPatternClause) TreeBuilder.createMatchExpressionPattern();
        errorPattern.variable = errorPatternVar;
        errorPattern.expr = ASTBuilderUtil.createVariableRef(pos, errorPatternVar.symbol);
        errorPattern.pos = pos;
        return errorPattern;
    }

    private BLangMatchExprPatternClause getMatchNullPattern(DiagnosticPos pos) {
        String errorPatternVarName = GEN_VAR_PREFIX.value + "t_match_null";
        BLangVariable errorPatternVar = ASTBuilderUtil.createVariable(pos, errorPatternVarName, symTable.nilType, null,
                new BVarSymbol(0, names.fromString(errorPatternVarName), this.env.scope.owner.pkgID, symTable.nilType,
                        this.env.scope.owner));

        BLangMatchExprPatternClause errorPattern =
                (BLangMatchExprPatternClause) TreeBuilder.createMatchExpressionPattern();
        errorPattern.variable = errorPatternVar;
        errorPattern.expr = ASTBuilderUtil.createVariableRef(pos, errorPatternVar.symbol);
        errorPattern.pos = pos;
        return errorPattern;
    }

    private BLangMatchExprPatternClause getSuccessPattern(BLangFieldBasedAccess fieldAccessExpr, boolean liftError) {
        BType type = getSafeType(fieldAccessExpr.expr.type, liftError);
        String successPatternVarName = GEN_VAR_PREFIX.value + "t_match_success";
        BLangVariable successPatternVar = ASTBuilderUtil.createVariable(fieldAccessExpr.pos, successPatternVarName,
                type, null, new BVarSymbol(0, names.fromString(successPatternVarName),
                        this.env.scope.owner.pkgID, type, this.env.scope.owner));
        BLangMatchExprPatternClause successPattern =
                (BLangMatchExprPatternClause) TreeBuilder.createMatchExpressionPattern();
        successPattern.variable = successPatternVar;

        // Create x.foo
        BLangFieldBasedAccess fieldAccess = (BLangFieldBasedAccess) TreeBuilder.createFieldBasedAccessNode();
        fieldAccess.expr = ASTBuilderUtil.createVariableRef(fieldAccessExpr.pos, successPatternVar.symbol);
        fieldAccess.field = fieldAccessExpr.field;
        fieldAccess.fieldKind = fieldAccessExpr.fieldKind;
        fieldAccess.safeNavigate = false;
        fieldAccess.symbol = fieldAccessExpr.symbol;

        // Type of the field access expression should be always taken from the field type.
        // Because the type assigned to expression contains the inherited error/nil types,
        // and may not reflect the actual type of the field.
        fieldAccess.type = fieldAccessExpr.fieldType;

        successPattern.expr = fieldAccess;
        successPattern.pos = fieldAccessExpr.pos;
        return successPattern;
    }

    private BType getSafeType(BType type, boolean liftError) {
        // Since JSON is by default contains null, we need to create a new json type which
        // is not-nullable.
        if (type.tag == TypeTags.JSON) {
            BJSONType jsonType = (BJSONType) type;
            return new BJSONType(jsonType.tag, jsonType.constraint, jsonType.tsymbol, false);
        }

        if (type.tag != TypeTags.UNION) {
            return type;
        }

        BUnionType unionType = (BUnionType) type;
        BUnionType errorLiftedType =
                new BUnionType(null, new HashSet<>(unionType.memberTypes), unionType.isNullable());

        // Lift nil always. Lift error only if safe navigation is used.
        errorLiftedType.memberTypes.remove(symTable.nilType);
        if (liftError) {
            errorLiftedType.memberTypes.remove(symTable.errStructType);
        }

        if (errorLiftedType.memberTypes.size() == 1) {
            return errorLiftedType.memberTypes.toArray(new BType[0])[0];
        }
        return errorLiftedType;
    }

    @Override
    public void visit(BLangIndexBasedAccess indexAccessExpr) {
        BLangVariableReference targetVarRef = indexAccessExpr;
        indexAccessExpr.indexExpr = rewriteExpr(indexAccessExpr.indexExpr);
        indexAccessExpr.expr = rewriteExpr(indexAccessExpr.expr);
        BType varRefType = indexAccessExpr.expr.type;
        if (varRefType.tag == TypeTags.STRUCT) {
            targetVarRef = new BLangStructFieldAccessExpr(indexAccessExpr.pos,
                    indexAccessExpr.expr, indexAccessExpr.symbol);
        } else if (varRefType.tag == TypeTags.MAP) {
            targetVarRef = new BLangMapAccessExpr(indexAccessExpr.pos,
                    indexAccessExpr.expr, indexAccessExpr.indexExpr);
        } else if (varRefType.tag == TypeTags.JSON || getElementType(varRefType).tag == TypeTags.JSON) {
            targetVarRef = new BLangJSONAccessExpr(indexAccessExpr.pos, indexAccessExpr.expr,
                    indexAccessExpr.indexExpr);
        } else if (varRefType.tag == TypeTags.ARRAY) {
            targetVarRef = new BLangArrayAccessExpr(indexAccessExpr.pos,
                    indexAccessExpr.expr, indexAccessExpr.indexExpr);
        } else if (varRefType.tag == TypeTags.XML) {
            targetVarRef = new BLangXMLAccessExpr(indexAccessExpr.pos,
                    indexAccessExpr.expr, indexAccessExpr.indexExpr);
        }

        targetVarRef.lhsVar = indexAccessExpr.lhsVar;
        targetVarRef.type = indexAccessExpr.type;
        result = targetVarRef;
    }

    @Override
    public void visit(BLangInvocation iExpr) {
        BLangInvocation genIExpr = iExpr;

        // Reorder the arguments to match the original function signature.
        reorderArguments(iExpr);
        iExpr.requiredArgs = rewriteExprs(iExpr.requiredArgs);
        iExpr.namedArgs = rewriteExprs(iExpr.namedArgs);
        iExpr.restArgs = rewriteExprs(iExpr.restArgs);

        if (iExpr.functionPointerInvocation) {
            visitFunctionPointerInvocation(iExpr);
            return;
        } else if (iExpr.iterableOperationInvocation) {
            visitIterableOperationInvocation(iExpr);
            return;
        }
        if (iExpr.actionInvocation) {
            visitActionInvocationEndpoint(iExpr);
        }
        iExpr.expr = rewriteExpr(iExpr.expr);
        result = genIExpr;
        if (iExpr.expr == null) {
            if (iExpr.exprSymbol == null) {
                return;
            }
            iExpr.expr = ASTBuilderUtil.createVariableRef(iExpr.pos, (BVarSymbol) iExpr.exprSymbol);
            iExpr.expr = rewriteExpr(iExpr.expr);
        }

        switch (iExpr.expr.type.tag) {
            case TypeTags.BOOLEAN:
            case TypeTags.STRING:
            case TypeTags.INT:
            case TypeTags.FLOAT:
            case TypeTags.BLOB:
            case TypeTags.JSON:
            case TypeTags.XML:
            case TypeTags.MAP:
            case TypeTags.TABLE:
            case TypeTags.STREAM:
            case TypeTags.FUTURE:
            case TypeTags.STRUCT:
                List<BLangExpression> argExprs = new ArrayList<>(iExpr.requiredArgs);
                argExprs.add(0, iExpr.expr);
                final BLangAttachedFunctionInvocation attachedFunctionInvocation =
                        new BLangAttachedFunctionInvocation(iExpr.pos, argExprs, iExpr.namedArgs, iExpr.restArgs,
                                iExpr.symbol, iExpr.type, iExpr.expr, iExpr.async);
                attachedFunctionInvocation.actionInvocation = iExpr.actionInvocation;
                result = attachedFunctionInvocation;
                break;
            case TypeTags.CONNECTOR:
                List<BLangExpression> actionArgExprs = new ArrayList<>(iExpr.requiredArgs);
                actionArgExprs.add(0, iExpr.expr);
                result = new BLangActionInvocation(iExpr.pos, actionArgExprs, iExpr.namedArgs, iExpr.restArgs,
                        iExpr.symbol, iExpr.type, iExpr.async);
                break;
        }
    }

    public void visit(BLangTypeInit connectorInitExpr) {
        connectorInitExpr.argsExpr = rewriteExprs(connectorInitExpr.argsExpr);
        connectorInitExpr.objectInitInvocation = rewriteExpr(connectorInitExpr.objectInitInvocation);
        result = connectorInitExpr;
    }

    @Override
    public void visit(BLangTernaryExpr ternaryExpr) {
        ternaryExpr.expr = rewriteExpr(ternaryExpr.expr);
        ternaryExpr.thenExpr = rewriteExpr(ternaryExpr.thenExpr);
        ternaryExpr.elseExpr = rewriteExpr(ternaryExpr.elseExpr);
        result = ternaryExpr;
    }

    @Override
    public void visit(BLangAwaitExpr awaitExpr) {
        awaitExpr.expr = rewriteExpr(awaitExpr.expr);
        result = awaitExpr;
    }

    @Override
    public void visit(BLangBinaryExpr binaryExpr) {
        binaryExpr.lhsExpr = rewriteExpr(binaryExpr.lhsExpr);
        binaryExpr.rhsExpr = rewriteExpr(binaryExpr.rhsExpr);
        result = binaryExpr;

        // Check lhs and rhs type compatibility
        if (binaryExpr.lhsExpr.type.tag == binaryExpr.rhsExpr.type.tag) {
            return;
        }

        if (binaryExpr.lhsExpr.type.tag == TypeTags.STRING && binaryExpr.opKind == OperatorKind.ADD) {
            binaryExpr.rhsExpr = createTypeConversionExpr(binaryExpr.rhsExpr,
                    binaryExpr.rhsExpr.type, binaryExpr.lhsExpr.type);
            return;
        }

        if (binaryExpr.rhsExpr.type.tag == TypeTags.STRING && binaryExpr.opKind == OperatorKind.ADD) {
            binaryExpr.lhsExpr = createTypeConversionExpr(binaryExpr.lhsExpr,
                    binaryExpr.lhsExpr.type, binaryExpr.rhsExpr.type);
            return;
        }

        if (binaryExpr.lhsExpr.type.tag == TypeTags.FLOAT) {
            binaryExpr.rhsExpr = createTypeConversionExpr(binaryExpr.rhsExpr,
                    binaryExpr.rhsExpr.type, binaryExpr.lhsExpr.type);
            return;
        }

        if (binaryExpr.rhsExpr.type.tag == TypeTags.FLOAT) {
            binaryExpr.lhsExpr = createTypeConversionExpr(binaryExpr.lhsExpr,
                    binaryExpr.lhsExpr.type, binaryExpr.rhsExpr.type);
        }
    }

    @Override
    public void visit(BLangBracedOrTupleExpr bracedOrTupleExpr) {
        if (bracedOrTupleExpr.isBracedExpr) {
            result = rewriteExpr(bracedOrTupleExpr.expressions.get(0));
            return;
        }
        bracedOrTupleExpr.expressions.forEach(expr -> types.setImplicitCastExpr(expr, expr.type, symTable.anyType));
        bracedOrTupleExpr.expressions = rewriteExprs(bracedOrTupleExpr.expressions);
        result = bracedOrTupleExpr;
    }

    @Override
    public void visit(BLangUnaryExpr unaryExpr) {
        unaryExpr.expr = rewriteExpr(unaryExpr.expr);
        if (unaryExpr.expr.getKind() == NodeKind.TYPEOF_EXPRESSION) {
            result = unaryExpr.expr;
        } else {
            result = unaryExpr;
        }
    }

    @Override
    public void visit(BLangTypeCastExpr castExpr) {
        castExpr.expr = rewriteExpr(castExpr.expr);
        result = castExpr;
    }

    @Override
    public void visit(BLangTypeConversionExpr conversionExpr) {
        conversionExpr.expr = rewriteExpr(conversionExpr.expr);

        // Built-in conversion
        if (conversionExpr.conversionSymbol.tag != SymTag.TRANSFORMER) {
            result = conversionExpr;
            return;
        }

        // Named transformer invocation
        BLangInvocation transformerInvoc = conversionExpr.transformerInvocation;
        if (transformerInvoc != null) {
            transformerInvoc = rewriteExpr(transformerInvoc);
            // Add the rExpr as the first argument
            conversionExpr.transformerInvocation.requiredArgs.add(0, conversionExpr.expr);
            result = new BLangTransformerInvocation(conversionExpr.pos, transformerInvoc.requiredArgs,
                    transformerInvoc.namedArgs, transformerInvoc.restArgs, transformerInvoc.symbol,
                    conversionExpr.type);
            conversionExpr.transformerInvocation = transformerInvoc;
            return;
        }

        // Unnamed transformer invocation
        BConversionOperatorSymbol transformerSym = conversionExpr.conversionSymbol;
        transformerInvoc = new BLangTransformerInvocation(conversionExpr.pos,
                Lists.of(conversionExpr.expr), transformerSym, conversionExpr.type);
        transformerInvoc.type = transformerSym.type.getReturnType();
        result = transformerInvoc;
    }

    @Override
    public void visit(BLangLambdaFunction bLangLambdaFunction) {
        result = bLangLambdaFunction;
    }

    @Override
    public void visit(BLangXMLQName xmlQName) {
        result = xmlQName;
    }

    @Override
    public void visit(BLangXMLAttribute xmlAttribute) {
        xmlAttribute.name = rewriteExpr(xmlAttribute.name);
        xmlAttribute.value = rewriteExpr(xmlAttribute.value);
        result = xmlAttribute;
    }

    @Override
    public void visit(BLangXMLElementLiteral xmlElementLiteral) {
        xmlElementLiteral.startTagName = rewriteExpr(xmlElementLiteral.startTagName);
        xmlElementLiteral.endTagName = rewriteExpr(xmlElementLiteral.endTagName);
        xmlElementLiteral.modifiedChildren = rewriteExprs(xmlElementLiteral.modifiedChildren);
        xmlElementLiteral.attributes = rewriteExprs(xmlElementLiteral.attributes);

        // Separate the in-line namepsace declarations and attributes.
        Iterator<BLangXMLAttribute> attributesItr = xmlElementLiteral.attributes.iterator();
        while (attributesItr.hasNext()) {
            BLangXMLAttribute attribute = attributesItr.next();
            if (!attribute.isNamespaceDeclr) {
                continue;
            }

            // Create local namepace declaration for all in-line namespace declarations
            BLangLocalXMLNS xmlns = new BLangLocalXMLNS();
            xmlns.namespaceURI = attribute.value.concatExpr;
            xmlns.prefix = ((BLangXMLQName) attribute.name).localname;
            xmlns.symbol = (BXMLNSSymbol) attribute.symbol;

            xmlElementLiteral.inlineNamespaces.add(xmlns);
            attributesItr.remove();
        }

        result = xmlElementLiteral;
    }

    @Override
    public void visit(BLangXMLTextLiteral xmlTextLiteral) {
        xmlTextLiteral.concatExpr = rewriteExpr(xmlTextLiteral.concatExpr);
        result = xmlTextLiteral;
    }

    @Override
    public void visit(BLangXMLCommentLiteral xmlCommentLiteral) {
        xmlCommentLiteral.concatExpr = rewriteExpr(xmlCommentLiteral.concatExpr);
        result = xmlCommentLiteral;
    }

    @Override
    public void visit(BLangXMLProcInsLiteral xmlProcInsLiteral) {
        xmlProcInsLiteral.target = rewriteExpr(xmlProcInsLiteral.target);
        xmlProcInsLiteral.dataConcatExpr = rewriteExpr(xmlProcInsLiteral.dataConcatExpr);
        result = xmlProcInsLiteral;
    }

    @Override
    public void visit(BLangXMLQuotedString xmlQuotedString) {
        xmlQuotedString.concatExpr = rewriteExpr(xmlQuotedString.concatExpr);
        result = xmlQuotedString;
    }

    @Override
    public void visit(BLangStringTemplateLiteral stringTemplateLiteral) {
        stringTemplateLiteral.concatExpr = rewriteExpr(stringTemplateLiteral.concatExpr);
        result = stringTemplateLiteral;
    }

    @Override
    public void visit(BLangWorkerSend workerSendNode) {
        workerSendNode.exprs = rewriteExprs(workerSendNode.exprs);
        result = workerSendNode;
    }

    @Override
    public void visit(BLangWorkerReceive workerReceiveNode) {
        workerReceiveNode.exprs = rewriteExprs(workerReceiveNode.exprs);
        result = workerReceiveNode;
    }

    @Override
    public void visit(BLangXMLAttributeAccess xmlAttributeAccessExpr) {
        xmlAttributeAccessExpr.indexExpr = rewriteExpr(xmlAttributeAccessExpr.indexExpr);
        xmlAttributeAccessExpr.expr = rewriteExpr(xmlAttributeAccessExpr.expr);

        if (xmlAttributeAccessExpr.indexExpr != null
                && xmlAttributeAccessExpr.indexExpr.getKind() == NodeKind.XML_QNAME) {
            ((BLangXMLQName) xmlAttributeAccessExpr.indexExpr).isUsedInXML = true;
        }

        result = xmlAttributeAccessExpr;
    }

    // Generated expressions. Following expressions are not part of the original syntax
    // tree which is coming out of the parser

    @Override
    public void visit(BLangLocalVarRef localVarRef) {
        result = localVarRef;
    }

    @Override
    public void visit(BLangFieldVarRef fieldVarRef) {
        result = fieldVarRef;
    }

    @Override
    public void visit(BLangPackageVarRef packageVarRef) {
        result = packageVarRef;
    }

    @Override
    public void visit(BLangFunctionVarRef functionVarRef) {
        result = functionVarRef;
    }

    @Override
    public void visit(BLangStructFieldAccessExpr fieldAccessExpr) {
        result = fieldAccessExpr;
    }

    @Override
    public void visit(BLangMapAccessExpr mapKeyAccessExpr) {
        result = mapKeyAccessExpr;
    }

    @Override
    public void visit(BLangArrayAccessExpr arrayIndexAccessExpr) {
        result = arrayIndexAccessExpr;
    }

    @Override
    public void visit(BLangJSONLiteral jsonLiteral) {
        result = jsonLiteral;
    }

    @Override
    public void visit(BLangMapLiteral mapLiteral) {
        result = mapLiteral;
    }

    public void visit(BLangStreamLiteral streamLiteral) {
        result = streamLiteral;
    }

    @Override
    public void visit(BLangStructLiteral structLiteral) {
        List<String> keys = new ArrayList<>();
        structLiteral.keyValuePairs.forEach(keyVal -> {
            keys.add(keyVal.key.fieldSymbol.name.value);
        });

        result = structLiteral;
    }

    @Override
    public void visit(BLangIsAssignableExpr assignableExpr) {
        assignableExpr.lhsExpr = rewriteExpr(assignableExpr.lhsExpr);
        result = assignableExpr;
    }

    @Override
    public void visit(BFunctionPointerInvocation fpInvocation) {
        result = fpInvocation;
    }

    @Override
    public void visit(BLangTypeofExpr accessExpr) {
        result = accessExpr;
    }

    @Override
    public void visit(BLangIntRangeExpression intRangeExpression) {
        intRangeExpression.startExpr = rewriteExpr(intRangeExpression.startExpr);
        intRangeExpression.endExpr = rewriteExpr(intRangeExpression.endExpr);
        result = intRangeExpression;
    }

    @Override
    public void visit(BLangRestArgsExpression bLangVarArgsExpression) {
        result = rewriteExpr(bLangVarArgsExpression.expr);
    }

    @Override
    public void visit(BLangNamedArgsExpression bLangNamedArgsExpression) {
        bLangNamedArgsExpression.expr = rewriteExpr(bLangNamedArgsExpression.expr);
        result = bLangNamedArgsExpression.expr;
    }

    public void visit(BLangTableQueryExpression tableQueryExpression) {
        sqlQueryBuilder.visit(tableQueryExpression);

        /*replace the table expression with a function invocation,
         so that we manually call a native function "queryTable". */
        result = createInvocationFromTableExpr(tableQueryExpression);
    }

    @Override
    public void visit(BLangMatchExpression bLangMatchExpression) {
        // Add the implicit default pattern, that returns the original expression's value.
        addMatchExprDefaultCase(bLangMatchExpression);

        // Create a temp local var to hold the temp result of the match expression
        // eg: T a;
        String matchTempResultVarName = GEN_VAR_PREFIX.value + "temp_result";
        BLangVariable tempResultVar = ASTBuilderUtil.createVariable(bLangMatchExpression.pos, matchTempResultVarName,
                bLangMatchExpression.type, null, new BVarSymbol(0, names.fromString(matchTempResultVarName),
                        this.env.scope.owner.pkgID, bLangMatchExpression.type, this.env.scope.owner));

        BLangVariableDef tempResultVarDef = ASTBuilderUtil.createVariableDef(bLangMatchExpression.pos, tempResultVar);
        BLangBlockStmt stmts = ASTBuilderUtil.createBlockStmt(bLangMatchExpression.pos, Lists.of(tempResultVarDef));
        List<BLangMatchStmtPatternClause> patternClauses = new ArrayList<>();

<<<<<<< HEAD
        for (int i = 0; i < bLangMatchExpression.patternClauses.size(); i++) {
            BLangMatchExprPatternClause pattern = bLangMatchExpression.patternClauses.get(i);

            // Create var ref for the temp result variable
            // eg: var ref for 'a'
            BLangVariableReference tempResultVarRef =
                    ASTBuilderUtil.createVariableRef(bLangMatchExpression.pos, tempResultVar.symbol);

            // Create an assignment node. Add a conversion from rhs to lhs of the pattern, if required.
            pattern.expr = addConversionExprIfRequired(pattern.expr, tempResultVarRef.type);
=======
        // Create var ref for the temp result variable
        BLangVariableReference tempResultVarRef =
                ASTBuilderUtil.createVariableRef(bLangMatchExpression.pos, tempResultVar.symbol);

        for (int i = 0; i < bLangMatchExpression.patternClauses.size(); i++) {
            BLangMatchExprPatternClause pattern = bLangMatchExpression.patternClauses.get(i);
>>>>>>> 32818be0
            BLangAssignment assignmentStmt =
                    ASTBuilderUtil.createAssignmentStmt(pattern.pos, tempResultVarRef, pattern.expr, false);
            BLangBlockStmt patternBody = ASTBuilderUtil.createBlockStmt(pattern.pos, Lists.of(assignmentStmt));

            // Create the pattern
            // R b => a = b;
            patternClauses.add(ASTBuilderUtil.createMatchStatementPattern(pattern.pos, pattern.variable, patternBody));
        }

        stmts.addStatement(ASTBuilderUtil.createMatchStatement(bLangMatchExpression.pos, bLangMatchExpression.expr,
                patternClauses));
<<<<<<< HEAD
        BLangVariableReference tempResultVarRef =
                ASTBuilderUtil.createVariableRef(bLangMatchExpression.pos, tempResultVar.symbol);
=======
>>>>>>> 32818be0
        BLangStatementExpression statementExpr = ASTBuilderUtil.creatStatementExpression(stmts, tempResultVarRef);
        statementExpr.type = bLangMatchExpression.type;
        result = rewriteExpr(statementExpr);
    }

    @Override
<<<<<<< HEAD
=======
    public void visit(BLangCheckedExpr checkedExpr) {

        //
        //  person p = bar(check foo()); // foo(): person | error
        //
        //    ==>
        //
        //  person _$$_;
        //  switch foo() {
        //      person p1 => _$$_ = p1;
        //      error e1 => return e1 or throw e1
        //  }
        //  person p = bar(_$$_);

        // Create a temporary variable to hold the checked expression result value e.g. _$$_
        String checkedExprVarName = GEN_VAR_PREFIX.value;
        BLangVariable checkedExprVar = ASTBuilderUtil.createVariable(checkedExpr.pos,
                checkedExprVarName, checkedExpr.type, null, new BVarSymbol(0,
                        names.fromString(checkedExprVarName),
                        this.env.scope.owner.pkgID, checkedExpr.type, this.env.scope.owner));
        BLangVariableDef checkedExprVarDef = ASTBuilderUtil.createVariableDef(checkedExpr.pos, checkedExprVar);

        // Create the pattern to match the success case
        BLangMatchStmtPatternClause patternSuccessCase = getSafeAssignSuccessPattern(checkedExprVar.pos,
                checkedExprVar.symbol.type, true, checkedExprVar.symbol, null);
        BLangMatchStmtPatternClause patternErrorCase = getSafeAssignErrorPattern(checkedExpr.pos,
                this.env.scope.owner, checkedExpr.equivalentErrorTypeList);

        // Create the match statement
        BLangMatch matchStmt = ASTBuilderUtil.createMatchStatement(checkedExpr.pos,
                checkedExpr.expr, new ArrayList<BLangMatchStmtPatternClause>() {{
                    add(patternSuccessCase);
                    add(patternErrorCase);
                }});

        // Create the block statement
        BLangBlockStmt generatedStmtBlock = ASTBuilderUtil.createBlockStmt(checkedExpr.pos,
                new ArrayList<BLangStatement>() {{
                    add(checkedExprVarDef);
                    add(matchStmt);
                }});

        // Create the variable ref expression for the checkedExprVar
        BLangSimpleVarRef tempCheckedExprVarRef = ASTBuilderUtil.createVariableRef(
                checkedExpr.pos, checkedExprVar.symbol);

        BLangStatementExpression statementExpr = ASTBuilderUtil.creatStatementExpression(
                generatedStmtBlock, tempCheckedExprVarRef);
        statementExpr.type = checkedExpr.type;
        result = rewriteExpr(statementExpr);
    }

    @Override
>>>>>>> 32818be0
    public void visit(BLangStatementExpression bLangStatementExpression) {
        bLangStatementExpression.expr = rewriteExpr(bLangStatementExpression.expr);
        bLangStatementExpression.stmt = rewrite(bLangStatementExpression.stmt, env);
        result = bLangStatementExpression;
    }

    // private functions

    private BLangInvocation createInvocationFromTableExpr(BLangTableQueryExpression tableQueryExpression) {
        List<BLangExpression> args = new ArrayList<>();
        String functionName = QUERY_TABLE_WITHOUT_JOIN_CLAUSE;
        //Order matters, because these are the args for a function invocation.
        args.add(getSQLPreparedStatement(tableQueryExpression));
        args.add(getFromTableVarRef(tableQueryExpression));
       // BLangTypeofExpr
        BType retType = tableQueryExpression.type;
        BLangSimpleVarRef joinTable = getJoinTableVarRef(tableQueryExpression);
        if (joinTable != null) {
            args.add(joinTable);
            functionName = QUERY_TABLE_WITH_JOIN_CLAUSE;
        }
        args.add(getSQLStatementParameters(tableQueryExpression));
        args.add(getReturnType(tableQueryExpression));
        return createInvocationNode(functionName, args, retType);
    }

    private BLangInvocation createInvocationNode(String functionName, List<BLangExpression> args, BType retType) {
        BLangInvocation invocationNode = (BLangInvocation) TreeBuilder.createInvocationNode();
        BLangIdentifier name = (BLangIdentifier) TreeBuilder.createIdentifierNode();
        name.setLiteral(false);
        name.setValue(functionName);
        invocationNode.name = name;
        invocationNode.pkgAlias = (BLangIdentifier) TreeBuilder.createIdentifierNode();

        // TODO: 2/28/18 need to find a good way to refer to symbols
        invocationNode.symbol = symTable.rootScope.lookup(new Name(functionName)).symbol;
        invocationNode.type = retType;
        invocationNode.requiredArgs = args;
        return invocationNode;
    }

    private BLangLiteral getSQLPreparedStatement(BLangTableQueryExpression
                                                         tableQueryExpression) {
        //create a literal to represent the sql query.
        BLangLiteral sqlQueryLiteral = (BLangLiteral) TreeBuilder.createLiteralExpression();
        sqlQueryLiteral.typeTag = TypeTags.STRING;

        //assign the sql query from table expression to the literal.
        sqlQueryLiteral.value = tableQueryExpression.getSqlQuery();
        sqlQueryLiteral.type = symTable.getTypeFromTag(sqlQueryLiteral.typeTag);
        return sqlQueryLiteral;
    }

    private BLangStructLiteral getReturnType(BLangTableQueryExpression
                                                     tableQueryExpression) {
        //create a literal to represent the sql query.
        BTableType tableType = (BTableType) tableQueryExpression.type;
        BStructType structType = (BStructType) tableType.constraint;
        return new BLangStructLiteral(new ArrayList<>(), structType);
    }

    private BLangArrayLiteral getSQLStatementParameters(BLangTableQueryExpression tableQueryExpression) {
        BLangArrayLiteral expr = createArrayLiteralExprNode();
        List<BLangExpression> params = tableQueryExpression.getParams();

        params.stream().map(param -> (BLangLiteral) param).forEach(literal -> {
            Object value = literal.getValue();
            int type = TypeTags.STRING;
            if (value instanceof Integer || value instanceof Long) {
                type = TypeTags.INT;
            } else if (value instanceof Double || value instanceof Float) {
                type = TypeTags.FLOAT;
            } else if (value instanceof Boolean) {
                type = TypeTags.BOOLEAN;
            } else if (value instanceof Byte[]) {
                type = TypeTags.BLOB;
            } else if (value instanceof Object[]) {
                type = TypeTags.ARRAY;
            }
            literal.type = symTable.getTypeFromTag(type);
            types.setImplicitCastExpr(literal, new BType(type, null), symTable.anyType);
            expr.exprs.add(literal.impConversionExpr);
        });
        return expr;
    }

    private BLangArrayLiteral createArrayLiteralExprNode() {
        BLangArrayLiteral expr = (BLangArrayLiteral) TreeBuilder.createArrayLiteralNode();
        expr.exprs = new ArrayList<>();
        expr.type = symTable.anyType;
        return expr;
    }

    private BLangSimpleVarRef getJoinTableVarRef(BLangTableQueryExpression tableQueryExpression) {
        JoinStreamingInput joinStreamingInput = tableQueryExpression.getTableQuery().getJoinStreamingInput();
        BLangSimpleVarRef joinTable = null;
        if (joinStreamingInput != null) {
            joinTable = (BLangSimpleVarRef) joinStreamingInput.getStreamingInput().getStreamReference();
            joinTable = rewrite(joinTable, env);
        }
        return joinTable;
    }

    private BLangSimpleVarRef getFromTableVarRef(BLangTableQueryExpression tableQueryExpression) {
        BLangSimpleVarRef fromTable = (BLangSimpleVarRef) tableQueryExpression.getTableQuery().getStreamingInput()
                .getStreamReference();
        return rewrite(fromTable, env);
    }

    private void visitFunctionPointerInvocation(BLangInvocation iExpr) {
        BLangVariableReference expr;
        if (iExpr.expr == null) {
            expr = new BLangSimpleVarRef();
        } else {
            BLangFieldBasedAccess fieldBasedAccess = new BLangFieldBasedAccess();
            fieldBasedAccess.expr = iExpr.expr;
            fieldBasedAccess.field = iExpr.name;
            expr = fieldBasedAccess;
        }
        expr.symbol = (BVarSymbol) iExpr.symbol;
        expr.type = iExpr.symbol.type;
        expr = rewriteExpr(expr);
        result = new BFunctionPointerInvocation(iExpr, expr);
    }

    private void visitIterableOperationInvocation(BLangInvocation iExpr) {
        if (iExpr.iContext.operations.getLast().iExpr != iExpr) {
            result = null;
            return;
        }
        iterableCodeDesugar.desugar(iExpr.iContext);
        result = rewriteExpr(iExpr.iContext.iteratorCaller);
    }

    private void visitActionInvocationEndpoint(BLangInvocation iExpr) {
        final BEndpointVarSymbol epSymbol = (BEndpointVarSymbol) iExpr.expr.symbol;
        // Convert to endpoint.getClient(). iExpr has to be a VarRef.
        final BLangInvocation getClientExpr = ASTBuilderUtil.createInvocationExpr(iExpr.expr.pos,
                epSymbol.getClientFunction, Collections.emptyList(), symResolver);
        getClientExpr.expr = iExpr.expr;
        iExpr.expr = getClientExpr;
    }

    @SuppressWarnings("unchecked")
    private <E extends BLangNode> E rewrite(E node, SymbolEnv env) {
        if (node == null) {
            return null;
        }

        if (node.desugared) {
            return node;
        }

        SymbolEnv previousEnv = this.env;
        this.env = env;

        node.accept(this);
        BLangNode resultNode = this.result;
        this.result = null;
        resultNode.desugared = true;

        this.env = previousEnv;
        return (E) resultNode;
    }

    @SuppressWarnings("unchecked")
    private <E extends BLangExpression> E rewriteExpr(E node) {
        if (node == null) {
            return null;
        }

        if (node.desugared) {
            return node;
        }

        BLangExpression expr = node;
        if (node.impConversionExpr != null) {
            expr = node.impConversionExpr;
            node.impConversionExpr = null;
        }

        expr.accept(this);
        BLangNode resultNode = this.result;
        this.result = null;
        resultNode.desugared = true;
        return (E) resultNode;
    }

    @SuppressWarnings("unchecked")
    private <E extends BLangStatement> E rewrite(E statement, SymbolEnv env) {
        if (statement == null) {
            return null;
        }
        BLangStatementLink link = new BLangStatementLink();
        link.parent = currentLink;
        currentLink = link;
        BLangStatement stmt = (BLangStatement) rewrite((BLangNode) statement, env);
        // Link Statements.
        link.statement = stmt;
        stmt.statementLink = link;
        currentLink = link.parent;
        return (E) stmt;
    }

    private <E extends BLangStatement> List<E> rewriteStmt(List<E> nodeList, SymbolEnv env) {
        for (int i = 0; i < nodeList.size(); i++) {
            nodeList.set(i, rewrite(nodeList.get(i), env));
        }
        return nodeList;
    }

    private <E extends BLangNode> List<E> rewrite(List<E> nodeList, SymbolEnv env) {
        for (int i = 0; i < nodeList.size(); i++) {
            nodeList.set(i, rewrite(nodeList.get(i), env));
        }
        return nodeList;
    }

    private <E extends BLangExpression> List<E> rewriteExprs(List<E> nodeList) {
        for (int i = 0; i < nodeList.size(); i++) {
            nodeList.set(i, rewriteExpr(nodeList.get(i)));
        }
        return nodeList;
    }

    private BLangLiteral createStringLiteral(DiagnosticPos pos, String value) {
        BLangLiteral stringLit = new BLangLiteral();
        stringLit.pos = pos;
        stringLit.value = value;
        stringLit.type = symTable.stringType;
        return stringLit;
    }

    private BLangExpression createTypeConversionExpr(BLangExpression expr, BType sourceType, BType targetType) {
        BConversionOperatorSymbol symbol = (BConversionOperatorSymbol)
                symResolver.resolveConversionOperator(sourceType, targetType);
        BLangTypeConversionExpr conversionExpr = (BLangTypeConversionExpr) TreeBuilder.createTypeConversionNode();
        conversionExpr.pos = expr.pos;
        conversionExpr.expr = expr;
        conversionExpr.type = targetType;
        conversionExpr.conversionSymbol = symbol;
        return conversionExpr;
    }

    private BType getElementType(BType type) {
        if (type.tag != TypeTags.ARRAY) {
            return type;
        }

        return getElementType(((BArrayType) type).getElementType());
    }

    private void addReturnIfNotPresent(BLangInvokableNode invokableNode) {
        if (Symbols.isNative(invokableNode.symbol)) {
            return;
        }
        //This will only check whether last statement is a return and just add a return statement.
        //This won't analyse if else blocks etc to see whether return statements are present
        BLangBlockStmt blockStmt = invokableNode.body;
        if (invokableNode.workers.size() == 0 &&
                invokableNode.returnTypeNode.type == this.symTable.nilType
                && (blockStmt.stmts.size() < 1 ||
                blockStmt.stmts.get(blockStmt.stmts.size() - 1).getKind() != NodeKind.RETURN)) {

            DiagnosticPos invPos = invokableNode.pos;
            DiagnosticPos returnStmtPos = new DiagnosticPos(invPos.src,
                    invPos.eLine, invPos.eLine, invPos.sCol, invPos.sCol);
            BLangReturn returnStmt = ASTBuilderUtil.createNilReturnStmt(returnStmtPos, symTable.nilType);
            blockStmt.addStatement(returnStmt);
        }
    }

    private void addTransformerReturn(BLangTransformer transformerNode) {
        //This will only check whether last statement is a return and just add a return statement.
        //This won't analyze if else blocks etc to see whether return statements are present
        BLangBlockStmt blockStmt = transformerNode.body;
        if (transformerNode.workers.size() == 0 && (blockStmt.stmts.size() < 1
                || blockStmt.stmts.get(blockStmt.stmts.size() - 1).getKind() != NodeKind.RETURN)) {
            DiagnosticPos invPos = transformerNode.pos;
            DiagnosticPos returnStmtPos = new DiagnosticPos(invPos.src,
                    invPos.eLine, invPos.eLine, invPos.sCol, invPos.sCol);
            BLangReturn returnStmt = ASTBuilderUtil.createNilReturnStmt(returnStmtPos, symTable.nilType);
            returnStmt.pos = returnStmtPos;
            blockStmt.addStatement(returnStmt);
        }
    }

    private void addArgInitExpr(BLangTransformer transformerNode, BLangVariable var) {
        BLangSimpleVarRef varRef = new BLangLocalVarRef(var.symbol);
        varRef.lhsVar = true;
        varRef.pos = var.pos;
        varRef.type = var.type;

        BLangExpression initExpr = null;
        switch (var.type.tag) {
            case TypeTags.MAP:
                initExpr = new BLangMapLiteral(new ArrayList<>(), var.type);
                break;
            case TypeTags.JSON:
                initExpr = new BLangJSONLiteral(new ArrayList<>(), var.type);
                break;
            case TypeTags.STRUCT:
                initExpr = new BLangStructLiteral(new ArrayList<>(), var.type);
                break;
            case TypeTags.INT:
            case TypeTags.FLOAT:
            case TypeTags.STRING:
            case TypeTags.BOOLEAN:
            case TypeTags.BLOB:
            case TypeTags.XML:
                return;
            case TypeTags.TABLE:
            case TypeTags.STREAM:
                // TODO: add this once the able initializing is supported.
                return;
            default:
                return;
        }
        initExpr.pos = var.pos;

        BLangAssignment assignStmt = (BLangAssignment) TreeBuilder.createAssignmentNode();
        assignStmt.pos = var.pos;
        assignStmt.setVariable(varRef);
        assignStmt.expr = initExpr;

        transformerNode.body.stmts.add(0, assignStmt);
    }

    /**
     * Reorder the invocation arguments to match the original function signature.
     *
     * @param iExpr Function invocation expressions to reorder the arguments
     */
    private void reorderArguments(BLangInvocation iExpr) {
        BSymbol symbol = iExpr.symbol;

        if (symbol == null || symbol.type.tag != TypeTags.INVOKABLE) {
            return;
        }

        BInvokableSymbol invocableSymbol = (BInvokableSymbol) symbol;
        if (invocableSymbol.defaultableParams != null && !invocableSymbol.defaultableParams.isEmpty()) {
            // Re-order the named args
            reorderNamedArgs(iExpr, invocableSymbol);
        }

        if (invocableSymbol.restParam == null) {
            return;
        }

        // Create an array out of all the rest arguments, and pass it as a single argument.
        // If there is only one optional argument and its type is restArg (i.e: ...x), then
        // leave it as is.
        if (iExpr.restArgs.size() == 1 && iExpr.restArgs.get(0).getKind() == NodeKind.REST_ARGS_EXPR) {
            return;
        }
        BLangArrayLiteral arrayLiteral = (BLangArrayLiteral) TreeBuilder.createArrayLiteralNode();
        arrayLiteral.exprs = iExpr.restArgs;
        arrayLiteral.type = invocableSymbol.restParam.type;
        iExpr.restArgs = new ArrayList<>();
        iExpr.restArgs.add(arrayLiteral);
    }

    private void reorderNamedArgs(BLangInvocation iExpr, BInvokableSymbol invocableSymbol) {
        Map<String, BLangExpression> namedArgs = new HashMap<>();
        iExpr.namedArgs.forEach(expr -> namedArgs.put(((NamedArgNode) expr).getName().value, expr));

        // Re-order the named arguments
        List<BLangExpression> args = new ArrayList<>();
        for (BVarSymbol param : invocableSymbol.defaultableParams) {
            args.add(namedArgs.get(param.name.value));
        }
        iExpr.namedArgs = args;
    }

    private BLangMatchStmtPatternClause getSafeAssignErrorPattern(DiagnosticPos pos,
                                                                  BSymbol invokableSymbol,
                                                                  List<BType> equivalentErrorTypes) {
        // From here onwards we assume that this function has only one return type
        // Owner of the variable symbol must be an invokable symbol
        BType enclosingFuncReturnType = ((BInvokableType) invokableSymbol.type).retType;
        Set<BType> returnTypeSet = enclosingFuncReturnType.tag == TypeTags.UNION ?
                ((BUnionType) enclosingFuncReturnType).memberTypes :
                new HashSet<BType>() {{
                    add(enclosingFuncReturnType);
                }};

        // For each error type, there has to be at least one equivalent return type in the enclosing function
        boolean returnOnError = equivalentErrorTypes.stream()
                .allMatch(errorType -> returnTypeSet.stream()
                        .anyMatch(retType -> types.isAssignable(errorType, retType)));

        // Create the pattern to match the error type
        //      1) Create the pattern variable
        String patternFailureCaseVarName = GEN_VAR_PREFIX.value + "t_failure";
        BLangVariable patternFailureCaseVar = ASTBuilderUtil.createVariable(pos,
                patternFailureCaseVarName, symTable.errStructType, null, new BVarSymbol(0,
                        names.fromString(patternFailureCaseVarName),
                        this.env.scope.owner.pkgID, symTable.errStructType, this.env.scope.owner));

        //      2) Create the pattern block
        BLangVariableReference patternFailureCaseVarRef = ASTBuilderUtil.createVariableRef(pos,
                patternFailureCaseVar.symbol);

        BLangBlockStmt patternBlockFailureCase = (BLangBlockStmt) TreeBuilder.createBlockNode();
        patternBlockFailureCase.pos = pos;
        if (returnOnError) {
            //return e;
            BLangReturn returnStmt = (BLangReturn) TreeBuilder.createReturnNode();
            returnStmt.pos = pos;
            returnStmt.expr = patternFailureCaseVarRef;
            patternBlockFailureCase.stmts.add(returnStmt);
        } else {
            // throw e
            BLangThrow throwStmt = (BLangThrow) TreeBuilder.createThrowNode();
            throwStmt.pos = pos;
            throwStmt.expr = patternFailureCaseVarRef;
            patternBlockFailureCase.stmts.add(throwStmt);
        }

        return ASTBuilderUtil.createMatchStatementPattern(pos, patternFailureCaseVar, patternBlockFailureCase);
    }

    // TODO Remove this method when refactoring the =? operator
    private BLangMatchStmtPatternClause getSafeAssignErrorPattern(DiagnosticPos pos, BSymbol invokableSymbol) {
        // From here onwards we assume that this function has only one return type
        // Owner of the variable symbol must be an invokable symbol
        boolean noRetParams = ((BInvokableType) invokableSymbol.type).retType == null;
        boolean returnErrorType = false;
        if (!noRetParams) {
            BType retType = ((BInvokableType) invokableSymbol.type).retType;
            Set<BType> returnTypeSet = retType.tag == TypeTags.UNION ?
                    ((BUnionType) retType).memberTypes :
                    new HashSet<BType>() {{
                        add(retType);
                    }};
            returnErrorType = returnTypeSet
                    .stream()
                    .anyMatch(type -> types.isAssignable(type, symTable.errStructType));
        }

        // Create the pattern to match the error type
        //      1) Create the pattern variable
        String patternFailureCaseVarName = GEN_VAR_PREFIX.value + "t_failure";
        BLangVariable patternFailureCaseVar = ASTBuilderUtil.createVariable(pos,
                patternFailureCaseVarName, symTable.errStructType, null, new BVarSymbol(0,
                        names.fromString(patternFailureCaseVarName),
                        this.env.scope.owner.pkgID, symTable.errStructType, this.env.scope.owner));

        //      2) Create the pattern block
        BLangVariableReference patternFailureCaseVarRef = ASTBuilderUtil.createVariableRef(pos,
                patternFailureCaseVar.symbol);

        BLangBlockStmt patternBlockFailureCase = (BLangBlockStmt) TreeBuilder.createBlockNode();
        patternBlockFailureCase.pos = pos;
        if (noRetParams || !returnErrorType) {
            // throw e
            BLangThrow throwStmt = (BLangThrow) TreeBuilder.createThrowNode();
            throwStmt.pos = pos;
            throwStmt.expr = patternFailureCaseVarRef;
            patternBlockFailureCase.stmts.add(throwStmt);
        } else {
            //return e;
            BLangReturn returnStmt = (BLangReturn) TreeBuilder.createReturnNode();
            returnStmt.pos = pos;
            returnStmt.expr = patternFailureCaseVarRef;
            patternBlockFailureCase.stmts.add(returnStmt);
        }

        return ASTBuilderUtil.createMatchStatementPattern(pos, patternFailureCaseVar, patternBlockFailureCase);
    }

    private BLangMatchStmtPatternClause getSafeAssignSuccessPattern(DiagnosticPos pos,
                                                                    BType lhsType,
                                                                    boolean isVarDef,
                                                                    BVarSymbol varSymbol,
                                                                    BLangExpression lhsExpr) {
        //  File _$_f1 => f = _$_f1;
        // 1) Create the pattern variable
        String patternSuccessCaseVarName = GEN_VAR_PREFIX.value + "t_match";
        BLangVariable patternSuccessCaseVar = ASTBuilderUtil.createVariable(pos,
                patternSuccessCaseVarName, lhsType, null, new BVarSymbol(0,
                        names.fromString(patternSuccessCaseVarName),
                        this.env.scope.owner.pkgID, lhsType, this.env.scope.owner));

        //2) Create the pattern body
        BLangExpression varRefExpr;
        if (isVarDef) {
            varRefExpr = ASTBuilderUtil.createVariableRef(pos, varSymbol);
        } else {
            varRefExpr = lhsExpr;
        }

        BLangVariableReference patternSuccessCaseVarRef = ASTBuilderUtil.createVariableRef(pos,
                patternSuccessCaseVar.symbol);
        BLangAssignment assignmentStmtSuccessCase = ASTBuilderUtil.createAssignmentStmt(pos,
                varRefExpr, patternSuccessCaseVarRef, false);

        BLangBlockStmt patternBlockSuccessCase = ASTBuilderUtil.createBlockStmt(pos,
                new ArrayList<BLangStatement>() {{
                    add(assignmentStmtSuccessCase);
                }});
        return ASTBuilderUtil.createMatchStatementPattern(pos,
                patternSuccessCaseVar, patternBlockSuccessCase);
    }

    private BLangStatement generateIfElseStmt(BLangMatch matchStmt, BLangVariable matchExprVar) {
        List<BLangMatchStmtPatternClause> patterns = matchStmt.patternClauses;
        if (patterns.size() == 1) {
            return getMatchPatternBody(patterns.get(0), matchExprVar);
        }

        BLangIf parentIfNode = generateIfElseStmt(patterns.get(0), matchExprVar);
        BLangIf currentIfNode = parentIfNode;
        for (int i = 1; i < patterns.size(); i++) {
            if (i == patterns.size() - 1) {
                // This is the last pattern
                currentIfNode.elseStmt = getMatchPatternBody(patterns.get(i), matchExprVar);
            } else {
                currentIfNode.elseStmt = generateIfElseStmt(patterns.get(i), matchExprVar);
                currentIfNode = (BLangIf) currentIfNode.elseStmt;
            }
        }

        // TODO handle json and any
        // only one pattern no if just a block
        // last one just a else block..
        // json handle it specially
        //
        return parentIfNode;
    }


    /**
     * Generate an if-else statement from the given match statement.
     *
     * @param patternClause match pattern statement node
     * @param matchExprVar  variable node of the match expression
     * @return if else statement node
     */
    private BLangIf generateIfElseStmt(BLangMatchStmtPatternClause patternClause, BLangVariable matchExprVar) {
        BLangExpression patternIfCondition = createPatternIfCondition(patternClause, matchExprVar.symbol);
        BLangBlockStmt patternBody = getMatchPatternBody(patternClause, matchExprVar);
        return ASTBuilderUtil.createIfElseStmt(patternClause.pos,
                patternIfCondition, patternBody, null);
    }

    private BLangBlockStmt getMatchPatternBody(BLangMatchStmtPatternClause patternClause, BLangVariable matchExprVar) {
        // Add the variable definition to the body of the pattern clause
        if (patternClause.variable.name.value.equals(Names.IGNORE.value)) {
            return patternClause.body;
        }

        // create TypeName i = <TypeName> _$$_
        // Create a variable reference for _$$_
        BLangSimpleVarRef matchExprVarRef = ASTBuilderUtil.createVariableRef(patternClause.pos,
                matchExprVar.symbol);
        BLangExpression patternVarExpr = addConversionExprIfRequired(matchExprVarRef, patternClause.variable.type);

        // Add the variable def statement
        BLangVariable patternVar = ASTBuilderUtil.createVariable(patternClause.pos, "",
                patternClause.variable.type, patternVarExpr, patternClause.variable.symbol);
        BLangVariableDef patternVarDef = ASTBuilderUtil.createVariableDef(patternVar.pos, patternVar);
        patternClause.body.stmts.add(0, patternVarDef);
        return patternClause.body;
    }

    private BLangExpression addConversionExprIfRequired(BLangExpression expr, BType lhsType) {
        BType rhsType = expr.type;
        if (types.isSameType(rhsType, lhsType)) {
            return expr;
        }

        types.setImplicitCastExpr(expr, rhsType, lhsType);
        if (expr.impConversionExpr != null) {
            return expr;
        }

        if (lhsType.tag == TypeTags.NIL && rhsType.isNullable()) {
            return expr;
        }

        BConversionOperatorSymbol conversionSymbol;
        if (types.isValueType(lhsType) && !(rhsType.tag == TypeTags.JSON)) {
            conversionSymbol = Symbols.createUnboxValueTypeOpSymbol(symTable.anyType, lhsType);
        } else if (lhsType.tag == TypeTags.UNION || rhsType.tag == TypeTags.UNION) {
            conversionSymbol = Symbols.createConversionOperatorSymbol(rhsType, lhsType, symTable.errStructType,
                    false, true, InstructionCodes.NOP, null, null);
        } else {
            conversionSymbol = (BConversionOperatorSymbol) symResolver.resolveConversionOperator(rhsType, lhsType);
        }

        // Create a type cast expression
        BLangTypeConversionExpr conversionExpr = (BLangTypeConversionExpr)
                TreeBuilder.createTypeConversionNode();
        conversionExpr.expr = expr;
        conversionExpr.targetType = lhsType;
        conversionExpr.conversionSymbol = conversionSymbol;
        conversionExpr.type = lhsType;
        return conversionExpr;
    }

    private BLangExpression createPatternIfCondition(BLangMatchStmtPatternClause patternClause,
                                                     BVarSymbol varSymbol) {
        BLangExpression binaryExpr;
        BType patternType = patternClause.variable.type;
        BType[] memberTypes;
        if (patternType.tag == TypeTags.UNION) {
            BUnionType unionType = (BUnionType) patternType;
            memberTypes = unionType.memberTypes.toArray(new BType[0]);
        } else {
            memberTypes = new BType[1];
            memberTypes[0] = patternType;
        }

        if (memberTypes.length == 1) {
            binaryExpr = createPatternMatchBinaryExpr(patternClause.pos, varSymbol, memberTypes[0]);
        } else {
            BLangExpression lhsExpr = createPatternMatchBinaryExpr(patternClause.pos, varSymbol, memberTypes[0]);
            BLangExpression rhsExpr = createPatternMatchBinaryExpr(patternClause.pos, varSymbol, memberTypes[1]);
            binaryExpr = ASTBuilderUtil.createBinaryExpr(patternClause.pos, lhsExpr, rhsExpr,
                    symTable.booleanType, OperatorKind.OR,
                    (BOperatorSymbol) symResolver.resolveBinaryOperator(OperatorKind.OR,
                            lhsExpr.type, rhsExpr.type));
            for (int i = 2; i < memberTypes.length; i++) {
                lhsExpr = createPatternMatchBinaryExpr(patternClause.pos, varSymbol, memberTypes[i]);
                rhsExpr = binaryExpr;
                binaryExpr = ASTBuilderUtil.createBinaryExpr(patternClause.pos, lhsExpr, rhsExpr,
                        symTable.booleanType, OperatorKind.OR,
                        (BOperatorSymbol) symResolver.resolveBinaryOperator(OperatorKind.OR,
                                lhsExpr.type, rhsExpr.type));
            }
        }

        return binaryExpr;
    }

    private BLangExpression createPatternMatchBinaryExpr(DiagnosticPos pos, BVarSymbol varSymbol, BType patternType) {
        if (patternType == symTable.nilType) {
            BLangSimpleVarRef varRef = ASTBuilderUtil.createVariableRef(pos, varSymbol);
            BLangLiteral bLangLiteral = ASTBuilderUtil.createLiteral(pos, symTable.nilType, null);
            return ASTBuilderUtil.createBinaryExpr(pos, varRef, bLangLiteral, symTable.booleanType,
                    OperatorKind.EQUAL, (BOperatorSymbol) symResolver.resolveBinaryOperator(OperatorKind.EQUAL,
                            symTable.anyType, symTable.nilType));
        } else {
            return createIsAssignableExpression(pos, varSymbol, patternType);
        }
    }

    private BLangIsAssignableExpr createIsAssignableExpression(DiagnosticPos pos,
                                                               BVarSymbol varSymbol,
                                                               BType patternType) {
        //  _$$_ isassignable patternType
        // Create a variable reference for _$$_
        BLangSimpleVarRef varRef = ASTBuilderUtil.createVariableRef(pos, varSymbol);

        // Binary operator for equality
        return ASTBuilderUtil.createIsAssignableExpr(pos, varRef, patternType, symTable.booleanType, names);
    }

    private BLangExpression getInitExpr(BType type) {
        // Don't need to create an empty init expressions if the type allows null.
        if (type.isNullable()) {
            return null;
        }

        switch (type.tag) {
            case TypeTags.INT:
            case TypeTags.FLOAT:
            case TypeTags.BOOLEAN:
            case TypeTags.STRING:
            case TypeTags.BLOB:
                // Int, float, boolean, string, blob types will get default values from VM side.
                break;
            case TypeTags.XML:
                return new BLangXMLSequenceLiteral(type);
            case TypeTags.STREAM:
                return new BLangStreamLiteral(type, null);
            case TypeTags.MAP:
                return new BLangMapLiteral(new ArrayList<>(), type);
            case TypeTags.STRUCT:
                if (((BStructSymbol) type.tsymbol).isObject) {
                    return createTypeInitNode(type);
                }
                return new BLangStructLiteral(new ArrayList<>(), type);
            case TypeTags.ARRAY:
                BLangArrayLiteral array = new BLangArrayLiteral();
                array.exprs = new ArrayList<>();
                array.type = type;
                return rewriteExpr(array);
            default:
                break;
        }
        return null;
    }

    private BLangTypeInit createTypeInitNode(BType type) {
        BLangTypeInit objectInitNode = (BLangTypeInit) TreeBuilder.createObjectInitNode();
        objectInitNode.type = type;

        BLangInvocation invocationNode = (BLangInvocation) TreeBuilder.createInvocationNode();
        invocationNode.symbol = ((BStructSymbol) type.tsymbol).initializerFunc.symbol;
        invocationNode.type = type;

        BLangIdentifier pkgNameNode = (BLangIdentifier) TreeBuilder.createIdentifierNode();
        BLangIdentifier nameNode = (BLangIdentifier)  TreeBuilder.createIdentifierNode();

        nameNode.setLiteral(false);
        nameNode.setValue(Names.OBJECT_INIT_SUFFIX.getValue());
        invocationNode.name = nameNode;
        invocationNode.pkgAlias = pkgNameNode;

        objectInitNode.objectInitInvocation = invocationNode;
        return objectInitNode;
    }

    // TODO: Same function is used in symbol enter. Refactor this to reuse the same function.
    private StatementNode createAssignmentStmt(BLangVariable variable) {
        BLangSimpleVarRef varRef = (BLangSimpleVarRef) TreeBuilder
                .createSimpleVariableReferenceNode();
        varRef.pos = variable.pos;
        varRef.variableName = variable.name;
        varRef.symbol = variable.symbol;
        varRef.type = variable.type;
        varRef.pkgAlias = (BLangIdentifier) TreeBuilder.createIdentifierNode();

        BLangAssignment assignmentStmt = (BLangAssignment) TreeBuilder.createAssignmentNode();
        assignmentStmt.expr = variable.expr;
        assignmentStmt.pos = variable.pos;
        assignmentStmt.setVariable(varRef);
        return assignmentStmt;
    }

    private void addMatchExprDefaultCase(BLangMatchExpression bLangMatchExpression) {
        boolean defaultCaseExists = bLangMatchExpression.getPatternClauses()
                .stream()
                .anyMatch(pattern -> bLangMatchExpression.type == pattern.variable.type);
        if (defaultCaseExists) {
            return;
        }

        String patternCaseVarName = GEN_VAR_PREFIX.value + "t_match_default";
        BLangVariable patternMatchCaseVar = ASTBuilderUtil.createVariable(bLangMatchExpression.pos, patternCaseVarName,
                bLangMatchExpression.type, null, new BVarSymbol(0, names.fromString(patternCaseVarName),
                        this.env.scope.owner.pkgID, bLangMatchExpression.type, this.env.scope.owner));

        BLangMatchExprPatternClause defaultPattern =
                (BLangMatchExprPatternClause) TreeBuilder.createMatchExpressionPattern();
        defaultPattern.variable = patternMatchCaseVar;
        defaultPattern.expr = ASTBuilderUtil.createVariableRef(bLangMatchExpression.pos, patternMatchCaseVar.symbol);
        defaultPattern.pos = bLangMatchExpression.pos;
        bLangMatchExpression.patternClauses.add(defaultPattern);
    }
}<|MERGE_RESOLUTION|>--- conflicted
+++ resolved
@@ -1649,7 +1649,6 @@
         BLangBlockStmt stmts = ASTBuilderUtil.createBlockStmt(bLangMatchExpression.pos, Lists.of(tempResultVarDef));
         List<BLangMatchStmtPatternClause> patternClauses = new ArrayList<>();
 
-<<<<<<< HEAD
         for (int i = 0; i < bLangMatchExpression.patternClauses.size(); i++) {
             BLangMatchExprPatternClause pattern = bLangMatchExpression.patternClauses.get(i);
 
@@ -1660,14 +1659,6 @@
 
             // Create an assignment node. Add a conversion from rhs to lhs of the pattern, if required.
             pattern.expr = addConversionExprIfRequired(pattern.expr, tempResultVarRef.type);
-=======
-        // Create var ref for the temp result variable
-        BLangVariableReference tempResultVarRef =
-                ASTBuilderUtil.createVariableRef(bLangMatchExpression.pos, tempResultVar.symbol);
-
-        for (int i = 0; i < bLangMatchExpression.patternClauses.size(); i++) {
-            BLangMatchExprPatternClause pattern = bLangMatchExpression.patternClauses.get(i);
->>>>>>> 32818be0
             BLangAssignment assignmentStmt =
                     ASTBuilderUtil.createAssignmentStmt(pattern.pos, tempResultVarRef, pattern.expr, false);
             BLangBlockStmt patternBody = ASTBuilderUtil.createBlockStmt(pattern.pos, Lists.of(assignmentStmt));
@@ -1679,19 +1670,14 @@
 
         stmts.addStatement(ASTBuilderUtil.createMatchStatement(bLangMatchExpression.pos, bLangMatchExpression.expr,
                 patternClauses));
-<<<<<<< HEAD
         BLangVariableReference tempResultVarRef =
                 ASTBuilderUtil.createVariableRef(bLangMatchExpression.pos, tempResultVar.symbol);
-=======
->>>>>>> 32818be0
         BLangStatementExpression statementExpr = ASTBuilderUtil.creatStatementExpression(stmts, tempResultVarRef);
         statementExpr.type = bLangMatchExpression.type;
         result = rewriteExpr(statementExpr);
     }
 
     @Override
-<<<<<<< HEAD
-=======
     public void visit(BLangCheckedExpr checkedExpr) {
 
         //
@@ -1745,7 +1731,6 @@
     }
 
     @Override
->>>>>>> 32818be0
     public void visit(BLangStatementExpression bLangStatementExpression) {
         bLangStatementExpression.expr = rewriteExpr(bLangStatementExpression.expr);
         bLangStatementExpression.stmt = rewrite(bLangStatementExpression.stmt, env);
