// Generated from BallerinaParser.g4 by ANTLR 4.5.3
package org.wso2.ballerinalang.compiler.parser.antlr4;

import org.antlr.v4.runtime.ParserRuleContext;
import org.antlr.v4.runtime.tree.ErrorNode;
import org.antlr.v4.runtime.tree.TerminalNode;

/**
 * This class provides an empty implementation of {@link BallerinaParserListener},
 * which can be extended to create a listener which only needs to handle a subset
 * of the available methods.
 */
public class BallerinaParserBaseListener implements BallerinaParserListener {
	/**
	 * {@inheritDoc}
	 *
	 * <p>The default implementation does nothing.</p>
	 */
	@Override public void enterCompilationUnit(BallerinaParser.CompilationUnitContext ctx) { }
	/**
	 * {@inheritDoc}
	 *
	 * <p>The default implementation does nothing.</p>
	 */
	@Override public void exitCompilationUnit(BallerinaParser.CompilationUnitContext ctx) { }
	/**
	 * {@inheritDoc}
	 *
	 * <p>The default implementation does nothing.</p>
	 */
	@Override public void enterPackageDeclaration(BallerinaParser.PackageDeclarationContext ctx) { }
	/**
	 * {@inheritDoc}
	 *
	 * <p>The default implementation does nothing.</p>
	 */
	@Override public void exitPackageDeclaration(BallerinaParser.PackageDeclarationContext ctx) { }
	/**
	 * {@inheritDoc}
	 *
	 * <p>The default implementation does nothing.</p>
	 */
	@Override public void enterPackageName(BallerinaParser.PackageNameContext ctx) { }
	/**
	 * {@inheritDoc}
	 *
	 * <p>The default implementation does nothing.</p>
	 */
	@Override public void exitPackageName(BallerinaParser.PackageNameContext ctx) { }
	/**
	 * {@inheritDoc}
	 *
	 * <p>The default implementation does nothing.</p>
	 */
	@Override public void enterVersion(BallerinaParser.VersionContext ctx) { }
	/**
	 * {@inheritDoc}
	 *
	 * <p>The default implementation does nothing.</p>
	 */
	@Override public void exitVersion(BallerinaParser.VersionContext ctx) { }
	/**
	 * {@inheritDoc}
	 *
	 * <p>The default implementation does nothing.</p>
	 */
	@Override public void enterImportDeclaration(BallerinaParser.ImportDeclarationContext ctx) { }
	/**
	 * {@inheritDoc}
	 *
	 * <p>The default implementation does nothing.</p>
	 */
	@Override public void exitImportDeclaration(BallerinaParser.ImportDeclarationContext ctx) { }
	/**
	 * {@inheritDoc}
	 *
	 * <p>The default implementation does nothing.</p>
	 */
	@Override public void enterOrgName(BallerinaParser.OrgNameContext ctx) { }
	/**
	 * {@inheritDoc}
	 *
	 * <p>The default implementation does nothing.</p>
	 */
	@Override public void exitOrgName(BallerinaParser.OrgNameContext ctx) { }
	/**
	 * {@inheritDoc}
	 *
	 * <p>The default implementation does nothing.</p>
	 */
	@Override public void enterDefinition(BallerinaParser.DefinitionContext ctx) { }
	/**
	 * {@inheritDoc}
	 *
	 * <p>The default implementation does nothing.</p>
	 */
	@Override public void exitDefinition(BallerinaParser.DefinitionContext ctx) { }
	/**
	 * {@inheritDoc}
	 *
	 * <p>The default implementation does nothing.</p>
	 */
	@Override public void enterServiceDefinition(BallerinaParser.ServiceDefinitionContext ctx) { }
	/**
	 * {@inheritDoc}
	 *
	 * <p>The default implementation does nothing.</p>
	 */
	@Override public void exitServiceDefinition(BallerinaParser.ServiceDefinitionContext ctx) { }
	/**
	 * {@inheritDoc}
	 *
	 * <p>The default implementation does nothing.</p>
	 */
	@Override public void enterServiceBody(BallerinaParser.ServiceBodyContext ctx) { }
	/**
	 * {@inheritDoc}
	 *
	 * <p>The default implementation does nothing.</p>
	 */
	@Override public void exitServiceBody(BallerinaParser.ServiceBodyContext ctx) { }
	/**
	 * {@inheritDoc}
	 *
	 * <p>The default implementation does nothing.</p>
	 */
	@Override public void enterResourceDefinition(BallerinaParser.ResourceDefinitionContext ctx) { }
	/**
	 * {@inheritDoc}
	 *
	 * <p>The default implementation does nothing.</p>
	 */
	@Override public void exitResourceDefinition(BallerinaParser.ResourceDefinitionContext ctx) { }
	/**
	 * {@inheritDoc}
	 *
	 * <p>The default implementation does nothing.</p>
	 */
	@Override public void enterCallableUnitBody(BallerinaParser.CallableUnitBodyContext ctx) { }
	/**
	 * {@inheritDoc}
	 *
	 * <p>The default implementation does nothing.</p>
	 */
	@Override public void exitCallableUnitBody(BallerinaParser.CallableUnitBodyContext ctx) { }
	/**
	 * {@inheritDoc}
	 *
	 * <p>The default implementation does nothing.</p>
	 */
	@Override public void enterFunctionDefinition(BallerinaParser.FunctionDefinitionContext ctx) { }
	/**
	 * {@inheritDoc}
	 *
	 * <p>The default implementation does nothing.</p>
	 */
	@Override public void exitFunctionDefinition(BallerinaParser.FunctionDefinitionContext ctx) { }
	/**
	 * {@inheritDoc}
	 *
	 * <p>The default implementation does nothing.</p>
	 */
	@Override public void enterLambdaFunction(BallerinaParser.LambdaFunctionContext ctx) { }
	/**
	 * {@inheritDoc}
	 *
	 * <p>The default implementation does nothing.</p>
	 */
	@Override public void exitLambdaFunction(BallerinaParser.LambdaFunctionContext ctx) { }
	/**
	 * {@inheritDoc}
	 *
	 * <p>The default implementation does nothing.</p>
	 */
	@Override public void enterCallableUnitSignature(BallerinaParser.CallableUnitSignatureContext ctx) { }
	/**
	 * {@inheritDoc}
	 *
	 * <p>The default implementation does nothing.</p>
	 */
	@Override public void exitCallableUnitSignature(BallerinaParser.CallableUnitSignatureContext ctx) { }
	/**
	 * {@inheritDoc}
	 *
	 * <p>The default implementation does nothing.</p>
	 */
	@Override public void enterConnectorDefinition(BallerinaParser.ConnectorDefinitionContext ctx) { }
	/**
	 * {@inheritDoc}
	 *
	 * <p>The default implementation does nothing.</p>
	 */
	@Override public void exitConnectorDefinition(BallerinaParser.ConnectorDefinitionContext ctx) { }
	/**
	 * {@inheritDoc}
	 *
	 * <p>The default implementation does nothing.</p>
	 */
	@Override public void enterConnectorBody(BallerinaParser.ConnectorBodyContext ctx) { }
	/**
	 * {@inheritDoc}
	 *
	 * <p>The default implementation does nothing.</p>
	 */
	@Override public void exitConnectorBody(BallerinaParser.ConnectorBodyContext ctx) { }
	/**
	 * {@inheritDoc}
	 *
	 * <p>The default implementation does nothing.</p>
	 */
	@Override public void enterActionDefinition(BallerinaParser.ActionDefinitionContext ctx) { }
	/**
	 * {@inheritDoc}
	 *
	 * <p>The default implementation does nothing.</p>
	 */
	@Override public void exitActionDefinition(BallerinaParser.ActionDefinitionContext ctx) { }
	/**
	 * {@inheritDoc}
	 *
	 * <p>The default implementation does nothing.</p>
	 */
	@Override public void enterStructDefinition(BallerinaParser.StructDefinitionContext ctx) { }
	/**
	 * {@inheritDoc}
	 *
	 * <p>The default implementation does nothing.</p>
	 */
	@Override public void exitStructDefinition(BallerinaParser.StructDefinitionContext ctx) { }
	/**
	 * {@inheritDoc}
	 *
	 * <p>The default implementation does nothing.</p>
	 */
	@Override public void enterStructBody(BallerinaParser.StructBodyContext ctx) { }
	/**
	 * {@inheritDoc}
	 *
	 * <p>The default implementation does nothing.</p>
	 */
	@Override public void exitStructBody(BallerinaParser.StructBodyContext ctx) { }
	/**
	 * {@inheritDoc}
	 *
	 * <p>The default implementation does nothing.</p>
	 */
	@Override public void enterStreamletDefinition(BallerinaParser.StreamletDefinitionContext ctx) { }
	/**
	 * {@inheritDoc}
	 *
	 * <p>The default implementation does nothing.</p>
	 */
	@Override public void exitStreamletDefinition(BallerinaParser.StreamletDefinitionContext ctx) { }
	/**
	 * {@inheritDoc}
	 *
	 * <p>The default implementation does nothing.</p>
	 */
	@Override public void enterStreamletBody(BallerinaParser.StreamletBodyContext ctx) { }
	/**
	 * {@inheritDoc}
	 *
	 * <p>The default implementation does nothing.</p>
	 */
	@Override public void exitStreamletBody(BallerinaParser.StreamletBodyContext ctx) { }
	/**
	 * {@inheritDoc}
	 *
	 * <p>The default implementation does nothing.</p>
	 */
	@Override public void enterStreamingQueryDeclaration(BallerinaParser.StreamingQueryDeclarationContext ctx) { }
	/**
	 * {@inheritDoc}
	 *
	 * <p>The default implementation does nothing.</p>
	 */
	@Override public void exitStreamingQueryDeclaration(BallerinaParser.StreamingQueryDeclarationContext ctx) { }
	/**
	 * {@inheritDoc}
	 *
	 * <p>The default implementation does nothing.</p>
	 */
	@Override public void enterPrivateStructBody(BallerinaParser.PrivateStructBodyContext ctx) { }
	/**
	 * {@inheritDoc}
	 *
	 * <p>The default implementation does nothing.</p>
	 */
	@Override public void exitPrivateStructBody(BallerinaParser.PrivateStructBodyContext ctx) { }
	/**
	 * {@inheritDoc}
	 *
	 * <p>The default implementation does nothing.</p>
	 */
	@Override public void enterAnnotationDefinition(BallerinaParser.AnnotationDefinitionContext ctx) { }
	/**
	 * {@inheritDoc}
	 *
	 * <p>The default implementation does nothing.</p>
	 */
	@Override public void exitAnnotationDefinition(BallerinaParser.AnnotationDefinitionContext ctx) { }
	/**
	 * {@inheritDoc}
	 *
	 * <p>The default implementation does nothing.</p>
	 */
	@Override public void enterEnumDefinition(BallerinaParser.EnumDefinitionContext ctx) { }
	/**
	 * {@inheritDoc}
	 *
	 * <p>The default implementation does nothing.</p>
	 */
	@Override public void exitEnumDefinition(BallerinaParser.EnumDefinitionContext ctx) { }
	/**
	 * {@inheritDoc}
	 *
	 * <p>The default implementation does nothing.</p>
	 */
	@Override public void enterEnumerator(BallerinaParser.EnumeratorContext ctx) { }
	/**
	 * {@inheritDoc}
	 *
	 * <p>The default implementation does nothing.</p>
	 */
	@Override public void exitEnumerator(BallerinaParser.EnumeratorContext ctx) { }
	/**
	 * {@inheritDoc}
	 *
	 * <p>The default implementation does nothing.</p>
	 */
	@Override public void enterGlobalVariableDefinition(BallerinaParser.GlobalVariableDefinitionContext ctx) { }
	/**
	 * {@inheritDoc}
	 *
	 * <p>The default implementation does nothing.</p>
	 */
	@Override public void exitGlobalVariableDefinition(BallerinaParser.GlobalVariableDefinitionContext ctx) { }
	/**
	 * {@inheritDoc}
	 *
	 * <p>The default implementation does nothing.</p>
	 */
	@Override public void enterTransformerDefinition(BallerinaParser.TransformerDefinitionContext ctx) { }
	/**
	 * {@inheritDoc}
	 *
	 * <p>The default implementation does nothing.</p>
	 */
	@Override public void exitTransformerDefinition(BallerinaParser.TransformerDefinitionContext ctx) { }
	/**
	 * {@inheritDoc}
	 *
	 * <p>The default implementation does nothing.</p>
	 */
	@Override public void enterAttachmentPoint(BallerinaParser.AttachmentPointContext ctx) { }
	/**
	 * {@inheritDoc}
	 *
	 * <p>The default implementation does nothing.</p>
	 */
	@Override public void exitAttachmentPoint(BallerinaParser.AttachmentPointContext ctx) { }
	/**
	 * {@inheritDoc}
	 *
	 * <p>The default implementation does nothing.</p>
	 */
<<<<<<< HEAD
	@Override public void enterConstantDefinition(BallerinaParser.ConstantDefinitionContext ctx) { }
=======
	@Override public void enterResourceAttachPoint(BallerinaParser.ResourceAttachPointContext ctx) { }
	/**
	 * {@inheritDoc}
	 *
	 * <p>The default implementation does nothing.</p>
	 */
	@Override public void exitResourceAttachPoint(BallerinaParser.ResourceAttachPointContext ctx) { }
	/**
	 * {@inheritDoc}
	 *
	 * <p>The default implementation does nothing.</p>
	 */
	@Override public void enterConnectorAttachPoint(BallerinaParser.ConnectorAttachPointContext ctx) { }
	/**
	 * {@inheritDoc}
	 *
	 * <p>The default implementation does nothing.</p>
	 */
	@Override public void exitConnectorAttachPoint(BallerinaParser.ConnectorAttachPointContext ctx) { }
	/**
	 * {@inheritDoc}
	 *
	 * <p>The default implementation does nothing.</p>
	 */
	@Override public void enterActionAttachPoint(BallerinaParser.ActionAttachPointContext ctx) { }
	/**
	 * {@inheritDoc}
	 *
	 * <p>The default implementation does nothing.</p>
	 */
	@Override public void exitActionAttachPoint(BallerinaParser.ActionAttachPointContext ctx) { }
	/**
	 * {@inheritDoc}
	 *
	 * <p>The default implementation does nothing.</p>
	 */
	@Override public void enterFunctionAttachPoint(BallerinaParser.FunctionAttachPointContext ctx) { }
	/**
	 * {@inheritDoc}
	 *
	 * <p>The default implementation does nothing.</p>
	 */
	@Override public void exitFunctionAttachPoint(BallerinaParser.FunctionAttachPointContext ctx) { }
	/**
	 * {@inheritDoc}
	 *
	 * <p>The default implementation does nothing.</p>
	 */
	@Override public void enterStructAttachPoint(BallerinaParser.StructAttachPointContext ctx) { }
	/**
	 * {@inheritDoc}
	 *
	 * <p>The default implementation does nothing.</p>
	 */
	@Override public void exitStructAttachPoint(BallerinaParser.StructAttachPointContext ctx) { }
	/**
	 * {@inheritDoc}
	 *
	 * <p>The default implementation does nothing.</p>
	 */
	@Override public void enterStreamletAttachPoint(BallerinaParser.StreamletAttachPointContext ctx) { }
	/**
	 * {@inheritDoc}
	 *
	 * <p>The default implementation does nothing.</p>
	 */
	@Override public void exitStreamletAttachPoint(BallerinaParser.StreamletAttachPointContext ctx) { }
	/**
	 * {@inheritDoc}
	 *
	 * <p>The default implementation does nothing.</p>
	 */
	@Override public void enterEnumAttachPoint(BallerinaParser.EnumAttachPointContext ctx) { }
	/**
	 * {@inheritDoc}
	 *
	 * <p>The default implementation does nothing.</p>
	 */
	@Override public void exitEnumAttachPoint(BallerinaParser.EnumAttachPointContext ctx) { }
	/**
	 * {@inheritDoc}
	 *
	 * <p>The default implementation does nothing.</p>
	 */
	@Override public void enterConstAttachPoint(BallerinaParser.ConstAttachPointContext ctx) { }
	/**
	 * {@inheritDoc}
	 *
	 * <p>The default implementation does nothing.</p>
	 */
	@Override public void exitConstAttachPoint(BallerinaParser.ConstAttachPointContext ctx) { }
	/**
	 * {@inheritDoc}
	 *
	 * <p>The default implementation does nothing.</p>
	 */
	@Override public void enterParameterAttachPoint(BallerinaParser.ParameterAttachPointContext ctx) { }
	/**
	 * {@inheritDoc}
	 *
	 * <p>The default implementation does nothing.</p>
	 */
	@Override public void exitParameterAttachPoint(BallerinaParser.ParameterAttachPointContext ctx) { }
	/**
	 * {@inheritDoc}
	 *
	 * <p>The default implementation does nothing.</p>
	 */
	@Override public void enterAnnotationAttachPoint(BallerinaParser.AnnotationAttachPointContext ctx) { }
>>>>>>> 9dd603c5
	/**
	 * {@inheritDoc}
	 *
	 * <p>The default implementation does nothing.</p>
	 */
	@Override public void exitConstantDefinition(BallerinaParser.ConstantDefinitionContext ctx) { }
	/**
	 * {@inheritDoc}
	 *
	 * <p>The default implementation does nothing.</p>
	 */
	@Override public void enterWorkerDeclaration(BallerinaParser.WorkerDeclarationContext ctx) { }
	/**
	 * {@inheritDoc}
	 *
	 * <p>The default implementation does nothing.</p>
	 */
	@Override public void exitWorkerDeclaration(BallerinaParser.WorkerDeclarationContext ctx) { }
	/**
	 * {@inheritDoc}
	 *
	 * <p>The default implementation does nothing.</p>
	 */
	@Override public void enterWorkerDefinition(BallerinaParser.WorkerDefinitionContext ctx) { }
	/**
	 * {@inheritDoc}
	 *
	 * <p>The default implementation does nothing.</p>
	 */
	@Override public void exitWorkerDefinition(BallerinaParser.WorkerDefinitionContext ctx) { }
	/**
	 * {@inheritDoc}
	 *
	 * <p>The default implementation does nothing.</p>
	 */
	@Override public void enterGlobalEndpointDefinition(BallerinaParser.GlobalEndpointDefinitionContext ctx) { }
	/**
	 * {@inheritDoc}
	 *
	 * <p>The default implementation does nothing.</p>
	 */
	@Override public void exitGlobalEndpointDefinition(BallerinaParser.GlobalEndpointDefinitionContext ctx) { }
	/**
	 * {@inheritDoc}
	 *
	 * <p>The default implementation does nothing.</p>
	 */
	@Override public void enterEndpointDeclaration(BallerinaParser.EndpointDeclarationContext ctx) { }
	/**
	 * {@inheritDoc}
	 *
	 * <p>The default implementation does nothing.</p>
	 */
	@Override public void exitEndpointDeclaration(BallerinaParser.EndpointDeclarationContext ctx) { }
	/**
	 * {@inheritDoc}
	 *
	 * <p>The default implementation does nothing.</p>
	 */
	@Override public void enterEndpointType(BallerinaParser.EndpointTypeContext ctx) { }
	/**
	 * {@inheritDoc}
	 *
	 * <p>The default implementation does nothing.</p>
	 */
	@Override public void exitEndpointType(BallerinaParser.EndpointTypeContext ctx) { }
	/**
	 * {@inheritDoc}
	 *
	 * <p>The default implementation does nothing.</p>
	 */
	@Override public void enterTypeName(BallerinaParser.TypeNameContext ctx) { }
	/**
	 * {@inheritDoc}
	 *
	 * <p>The default implementation does nothing.</p>
	 */
	@Override public void exitTypeName(BallerinaParser.TypeNameContext ctx) { }
	/**
	 * {@inheritDoc}
	 *
	 * <p>The default implementation does nothing.</p>
	 */
	@Override public void enterBuiltInTypeName(BallerinaParser.BuiltInTypeNameContext ctx) { }
	/**
	 * {@inheritDoc}
	 *
	 * <p>The default implementation does nothing.</p>
	 */
	@Override public void exitBuiltInTypeName(BallerinaParser.BuiltInTypeNameContext ctx) { }
	/**
	 * {@inheritDoc}
	 *
	 * <p>The default implementation does nothing.</p>
	 */
	@Override public void enterReferenceTypeName(BallerinaParser.ReferenceTypeNameContext ctx) { }
	/**
	 * {@inheritDoc}
	 *
	 * <p>The default implementation does nothing.</p>
	 */
	@Override public void exitReferenceTypeName(BallerinaParser.ReferenceTypeNameContext ctx) { }
	/**
	 * {@inheritDoc}
	 *
	 * <p>The default implementation does nothing.</p>
	 */
	@Override public void enterUserDefineTypeName(BallerinaParser.UserDefineTypeNameContext ctx) { }
	/**
	 * {@inheritDoc}
	 *
	 * <p>The default implementation does nothing.</p>
	 */
	@Override public void exitUserDefineTypeName(BallerinaParser.UserDefineTypeNameContext ctx) { }
	/**
	 * {@inheritDoc}
	 *
	 * <p>The default implementation does nothing.</p>
	 */
	@Override public void enterAnonStructTypeName(BallerinaParser.AnonStructTypeNameContext ctx) { }
	/**
	 * {@inheritDoc}
	 *
	 * <p>The default implementation does nothing.</p>
	 */
	@Override public void exitAnonStructTypeName(BallerinaParser.AnonStructTypeNameContext ctx) { }
	/**
	 * {@inheritDoc}
	 *
	 * <p>The default implementation does nothing.</p>
	 */
	@Override public void enterValueTypeName(BallerinaParser.ValueTypeNameContext ctx) { }
	/**
	 * {@inheritDoc}
	 *
	 * <p>The default implementation does nothing.</p>
	 */
	@Override public void exitValueTypeName(BallerinaParser.ValueTypeNameContext ctx) { }
	/**
	 * {@inheritDoc}
	 *
	 * <p>The default implementation does nothing.</p>
	 */
	@Override public void enterBuiltInReferenceTypeName(BallerinaParser.BuiltInReferenceTypeNameContext ctx) { }
	/**
	 * {@inheritDoc}
	 *
	 * <p>The default implementation does nothing.</p>
	 */
	@Override public void exitBuiltInReferenceTypeName(BallerinaParser.BuiltInReferenceTypeNameContext ctx) { }
	/**
	 * {@inheritDoc}
	 *
	 * <p>The default implementation does nothing.</p>
	 */
	@Override public void enterFunctionTypeName(BallerinaParser.FunctionTypeNameContext ctx) { }
	/**
	 * {@inheritDoc}
	 *
	 * <p>The default implementation does nothing.</p>
	 */
	@Override public void exitFunctionTypeName(BallerinaParser.FunctionTypeNameContext ctx) { }
	/**
	 * {@inheritDoc}
	 *
	 * <p>The default implementation does nothing.</p>
	 */
	@Override public void enterXmlNamespaceName(BallerinaParser.XmlNamespaceNameContext ctx) { }
	/**
	 * {@inheritDoc}
	 *
	 * <p>The default implementation does nothing.</p>
	 */
	@Override public void exitXmlNamespaceName(BallerinaParser.XmlNamespaceNameContext ctx) { }
	/**
	 * {@inheritDoc}
	 *
	 * <p>The default implementation does nothing.</p>
	 */
	@Override public void enterXmlLocalName(BallerinaParser.XmlLocalNameContext ctx) { }
	/**
	 * {@inheritDoc}
	 *
	 * <p>The default implementation does nothing.</p>
	 */
	@Override public void exitXmlLocalName(BallerinaParser.XmlLocalNameContext ctx) { }
	/**
	 * {@inheritDoc}
	 *
	 * <p>The default implementation does nothing.</p>
	 */
	@Override public void enterAnnotationAttachment(BallerinaParser.AnnotationAttachmentContext ctx) { }
	/**
	 * {@inheritDoc}
	 *
	 * <p>The default implementation does nothing.</p>
	 */
	@Override public void exitAnnotationAttachment(BallerinaParser.AnnotationAttachmentContext ctx) { }
	/**
	 * {@inheritDoc}
	 *
	 * <p>The default implementation does nothing.</p>
	 */
	@Override public void enterStatement(BallerinaParser.StatementContext ctx) { }
	/**
	 * {@inheritDoc}
	 *
	 * <p>The default implementation does nothing.</p>
	 */
	@Override public void exitStatement(BallerinaParser.StatementContext ctx) { }
	/**
	 * {@inheritDoc}
	 *
	 * <p>The default implementation does nothing.</p>
	 */
	@Override public void enterVariableDefinitionStatement(BallerinaParser.VariableDefinitionStatementContext ctx) { }
	/**
	 * {@inheritDoc}
	 *
	 * <p>The default implementation does nothing.</p>
	 */
	@Override public void exitVariableDefinitionStatement(BallerinaParser.VariableDefinitionStatementContext ctx) { }
	/**
	 * {@inheritDoc}
	 *
	 * <p>The default implementation does nothing.</p>
	 */
	@Override public void enterRecordLiteral(BallerinaParser.RecordLiteralContext ctx) { }
	/**
	 * {@inheritDoc}
	 *
	 * <p>The default implementation does nothing.</p>
	 */
	@Override public void exitRecordLiteral(BallerinaParser.RecordLiteralContext ctx) { }
	/**
	 * {@inheritDoc}
	 *
	 * <p>The default implementation does nothing.</p>
	 */
	@Override public void enterRecordKeyValue(BallerinaParser.RecordKeyValueContext ctx) { }
	/**
	 * {@inheritDoc}
	 *
	 * <p>The default implementation does nothing.</p>
	 */
	@Override public void exitRecordKeyValue(BallerinaParser.RecordKeyValueContext ctx) { }
	/**
	 * {@inheritDoc}
	 *
	 * <p>The default implementation does nothing.</p>
	 */
	@Override public void enterRecordKey(BallerinaParser.RecordKeyContext ctx) { }
	/**
	 * {@inheritDoc}
	 *
	 * <p>The default implementation does nothing.</p>
	 */
	@Override public void exitRecordKey(BallerinaParser.RecordKeyContext ctx) { }
	/**
	 * {@inheritDoc}
	 *
	 * <p>The default implementation does nothing.</p>
	 */
	@Override public void enterArrayLiteral(BallerinaParser.ArrayLiteralContext ctx) { }
	/**
	 * {@inheritDoc}
	 *
	 * <p>The default implementation does nothing.</p>
	 */
	@Override public void exitArrayLiteral(BallerinaParser.ArrayLiteralContext ctx) { }
	/**
	 * {@inheritDoc}
	 *
	 * <p>The default implementation does nothing.</p>
	 */
	@Override public void enterTypeInitExpr(BallerinaParser.TypeInitExprContext ctx) { }
	/**
	 * {@inheritDoc}
	 *
	 * <p>The default implementation does nothing.</p>
	 */
	@Override public void exitTypeInitExpr(BallerinaParser.TypeInitExprContext ctx) { }
	/**
	 * {@inheritDoc}
	 *
	 * <p>The default implementation does nothing.</p>
	 */
	@Override public void enterAssignmentStatement(BallerinaParser.AssignmentStatementContext ctx) { }
	/**
	 * {@inheritDoc}
	 *
	 * <p>The default implementation does nothing.</p>
	 */
	@Override public void exitAssignmentStatement(BallerinaParser.AssignmentStatementContext ctx) { }
	/**
	 * {@inheritDoc}
	 *
	 * <p>The default implementation does nothing.</p>
	 */
	@Override public void enterVariableReferenceList(BallerinaParser.VariableReferenceListContext ctx) { }
	/**
	 * {@inheritDoc}
	 *
	 * <p>The default implementation does nothing.</p>
	 */
	@Override public void exitVariableReferenceList(BallerinaParser.VariableReferenceListContext ctx) { }
	/**
	 * {@inheritDoc}
	 *
	 * <p>The default implementation does nothing.</p>
	 */
	@Override public void enterIfElseStatement(BallerinaParser.IfElseStatementContext ctx) { }
	/**
	 * {@inheritDoc}
	 *
	 * <p>The default implementation does nothing.</p>
	 */
	@Override public void exitIfElseStatement(BallerinaParser.IfElseStatementContext ctx) { }
	/**
	 * {@inheritDoc}
	 *
	 * <p>The default implementation does nothing.</p>
	 */
	@Override public void enterIfClause(BallerinaParser.IfClauseContext ctx) { }
	/**
	 * {@inheritDoc}
	 *
	 * <p>The default implementation does nothing.</p>
	 */
	@Override public void exitIfClause(BallerinaParser.IfClauseContext ctx) { }
	/**
	 * {@inheritDoc}
	 *
	 * <p>The default implementation does nothing.</p>
	 */
	@Override public void enterElseIfClause(BallerinaParser.ElseIfClauseContext ctx) { }
	/**
	 * {@inheritDoc}
	 *
	 * <p>The default implementation does nothing.</p>
	 */
	@Override public void exitElseIfClause(BallerinaParser.ElseIfClauseContext ctx) { }
	/**
	 * {@inheritDoc}
	 *
	 * <p>The default implementation does nothing.</p>
	 */
	@Override public void enterElseClause(BallerinaParser.ElseClauseContext ctx) { }
	/**
	 * {@inheritDoc}
	 *
	 * <p>The default implementation does nothing.</p>
	 */
	@Override public void exitElseClause(BallerinaParser.ElseClauseContext ctx) { }
	/**
	 * {@inheritDoc}
	 *
	 * <p>The default implementation does nothing.</p>
	 */
	@Override public void enterForeachStatement(BallerinaParser.ForeachStatementContext ctx) { }
	/**
	 * {@inheritDoc}
	 *
	 * <p>The default implementation does nothing.</p>
	 */
	@Override public void exitForeachStatement(BallerinaParser.ForeachStatementContext ctx) { }
	/**
	 * {@inheritDoc}
	 *
	 * <p>The default implementation does nothing.</p>
	 */
	@Override public void enterIntRangeExpression(BallerinaParser.IntRangeExpressionContext ctx) { }
	/**
	 * {@inheritDoc}
	 *
	 * <p>The default implementation does nothing.</p>
	 */
	@Override public void exitIntRangeExpression(BallerinaParser.IntRangeExpressionContext ctx) { }
	/**
	 * {@inheritDoc}
	 *
	 * <p>The default implementation does nothing.</p>
	 */
	@Override public void enterWhileStatement(BallerinaParser.WhileStatementContext ctx) { }
	/**
	 * {@inheritDoc}
	 *
	 * <p>The default implementation does nothing.</p>
	 */
	@Override public void exitWhileStatement(BallerinaParser.WhileStatementContext ctx) { }
	/**
	 * {@inheritDoc}
	 *
	 * <p>The default implementation does nothing.</p>
	 */
	@Override public void enterNextStatement(BallerinaParser.NextStatementContext ctx) { }
	/**
	 * {@inheritDoc}
	 *
	 * <p>The default implementation does nothing.</p>
	 */
	@Override public void exitNextStatement(BallerinaParser.NextStatementContext ctx) { }
	/**
	 * {@inheritDoc}
	 *
	 * <p>The default implementation does nothing.</p>
	 */
	@Override public void enterBreakStatement(BallerinaParser.BreakStatementContext ctx) { }
	/**
	 * {@inheritDoc}
	 *
	 * <p>The default implementation does nothing.</p>
	 */
	@Override public void exitBreakStatement(BallerinaParser.BreakStatementContext ctx) { }
	/**
	 * {@inheritDoc}
	 *
	 * <p>The default implementation does nothing.</p>
	 */
	@Override public void enterForkJoinStatement(BallerinaParser.ForkJoinStatementContext ctx) { }
	/**
	 * {@inheritDoc}
	 *
	 * <p>The default implementation does nothing.</p>
	 */
	@Override public void exitForkJoinStatement(BallerinaParser.ForkJoinStatementContext ctx) { }
	/**
	 * {@inheritDoc}
	 *
	 * <p>The default implementation does nothing.</p>
	 */
	@Override public void enterJoinClause(BallerinaParser.JoinClauseContext ctx) { }
	/**
	 * {@inheritDoc}
	 *
	 * <p>The default implementation does nothing.</p>
	 */
	@Override public void exitJoinClause(BallerinaParser.JoinClauseContext ctx) { }
	/**
	 * {@inheritDoc}
	 *
	 * <p>The default implementation does nothing.</p>
	 */
	@Override public void enterAnyJoinCondition(BallerinaParser.AnyJoinConditionContext ctx) { }
	/**
	 * {@inheritDoc}
	 *
	 * <p>The default implementation does nothing.</p>
	 */
	@Override public void exitAnyJoinCondition(BallerinaParser.AnyJoinConditionContext ctx) { }
	/**
	 * {@inheritDoc}
	 *
	 * <p>The default implementation does nothing.</p>
	 */
	@Override public void enterAllJoinCondition(BallerinaParser.AllJoinConditionContext ctx) { }
	/**
	 * {@inheritDoc}
	 *
	 * <p>The default implementation does nothing.</p>
	 */
	@Override public void exitAllJoinCondition(BallerinaParser.AllJoinConditionContext ctx) { }
	/**
	 * {@inheritDoc}
	 *
	 * <p>The default implementation does nothing.</p>
	 */
	@Override public void enterTimeoutClause(BallerinaParser.TimeoutClauseContext ctx) { }
	/**
	 * {@inheritDoc}
	 *
	 * <p>The default implementation does nothing.</p>
	 */
	@Override public void exitTimeoutClause(BallerinaParser.TimeoutClauseContext ctx) { }
	/**
	 * {@inheritDoc}
	 *
	 * <p>The default implementation does nothing.</p>
	 */
	@Override public void enterTryCatchStatement(BallerinaParser.TryCatchStatementContext ctx) { }
	/**
	 * {@inheritDoc}
	 *
	 * <p>The default implementation does nothing.</p>
	 */
	@Override public void exitTryCatchStatement(BallerinaParser.TryCatchStatementContext ctx) { }
	/**
	 * {@inheritDoc}
	 *
	 * <p>The default implementation does nothing.</p>
	 */
	@Override public void enterCatchClauses(BallerinaParser.CatchClausesContext ctx) { }
	/**
	 * {@inheritDoc}
	 *
	 * <p>The default implementation does nothing.</p>
	 */
	@Override public void exitCatchClauses(BallerinaParser.CatchClausesContext ctx) { }
	/**
	 * {@inheritDoc}
	 *
	 * <p>The default implementation does nothing.</p>
	 */
	@Override public void enterCatchClause(BallerinaParser.CatchClauseContext ctx) { }
	/**
	 * {@inheritDoc}
	 *
	 * <p>The default implementation does nothing.</p>
	 */
	@Override public void exitCatchClause(BallerinaParser.CatchClauseContext ctx) { }
	/**
	 * {@inheritDoc}
	 *
	 * <p>The default implementation does nothing.</p>
	 */
	@Override public void enterFinallyClause(BallerinaParser.FinallyClauseContext ctx) { }
	/**
	 * {@inheritDoc}
	 *
	 * <p>The default implementation does nothing.</p>
	 */
	@Override public void exitFinallyClause(BallerinaParser.FinallyClauseContext ctx) { }
	/**
	 * {@inheritDoc}
	 *
	 * <p>The default implementation does nothing.</p>
	 */
	@Override public void enterThrowStatement(BallerinaParser.ThrowStatementContext ctx) { }
	/**
	 * {@inheritDoc}
	 *
	 * <p>The default implementation does nothing.</p>
	 */
	@Override public void exitThrowStatement(BallerinaParser.ThrowStatementContext ctx) { }
	/**
	 * {@inheritDoc}
	 *
	 * <p>The default implementation does nothing.</p>
	 */
	@Override public void enterReturnStatement(BallerinaParser.ReturnStatementContext ctx) { }
	/**
	 * {@inheritDoc}
	 *
	 * <p>The default implementation does nothing.</p>
	 */
	@Override public void exitReturnStatement(BallerinaParser.ReturnStatementContext ctx) { }
	/**
	 * {@inheritDoc}
	 *
	 * <p>The default implementation does nothing.</p>
	 */
	@Override public void enterWorkerInteractionStatement(BallerinaParser.WorkerInteractionStatementContext ctx) { }
	/**
	 * {@inheritDoc}
	 *
	 * <p>The default implementation does nothing.</p>
	 */
	@Override public void exitWorkerInteractionStatement(BallerinaParser.WorkerInteractionStatementContext ctx) { }
	/**
	 * {@inheritDoc}
	 *
	 * <p>The default implementation does nothing.</p>
	 */
	@Override public void enterInvokeWorker(BallerinaParser.InvokeWorkerContext ctx) { }
	/**
	 * {@inheritDoc}
	 *
	 * <p>The default implementation does nothing.</p>
	 */
	@Override public void exitInvokeWorker(BallerinaParser.InvokeWorkerContext ctx) { }
	/**
	 * {@inheritDoc}
	 *
	 * <p>The default implementation does nothing.</p>
	 */
	@Override public void enterInvokeFork(BallerinaParser.InvokeForkContext ctx) { }
	/**
	 * {@inheritDoc}
	 *
	 * <p>The default implementation does nothing.</p>
	 */
	@Override public void exitInvokeFork(BallerinaParser.InvokeForkContext ctx) { }
	/**
	 * {@inheritDoc}
	 *
	 * <p>The default implementation does nothing.</p>
	 */
	@Override public void enterWorkerReply(BallerinaParser.WorkerReplyContext ctx) { }
	/**
	 * {@inheritDoc}
	 *
	 * <p>The default implementation does nothing.</p>
	 */
	@Override public void exitWorkerReply(BallerinaParser.WorkerReplyContext ctx) { }
	/**
	 * {@inheritDoc}
	 *
	 * <p>The default implementation does nothing.</p>
	 */
	@Override public void enterXmlAttribVariableReference(BallerinaParser.XmlAttribVariableReferenceContext ctx) { }
	/**
	 * {@inheritDoc}
	 *
	 * <p>The default implementation does nothing.</p>
	 */
	@Override public void exitXmlAttribVariableReference(BallerinaParser.XmlAttribVariableReferenceContext ctx) { }
	/**
	 * {@inheritDoc}
	 *
	 * <p>The default implementation does nothing.</p>
	 */
	@Override public void enterSimpleVariableReference(BallerinaParser.SimpleVariableReferenceContext ctx) { }
	/**
	 * {@inheritDoc}
	 *
	 * <p>The default implementation does nothing.</p>
	 */
	@Override public void exitSimpleVariableReference(BallerinaParser.SimpleVariableReferenceContext ctx) { }
	/**
	 * {@inheritDoc}
	 *
	 * <p>The default implementation does nothing.</p>
	 */
	@Override public void enterInvocationReference(BallerinaParser.InvocationReferenceContext ctx) { }
	/**
	 * {@inheritDoc}
	 *
	 * <p>The default implementation does nothing.</p>
	 */
	@Override public void exitInvocationReference(BallerinaParser.InvocationReferenceContext ctx) { }
	/**
	 * {@inheritDoc}
	 *
	 * <p>The default implementation does nothing.</p>
	 */
	@Override public void enterFunctionInvocationReference(BallerinaParser.FunctionInvocationReferenceContext ctx) { }
	/**
	 * {@inheritDoc}
	 *
	 * <p>The default implementation does nothing.</p>
	 */
	@Override public void exitFunctionInvocationReference(BallerinaParser.FunctionInvocationReferenceContext ctx) { }
	/**
	 * {@inheritDoc}
	 *
	 * <p>The default implementation does nothing.</p>
	 */
	@Override public void enterFieldVariableReference(BallerinaParser.FieldVariableReferenceContext ctx) { }
	/**
	 * {@inheritDoc}
	 *
	 * <p>The default implementation does nothing.</p>
	 */
	@Override public void exitFieldVariableReference(BallerinaParser.FieldVariableReferenceContext ctx) { }
	/**
	 * {@inheritDoc}
	 *
	 * <p>The default implementation does nothing.</p>
	 */
	@Override public void enterMapArrayVariableReference(BallerinaParser.MapArrayVariableReferenceContext ctx) { }
	/**
	 * {@inheritDoc}
	 *
	 * <p>The default implementation does nothing.</p>
	 */
	@Override public void exitMapArrayVariableReference(BallerinaParser.MapArrayVariableReferenceContext ctx) { }
	/**
	 * {@inheritDoc}
	 *
	 * <p>The default implementation does nothing.</p>
	 */
	@Override public void enterField(BallerinaParser.FieldContext ctx) { }
	/**
	 * {@inheritDoc}
	 *
	 * <p>The default implementation does nothing.</p>
	 */
	@Override public void exitField(BallerinaParser.FieldContext ctx) { }
	/**
	 * {@inheritDoc}
	 *
	 * <p>The default implementation does nothing.</p>
	 */
	@Override public void enterIndex(BallerinaParser.IndexContext ctx) { }
	/**
	 * {@inheritDoc}
	 *
	 * <p>The default implementation does nothing.</p>
	 */
	@Override public void exitIndex(BallerinaParser.IndexContext ctx) { }
	/**
	 * {@inheritDoc}
	 *
	 * <p>The default implementation does nothing.</p>
	 */
	@Override public void enterXmlAttrib(BallerinaParser.XmlAttribContext ctx) { }
	/**
	 * {@inheritDoc}
	 *
	 * <p>The default implementation does nothing.</p>
	 */
	@Override public void exitXmlAttrib(BallerinaParser.XmlAttribContext ctx) { }
	/**
	 * {@inheritDoc}
	 *
	 * <p>The default implementation does nothing.</p>
	 */
	@Override public void enterFunctionInvocation(BallerinaParser.FunctionInvocationContext ctx) { }
	/**
	 * {@inheritDoc}
	 *
	 * <p>The default implementation does nothing.</p>
	 */
	@Override public void exitFunctionInvocation(BallerinaParser.FunctionInvocationContext ctx) { }
	/**
	 * {@inheritDoc}
	 *
	 * <p>The default implementation does nothing.</p>
	 */
	@Override public void enterInvocation(BallerinaParser.InvocationContext ctx) { }
	/**
	 * {@inheritDoc}
	 *
	 * <p>The default implementation does nothing.</p>
	 */
	@Override public void exitInvocation(BallerinaParser.InvocationContext ctx) { }
	/**
	 * {@inheritDoc}
	 *
	 * <p>The default implementation does nothing.</p>
	 */
	@Override public void enterActionInvocation(BallerinaParser.ActionInvocationContext ctx) { }
	/**
	 * {@inheritDoc}
	 *
	 * <p>The default implementation does nothing.</p>
	 */
	@Override public void exitActionInvocation(BallerinaParser.ActionInvocationContext ctx) { }
	/**
	 * {@inheritDoc}
	 *
	 * <p>The default implementation does nothing.</p>
	 */
	@Override public void enterExpressionList(BallerinaParser.ExpressionListContext ctx) { }
	/**
	 * {@inheritDoc}
	 *
	 * <p>The default implementation does nothing.</p>
	 */
	@Override public void exitExpressionList(BallerinaParser.ExpressionListContext ctx) { }
	/**
	 * {@inheritDoc}
	 *
	 * <p>The default implementation does nothing.</p>
	 */
	@Override public void enterExpressionStmt(BallerinaParser.ExpressionStmtContext ctx) { }
	/**
	 * {@inheritDoc}
	 *
	 * <p>The default implementation does nothing.</p>
	 */
	@Override public void exitExpressionStmt(BallerinaParser.ExpressionStmtContext ctx) { }
	/**
	 * {@inheritDoc}
	 *
	 * <p>The default implementation does nothing.</p>
	 */
	@Override public void enterTransactionStatement(BallerinaParser.TransactionStatementContext ctx) { }
	/**
	 * {@inheritDoc}
	 *
	 * <p>The default implementation does nothing.</p>
	 */
	@Override public void exitTransactionStatement(BallerinaParser.TransactionStatementContext ctx) { }
	/**
	 * {@inheritDoc}
	 *
	 * <p>The default implementation does nothing.</p>
	 */
	@Override public void enterTransactionClause(BallerinaParser.TransactionClauseContext ctx) { }
	/**
	 * {@inheritDoc}
	 *
	 * <p>The default implementation does nothing.</p>
	 */
	@Override public void exitTransactionClause(BallerinaParser.TransactionClauseContext ctx) { }
	/**
	 * {@inheritDoc}
	 *
	 * <p>The default implementation does nothing.</p>
	 */
	@Override public void enterTransactionPropertyInitStatement(BallerinaParser.TransactionPropertyInitStatementContext ctx) { }
	/**
	 * {@inheritDoc}
	 *
	 * <p>The default implementation does nothing.</p>
	 */
	@Override public void exitTransactionPropertyInitStatement(BallerinaParser.TransactionPropertyInitStatementContext ctx) { }
	/**
	 * {@inheritDoc}
	 *
	 * <p>The default implementation does nothing.</p>
	 */
	@Override public void enterTransactionPropertyInitStatementList(BallerinaParser.TransactionPropertyInitStatementListContext ctx) { }
	/**
	 * {@inheritDoc}
	 *
	 * <p>The default implementation does nothing.</p>
	 */
	@Override public void exitTransactionPropertyInitStatementList(BallerinaParser.TransactionPropertyInitStatementListContext ctx) { }
	/**
	 * {@inheritDoc}
	 *
	 * <p>The default implementation does nothing.</p>
	 */
	@Override public void enterLockStatement(BallerinaParser.LockStatementContext ctx) { }
	/**
	 * {@inheritDoc}
	 *
	 * <p>The default implementation does nothing.</p>
	 */
	@Override public void exitLockStatement(BallerinaParser.LockStatementContext ctx) { }
	/**
	 * {@inheritDoc}
	 *
	 * <p>The default implementation does nothing.</p>
	 */
	@Override public void enterFailedClause(BallerinaParser.FailedClauseContext ctx) { }
	/**
	 * {@inheritDoc}
	 *
	 * <p>The default implementation does nothing.</p>
	 */
	@Override public void exitFailedClause(BallerinaParser.FailedClauseContext ctx) { }
	/**
	 * {@inheritDoc}
	 *
	 * <p>The default implementation does nothing.</p>
	 */
	@Override public void enterAbortStatement(BallerinaParser.AbortStatementContext ctx) { }
	/**
	 * {@inheritDoc}
	 *
	 * <p>The default implementation does nothing.</p>
	 */
	@Override public void exitAbortStatement(BallerinaParser.AbortStatementContext ctx) { }
	/**
	 * {@inheritDoc}
	 *
	 * <p>The default implementation does nothing.</p>
	 */
	@Override public void enterRetriesStatement(BallerinaParser.RetriesStatementContext ctx) { }
	/**
	 * {@inheritDoc}
	 *
	 * <p>The default implementation does nothing.</p>
	 */
	@Override public void exitRetriesStatement(BallerinaParser.RetriesStatementContext ctx) { }
	/**
	 * {@inheritDoc}
	 *
	 * <p>The default implementation does nothing.</p>
	 */
	@Override public void enterNamespaceDeclarationStatement(BallerinaParser.NamespaceDeclarationStatementContext ctx) { }
	/**
	 * {@inheritDoc}
	 *
	 * <p>The default implementation does nothing.</p>
	 */
	@Override public void exitNamespaceDeclarationStatement(BallerinaParser.NamespaceDeclarationStatementContext ctx) { }
	/**
	 * {@inheritDoc}
	 *
	 * <p>The default implementation does nothing.</p>
	 */
	@Override public void enterNamespaceDeclaration(BallerinaParser.NamespaceDeclarationContext ctx) { }
	/**
	 * {@inheritDoc}
	 *
	 * <p>The default implementation does nothing.</p>
	 */
	@Override public void exitNamespaceDeclaration(BallerinaParser.NamespaceDeclarationContext ctx) { }
	/**
	 * {@inheritDoc}
	 *
	 * <p>The default implementation does nothing.</p>
	 */
	@Override public void enterBinaryDivMulModExpression(BallerinaParser.BinaryDivMulModExpressionContext ctx) { }
	/**
	 * {@inheritDoc}
	 *
	 * <p>The default implementation does nothing.</p>
	 */
	@Override public void exitBinaryDivMulModExpression(BallerinaParser.BinaryDivMulModExpressionContext ctx) { }
	/**
	 * {@inheritDoc}
	 *
	 * <p>The default implementation does nothing.</p>
	 */
	@Override public void enterBinaryOrExpression(BallerinaParser.BinaryOrExpressionContext ctx) { }
	/**
	 * {@inheritDoc}
	 *
	 * <p>The default implementation does nothing.</p>
	 */
	@Override public void exitBinaryOrExpression(BallerinaParser.BinaryOrExpressionContext ctx) { }
	/**
	 * {@inheritDoc}
	 *
	 * <p>The default implementation does nothing.</p>
	 */
	@Override public void enterXmlLiteralExpression(BallerinaParser.XmlLiteralExpressionContext ctx) { }
	/**
	 * {@inheritDoc}
	 *
	 * <p>The default implementation does nothing.</p>
	 */
	@Override public void exitXmlLiteralExpression(BallerinaParser.XmlLiteralExpressionContext ctx) { }
	/**
	 * {@inheritDoc}
	 *
	 * <p>The default implementation does nothing.</p>
	 */
	@Override public void enterValueTypeTypeExpression(BallerinaParser.ValueTypeTypeExpressionContext ctx) { }
	/**
	 * {@inheritDoc}
	 *
	 * <p>The default implementation does nothing.</p>
	 */
	@Override public void exitValueTypeTypeExpression(BallerinaParser.ValueTypeTypeExpressionContext ctx) { }
	/**
	 * {@inheritDoc}
	 *
	 * <p>The default implementation does nothing.</p>
	 */
	@Override public void enterSimpleLiteralExpression(BallerinaParser.SimpleLiteralExpressionContext ctx) { }
	/**
	 * {@inheritDoc}
	 *
	 * <p>The default implementation does nothing.</p>
	 */
	@Override public void exitSimpleLiteralExpression(BallerinaParser.SimpleLiteralExpressionContext ctx) { }
	/**
	 * {@inheritDoc}
	 *
	 * <p>The default implementation does nothing.</p>
	 */
	@Override public void enterStringTemplateLiteralExpression(BallerinaParser.StringTemplateLiteralExpressionContext ctx) { }
	/**
	 * {@inheritDoc}
	 *
	 * <p>The default implementation does nothing.</p>
	 */
	@Override public void exitStringTemplateLiteralExpression(BallerinaParser.StringTemplateLiteralExpressionContext ctx) { }
	/**
	 * {@inheritDoc}
	 *
	 * <p>The default implementation does nothing.</p>
	 */
	@Override public void enterLambdaFunctionExpression(BallerinaParser.LambdaFunctionExpressionContext ctx) { }
	/**
	 * {@inheritDoc}
	 *
	 * <p>The default implementation does nothing.</p>
	 */
	@Override public void exitLambdaFunctionExpression(BallerinaParser.LambdaFunctionExpressionContext ctx) { }
	/**
	 * {@inheritDoc}
	 *
	 * <p>The default implementation does nothing.</p>
	 */
	@Override public void enterBinaryEqualExpression(BallerinaParser.BinaryEqualExpressionContext ctx) { }
	/**
	 * {@inheritDoc}
	 *
	 * <p>The default implementation does nothing.</p>
	 */
	@Override public void exitBinaryEqualExpression(BallerinaParser.BinaryEqualExpressionContext ctx) { }
	/**
	 * {@inheritDoc}
	 *
	 * <p>The default implementation does nothing.</p>
	 */
	@Override public void enterRecordLiteralExpression(BallerinaParser.RecordLiteralExpressionContext ctx) { }
	/**
	 * {@inheritDoc}
	 *
	 * <p>The default implementation does nothing.</p>
	 */
	@Override public void exitRecordLiteralExpression(BallerinaParser.RecordLiteralExpressionContext ctx) { }
	/**
	 * {@inheritDoc}
	 *
	 * <p>The default implementation does nothing.</p>
	 */
	@Override public void enterArrayLiteralExpression(BallerinaParser.ArrayLiteralExpressionContext ctx) { }
	/**
	 * {@inheritDoc}
	 *
	 * <p>The default implementation does nothing.</p>
	 */
	@Override public void exitArrayLiteralExpression(BallerinaParser.ArrayLiteralExpressionContext ctx) { }
	/**
	 * {@inheritDoc}
	 *
	 * <p>The default implementation does nothing.</p>
	 */
	@Override public void enterTypeAccessExpression(BallerinaParser.TypeAccessExpressionContext ctx) { }
	/**
	 * {@inheritDoc}
	 *
	 * <p>The default implementation does nothing.</p>
	 */
	@Override public void exitTypeAccessExpression(BallerinaParser.TypeAccessExpressionContext ctx) { }
	/**
	 * {@inheritDoc}
	 *
	 * <p>The default implementation does nothing.</p>
	 */
	@Override public void enterBracedExpression(BallerinaParser.BracedExpressionContext ctx) { }
	/**
	 * {@inheritDoc}
	 *
	 * <p>The default implementation does nothing.</p>
	 */
	@Override public void exitBracedExpression(BallerinaParser.BracedExpressionContext ctx) { }
	/**
	 * {@inheritDoc}
	 *
	 * <p>The default implementation does nothing.</p>
	 */
	@Override public void enterVariableReferenceExpression(BallerinaParser.VariableReferenceExpressionContext ctx) { }
	/**
	 * {@inheritDoc}
	 *
	 * <p>The default implementation does nothing.</p>
	 */
	@Override public void exitVariableReferenceExpression(BallerinaParser.VariableReferenceExpressionContext ctx) { }
	/**
	 * {@inheritDoc}
	 *
	 * <p>The default implementation does nothing.</p>
	 */
	@Override public void enterTypeCastingExpression(BallerinaParser.TypeCastingExpressionContext ctx) { }
	/**
	 * {@inheritDoc}
	 *
	 * <p>The default implementation does nothing.</p>
	 */
	@Override public void exitTypeCastingExpression(BallerinaParser.TypeCastingExpressionContext ctx) { }
	/**
	 * {@inheritDoc}
	 *
	 * <p>The default implementation does nothing.</p>
	 */
	@Override public void enterBinaryAndExpression(BallerinaParser.BinaryAndExpressionContext ctx) { }
	/**
	 * {@inheritDoc}
	 *
	 * <p>The default implementation does nothing.</p>
	 */
	@Override public void exitBinaryAndExpression(BallerinaParser.BinaryAndExpressionContext ctx) { }
	/**
	 * {@inheritDoc}
	 *
	 * <p>The default implementation does nothing.</p>
	 */
	@Override public void enterBinaryAddSubExpression(BallerinaParser.BinaryAddSubExpressionContext ctx) { }
	/**
	 * {@inheritDoc}
	 *
	 * <p>The default implementation does nothing.</p>
	 */
	@Override public void exitBinaryAddSubExpression(BallerinaParser.BinaryAddSubExpressionContext ctx) { }
	/**
	 * {@inheritDoc}
	 *
	 * <p>The default implementation does nothing.</p>
	 */
	@Override public void enterTypeConversionExpression(BallerinaParser.TypeConversionExpressionContext ctx) { }
	/**
	 * {@inheritDoc}
	 *
	 * <p>The default implementation does nothing.</p>
	 */
	@Override public void exitTypeConversionExpression(BallerinaParser.TypeConversionExpressionContext ctx) { }
	/**
	 * {@inheritDoc}
	 *
	 * <p>The default implementation does nothing.</p>
	 */
	@Override public void enterBinaryCompareExpression(BallerinaParser.BinaryCompareExpressionContext ctx) { }
	/**
	 * {@inheritDoc}
	 *
	 * <p>The default implementation does nothing.</p>
	 */
	@Override public void exitBinaryCompareExpression(BallerinaParser.BinaryCompareExpressionContext ctx) { }
	/**
	 * {@inheritDoc}
	 *
	 * <p>The default implementation does nothing.</p>
	 */
	@Override public void enterBuiltInReferenceTypeTypeExpression(BallerinaParser.BuiltInReferenceTypeTypeExpressionContext ctx) { }
	/**
	 * {@inheritDoc}
	 *
	 * <p>The default implementation does nothing.</p>
	 */
	@Override public void exitBuiltInReferenceTypeTypeExpression(BallerinaParser.BuiltInReferenceTypeTypeExpressionContext ctx) { }
	/**
	 * {@inheritDoc}
	 *
	 * <p>The default implementation does nothing.</p>
	 */
	@Override public void enterUnaryExpression(BallerinaParser.UnaryExpressionContext ctx) { }
	/**
	 * {@inheritDoc}
	 *
	 * <p>The default implementation does nothing.</p>
	 */
	@Override public void exitUnaryExpression(BallerinaParser.UnaryExpressionContext ctx) { }
	/**
	 * {@inheritDoc}
	 *
	 * <p>The default implementation does nothing.</p>
	 */
	@Override public void enterTableQueryExpression(BallerinaParser.TableQueryExpressionContext ctx) { }
	/**
	 * {@inheritDoc}
	 *
	 * <p>The default implementation does nothing.</p>
	 */
	@Override public void exitTableQueryExpression(BallerinaParser.TableQueryExpressionContext ctx) { }
	/**
	 * {@inheritDoc}
	 *
	 * <p>The default implementation does nothing.</p>
	 */
	@Override public void enterTernaryExpression(BallerinaParser.TernaryExpressionContext ctx) { }
	/**
	 * {@inheritDoc}
	 *
	 * <p>The default implementation does nothing.</p>
	 */
	@Override public void exitTernaryExpression(BallerinaParser.TernaryExpressionContext ctx) { }
	/**
	 * {@inheritDoc}
	 *
	 * <p>The default implementation does nothing.</p>
	 */
	@Override public void enterTypeInitExpression(BallerinaParser.TypeInitExpressionContext ctx) { }
	/**
	 * {@inheritDoc}
	 *
	 * <p>The default implementation does nothing.</p>
	 */
	@Override public void exitTypeInitExpression(BallerinaParser.TypeInitExpressionContext ctx) { }
	/**
	 * {@inheritDoc}
	 *
	 * <p>The default implementation does nothing.</p>
	 */
	@Override public void enterBinaryPowExpression(BallerinaParser.BinaryPowExpressionContext ctx) { }
	/**
	 * {@inheritDoc}
	 *
	 * <p>The default implementation does nothing.</p>
	 */
	@Override public void exitBinaryPowExpression(BallerinaParser.BinaryPowExpressionContext ctx) { }
	/**
	 * {@inheritDoc}
	 *
	 * <p>The default implementation does nothing.</p>
	 */
	@Override public void enterNameReference(BallerinaParser.NameReferenceContext ctx) { }
	/**
	 * {@inheritDoc}
	 *
	 * <p>The default implementation does nothing.</p>
	 */
	@Override public void exitNameReference(BallerinaParser.NameReferenceContext ctx) { }
	/**
	 * {@inheritDoc}
	 *
	 * <p>The default implementation does nothing.</p>
	 */
	@Override public void enterReturnParameters(BallerinaParser.ReturnParametersContext ctx) { }
	/**
	 * {@inheritDoc}
	 *
	 * <p>The default implementation does nothing.</p>
	 */
	@Override public void exitReturnParameters(BallerinaParser.ReturnParametersContext ctx) { }
	/**
	 * {@inheritDoc}
	 *
	 * <p>The default implementation does nothing.</p>
	 */
	@Override public void enterParameterTypeNameList(BallerinaParser.ParameterTypeNameListContext ctx) { }
	/**
	 * {@inheritDoc}
	 *
	 * <p>The default implementation does nothing.</p>
	 */
	@Override public void exitParameterTypeNameList(BallerinaParser.ParameterTypeNameListContext ctx) { }
	/**
	 * {@inheritDoc}
	 *
	 * <p>The default implementation does nothing.</p>
	 */
	@Override public void enterParameterTypeName(BallerinaParser.ParameterTypeNameContext ctx) { }
	/**
	 * {@inheritDoc}
	 *
	 * <p>The default implementation does nothing.</p>
	 */
	@Override public void exitParameterTypeName(BallerinaParser.ParameterTypeNameContext ctx) { }
	/**
	 * {@inheritDoc}
	 *
	 * <p>The default implementation does nothing.</p>
	 */
	@Override public void enterParameterList(BallerinaParser.ParameterListContext ctx) { }
	/**
	 * {@inheritDoc}
	 *
	 * <p>The default implementation does nothing.</p>
	 */
	@Override public void exitParameterList(BallerinaParser.ParameterListContext ctx) { }
	/**
	 * {@inheritDoc}
	 *
	 * <p>The default implementation does nothing.</p>
	 */
	@Override public void enterParameter(BallerinaParser.ParameterContext ctx) { }
	/**
	 * {@inheritDoc}
	 *
	 * <p>The default implementation does nothing.</p>
	 */
	@Override public void exitParameter(BallerinaParser.ParameterContext ctx) { }
	/**
	 * {@inheritDoc}
	 *
	 * <p>The default implementation does nothing.</p>
	 */
	@Override public void enterFieldDefinition(BallerinaParser.FieldDefinitionContext ctx) { }
	/**
	 * {@inheritDoc}
	 *
	 * <p>The default implementation does nothing.</p>
	 */
	@Override public void exitFieldDefinition(BallerinaParser.FieldDefinitionContext ctx) { }
	/**
	 * {@inheritDoc}
	 *
	 * <p>The default implementation does nothing.</p>
	 */
	@Override public void enterSimpleLiteral(BallerinaParser.SimpleLiteralContext ctx) { }
	/**
	 * {@inheritDoc}
	 *
	 * <p>The default implementation does nothing.</p>
	 */
	@Override public void exitSimpleLiteral(BallerinaParser.SimpleLiteralContext ctx) { }
	/**
	 * {@inheritDoc}
	 *
	 * <p>The default implementation does nothing.</p>
	 */
	@Override public void enterXmlLiteral(BallerinaParser.XmlLiteralContext ctx) { }
	/**
	 * {@inheritDoc}
	 *
	 * <p>The default implementation does nothing.</p>
	 */
	@Override public void exitXmlLiteral(BallerinaParser.XmlLiteralContext ctx) { }
	/**
	 * {@inheritDoc}
	 *
	 * <p>The default implementation does nothing.</p>
	 */
	@Override public void enterXmlItem(BallerinaParser.XmlItemContext ctx) { }
	/**
	 * {@inheritDoc}
	 *
	 * <p>The default implementation does nothing.</p>
	 */
	@Override public void exitXmlItem(BallerinaParser.XmlItemContext ctx) { }
	/**
	 * {@inheritDoc}
	 *
	 * <p>The default implementation does nothing.</p>
	 */
	@Override public void enterContent(BallerinaParser.ContentContext ctx) { }
	/**
	 * {@inheritDoc}
	 *
	 * <p>The default implementation does nothing.</p>
	 */
	@Override public void exitContent(BallerinaParser.ContentContext ctx) { }
	/**
	 * {@inheritDoc}
	 *
	 * <p>The default implementation does nothing.</p>
	 */
	@Override public void enterComment(BallerinaParser.CommentContext ctx) { }
	/**
	 * {@inheritDoc}
	 *
	 * <p>The default implementation does nothing.</p>
	 */
	@Override public void exitComment(BallerinaParser.CommentContext ctx) { }
	/**
	 * {@inheritDoc}
	 *
	 * <p>The default implementation does nothing.</p>
	 */
	@Override public void enterElement(BallerinaParser.ElementContext ctx) { }
	/**
	 * {@inheritDoc}
	 *
	 * <p>The default implementation does nothing.</p>
	 */
	@Override public void exitElement(BallerinaParser.ElementContext ctx) { }
	/**
	 * {@inheritDoc}
	 *
	 * <p>The default implementation does nothing.</p>
	 */
	@Override public void enterStartTag(BallerinaParser.StartTagContext ctx) { }
	/**
	 * {@inheritDoc}
	 *
	 * <p>The default implementation does nothing.</p>
	 */
	@Override public void exitStartTag(BallerinaParser.StartTagContext ctx) { }
	/**
	 * {@inheritDoc}
	 *
	 * <p>The default implementation does nothing.</p>
	 */
	@Override public void enterCloseTag(BallerinaParser.CloseTagContext ctx) { }
	/**
	 * {@inheritDoc}
	 *
	 * <p>The default implementation does nothing.</p>
	 */
	@Override public void exitCloseTag(BallerinaParser.CloseTagContext ctx) { }
	/**
	 * {@inheritDoc}
	 *
	 * <p>The default implementation does nothing.</p>
	 */
	@Override public void enterEmptyTag(BallerinaParser.EmptyTagContext ctx) { }
	/**
	 * {@inheritDoc}
	 *
	 * <p>The default implementation does nothing.</p>
	 */
	@Override public void exitEmptyTag(BallerinaParser.EmptyTagContext ctx) { }
	/**
	 * {@inheritDoc}
	 *
	 * <p>The default implementation does nothing.</p>
	 */
	@Override public void enterProcIns(BallerinaParser.ProcInsContext ctx) { }
	/**
	 * {@inheritDoc}
	 *
	 * <p>The default implementation does nothing.</p>
	 */
	@Override public void exitProcIns(BallerinaParser.ProcInsContext ctx) { }
	/**
	 * {@inheritDoc}
	 *
	 * <p>The default implementation does nothing.</p>
	 */
	@Override public void enterAttribute(BallerinaParser.AttributeContext ctx) { }
	/**
	 * {@inheritDoc}
	 *
	 * <p>The default implementation does nothing.</p>
	 */
	@Override public void exitAttribute(BallerinaParser.AttributeContext ctx) { }
	/**
	 * {@inheritDoc}
	 *
	 * <p>The default implementation does nothing.</p>
	 */
	@Override public void enterText(BallerinaParser.TextContext ctx) { }
	/**
	 * {@inheritDoc}
	 *
	 * <p>The default implementation does nothing.</p>
	 */
	@Override public void exitText(BallerinaParser.TextContext ctx) { }
	/**
	 * {@inheritDoc}
	 *
	 * <p>The default implementation does nothing.</p>
	 */
	@Override public void enterXmlQuotedString(BallerinaParser.XmlQuotedStringContext ctx) { }
	/**
	 * {@inheritDoc}
	 *
	 * <p>The default implementation does nothing.</p>
	 */
	@Override public void exitXmlQuotedString(BallerinaParser.XmlQuotedStringContext ctx) { }
	/**
	 * {@inheritDoc}
	 *
	 * <p>The default implementation does nothing.</p>
	 */
	@Override public void enterXmlSingleQuotedString(BallerinaParser.XmlSingleQuotedStringContext ctx) { }
	/**
	 * {@inheritDoc}
	 *
	 * <p>The default implementation does nothing.</p>
	 */
	@Override public void exitXmlSingleQuotedString(BallerinaParser.XmlSingleQuotedStringContext ctx) { }
	/**
	 * {@inheritDoc}
	 *
	 * <p>The default implementation does nothing.</p>
	 */
	@Override public void enterXmlDoubleQuotedString(BallerinaParser.XmlDoubleQuotedStringContext ctx) { }
	/**
	 * {@inheritDoc}
	 *
	 * <p>The default implementation does nothing.</p>
	 */
	@Override public void exitXmlDoubleQuotedString(BallerinaParser.XmlDoubleQuotedStringContext ctx) { }
	/**
	 * {@inheritDoc}
	 *
	 * <p>The default implementation does nothing.</p>
	 */
	@Override public void enterXmlQualifiedName(BallerinaParser.XmlQualifiedNameContext ctx) { }
	/**
	 * {@inheritDoc}
	 *
	 * <p>The default implementation does nothing.</p>
	 */
	@Override public void exitXmlQualifiedName(BallerinaParser.XmlQualifiedNameContext ctx) { }
	/**
	 * {@inheritDoc}
	 *
	 * <p>The default implementation does nothing.</p>
	 */
	@Override public void enterStringTemplateLiteral(BallerinaParser.StringTemplateLiteralContext ctx) { }
	/**
	 * {@inheritDoc}
	 *
	 * <p>The default implementation does nothing.</p>
	 */
	@Override public void exitStringTemplateLiteral(BallerinaParser.StringTemplateLiteralContext ctx) { }
	/**
	 * {@inheritDoc}
	 *
	 * <p>The default implementation does nothing.</p>
	 */
	@Override public void enterStringTemplateContent(BallerinaParser.StringTemplateContentContext ctx) { }
	/**
	 * {@inheritDoc}
	 *
	 * <p>The default implementation does nothing.</p>
	 */
	@Override public void exitStringTemplateContent(BallerinaParser.StringTemplateContentContext ctx) { }
	/**
	 * {@inheritDoc}
	 *
	 * <p>The default implementation does nothing.</p>
	 */
	@Override public void enterAnyIdentifierName(BallerinaParser.AnyIdentifierNameContext ctx) { }
	/**
	 * {@inheritDoc}
	 *
	 * <p>The default implementation does nothing.</p>
	 */
	@Override public void exitAnyIdentifierName(BallerinaParser.AnyIdentifierNameContext ctx) { }
	/**
	 * {@inheritDoc}
	 *
	 * <p>The default implementation does nothing.</p>
	 */
	@Override public void enterReservedWord(BallerinaParser.ReservedWordContext ctx) { }
	/**
	 * {@inheritDoc}
	 *
	 * <p>The default implementation does nothing.</p>
	 */
	@Override public void exitReservedWord(BallerinaParser.ReservedWordContext ctx) { }
	/**
	 * {@inheritDoc}
	 *
	 * <p>The default implementation does nothing.</p>
	 */
	@Override public void enterTableQuery(BallerinaParser.TableQueryContext ctx) { }
	/**
	 * {@inheritDoc}
	 *
	 * <p>The default implementation does nothing.</p>
	 */
	@Override public void exitTableQuery(BallerinaParser.TableQueryContext ctx) { }
	/**
	 * {@inheritDoc}
	 *
	 * <p>The default implementation does nothing.</p>
	 */
	@Override public void enterAggregationQuery(BallerinaParser.AggregationQueryContext ctx) { }
	/**
	 * {@inheritDoc}
	 *
	 * <p>The default implementation does nothing.</p>
	 */
	@Override public void exitAggregationQuery(BallerinaParser.AggregationQueryContext ctx) { }
	/**
	 * {@inheritDoc}
	 *
	 * <p>The default implementation does nothing.</p>
	 */
	@Override public void enterStreamingQueryStatement(BallerinaParser.StreamingQueryStatementContext ctx) { }
	/**
	 * {@inheritDoc}
	 *
	 * <p>The default implementation does nothing.</p>
	 */
	@Override public void exitStreamingQueryStatement(BallerinaParser.StreamingQueryStatementContext ctx) { }
	/**
	 * {@inheritDoc}
	 *
	 * <p>The default implementation does nothing.</p>
	 */
	@Override public void enterOrderByClause(BallerinaParser.OrderByClauseContext ctx) { }
	/**
	 * {@inheritDoc}
	 *
	 * <p>The default implementation does nothing.</p>
	 */
	@Override public void exitOrderByClause(BallerinaParser.OrderByClauseContext ctx) { }
	/**
	 * {@inheritDoc}
	 *
	 * <p>The default implementation does nothing.</p>
	 */
	@Override public void enterSelectClause(BallerinaParser.SelectClauseContext ctx) { }
	/**
	 * {@inheritDoc}
	 *
	 * <p>The default implementation does nothing.</p>
	 */
	@Override public void exitSelectClause(BallerinaParser.SelectClauseContext ctx) { }
	/**
	 * {@inheritDoc}
	 *
	 * <p>The default implementation does nothing.</p>
	 */
	@Override public void enterSelectExpressionList(BallerinaParser.SelectExpressionListContext ctx) { }
	/**
	 * {@inheritDoc}
	 *
	 * <p>The default implementation does nothing.</p>
	 */
	@Override public void exitSelectExpressionList(BallerinaParser.SelectExpressionListContext ctx) { }
	/**
	 * {@inheritDoc}
	 *
	 * <p>The default implementation does nothing.</p>
	 */
	@Override public void enterSelectExpression(BallerinaParser.SelectExpressionContext ctx) { }
	/**
	 * {@inheritDoc}
	 *
	 * <p>The default implementation does nothing.</p>
	 */
	@Override public void exitSelectExpression(BallerinaParser.SelectExpressionContext ctx) { }
	/**
	 * {@inheritDoc}
	 *
	 * <p>The default implementation does nothing.</p>
	 */
	@Override public void enterGroupByClause(BallerinaParser.GroupByClauseContext ctx) { }
	/**
	 * {@inheritDoc}
	 *
	 * <p>The default implementation does nothing.</p>
	 */
	@Override public void exitGroupByClause(BallerinaParser.GroupByClauseContext ctx) { }
	/**
	 * {@inheritDoc}
	 *
	 * <p>The default implementation does nothing.</p>
	 */
	@Override public void enterHavingClause(BallerinaParser.HavingClauseContext ctx) { }
	/**
	 * {@inheritDoc}
	 *
	 * <p>The default implementation does nothing.</p>
	 */
	@Override public void exitHavingClause(BallerinaParser.HavingClauseContext ctx) { }
	/**
	 * {@inheritDoc}
	 *
	 * <p>The default implementation does nothing.</p>
	 */
	@Override public void enterStreamingAction(BallerinaParser.StreamingActionContext ctx) { }
	/**
	 * {@inheritDoc}
	 *
	 * <p>The default implementation does nothing.</p>
	 */
	@Override public void exitStreamingAction(BallerinaParser.StreamingActionContext ctx) { }
	/**
	 * {@inheritDoc}
	 *
	 * <p>The default implementation does nothing.</p>
	 */
	@Override public void enterSetClause(BallerinaParser.SetClauseContext ctx) { }
	/**
	 * {@inheritDoc}
	 *
	 * <p>The default implementation does nothing.</p>
	 */
	@Override public void exitSetClause(BallerinaParser.SetClauseContext ctx) { }
	/**
	 * {@inheritDoc}
	 *
	 * <p>The default implementation does nothing.</p>
	 */
	@Override public void enterSetAssignmentClause(BallerinaParser.SetAssignmentClauseContext ctx) { }
	/**
	 * {@inheritDoc}
	 *
	 * <p>The default implementation does nothing.</p>
	 */
	@Override public void exitSetAssignmentClause(BallerinaParser.SetAssignmentClauseContext ctx) { }
	/**
	 * {@inheritDoc}
	 *
	 * <p>The default implementation does nothing.</p>
	 */
	@Override public void enterStreamingInput(BallerinaParser.StreamingInputContext ctx) { }
	/**
	 * {@inheritDoc}
	 *
	 * <p>The default implementation does nothing.</p>
	 */
	@Override public void exitStreamingInput(BallerinaParser.StreamingInputContext ctx) { }
	/**
	 * {@inheritDoc}
	 *
	 * <p>The default implementation does nothing.</p>
	 */
	@Override public void enterJoinStreamingInput(BallerinaParser.JoinStreamingInputContext ctx) { }
	/**
	 * {@inheritDoc}
	 *
	 * <p>The default implementation does nothing.</p>
	 */
	@Override public void exitJoinStreamingInput(BallerinaParser.JoinStreamingInputContext ctx) { }
	/**
	 * {@inheritDoc}
	 *
	 * <p>The default implementation does nothing.</p>
	 */
	@Override public void enterPattenStreamingInput(BallerinaParser.PattenStreamingInputContext ctx) { }
	/**
	 * {@inheritDoc}
	 *
	 * <p>The default implementation does nothing.</p>
	 */
	@Override public void exitPattenStreamingInput(BallerinaParser.PattenStreamingInputContext ctx) { }
	/**
	 * {@inheritDoc}
	 *
	 * <p>The default implementation does nothing.</p>
	 */
	@Override public void enterPattenStreamingEdgeInput(BallerinaParser.PattenStreamingEdgeInputContext ctx) { }
	/**
	 * {@inheritDoc}
	 *
	 * <p>The default implementation does nothing.</p>
	 */
	@Override public void exitPattenStreamingEdgeInput(BallerinaParser.PattenStreamingEdgeInputContext ctx) { }
	/**
	 * {@inheritDoc}
	 *
	 * <p>The default implementation does nothing.</p>
	 */
	@Override public void enterWhereClause(BallerinaParser.WhereClauseContext ctx) { }
	/**
	 * {@inheritDoc}
	 *
	 * <p>The default implementation does nothing.</p>
	 */
	@Override public void exitWhereClause(BallerinaParser.WhereClauseContext ctx) { }
	/**
	 * {@inheritDoc}
	 *
	 * <p>The default implementation does nothing.</p>
	 */
	@Override public void enterFunctionClause(BallerinaParser.FunctionClauseContext ctx) { }
	/**
	 * {@inheritDoc}
	 *
	 * <p>The default implementation does nothing.</p>
	 */
	@Override public void exitFunctionClause(BallerinaParser.FunctionClauseContext ctx) { }
	/**
	 * {@inheritDoc}
	 *
	 * <p>The default implementation does nothing.</p>
	 */
	@Override public void enterWindowClause(BallerinaParser.WindowClauseContext ctx) { }
	/**
	 * {@inheritDoc}
	 *
	 * <p>The default implementation does nothing.</p>
	 */
	@Override public void exitWindowClause(BallerinaParser.WindowClauseContext ctx) { }
	/**
	 * {@inheritDoc}
	 *
	 * <p>The default implementation does nothing.</p>
	 */
	@Override public void enterQueryDeclaration(BallerinaParser.QueryDeclarationContext ctx) { }
	/**
	 * {@inheritDoc}
	 *
	 * <p>The default implementation does nothing.</p>
	 */
	@Override public void exitQueryDeclaration(BallerinaParser.QueryDeclarationContext ctx) { }
	/**
	 * {@inheritDoc}
	 *
	 * <p>The default implementation does nothing.</p>
	 */
	@Override public void enterQueryDefinition(BallerinaParser.QueryDefinitionContext ctx) { }
	/**
	 * {@inheritDoc}
	 *
	 * <p>The default implementation does nothing.</p>
	 */
	@Override public void exitQueryDefinition(BallerinaParser.QueryDefinitionContext ctx) { }
	/**
	 * {@inheritDoc}
	 *
	 * <p>The default implementation does nothing.</p>
	 */
	@Override public void enterDeprecatedAttachment(BallerinaParser.DeprecatedAttachmentContext ctx) { }
	/**
	 * {@inheritDoc}
	 *
	 * <p>The default implementation does nothing.</p>
	 */
	@Override public void exitDeprecatedAttachment(BallerinaParser.DeprecatedAttachmentContext ctx) { }
	/**
	 * {@inheritDoc}
	 *
	 * <p>The default implementation does nothing.</p>
	 */
	@Override public void enterDeprecatedText(BallerinaParser.DeprecatedTextContext ctx) { }
	/**
	 * {@inheritDoc}
	 *
	 * <p>The default implementation does nothing.</p>
	 */
	@Override public void exitDeprecatedText(BallerinaParser.DeprecatedTextContext ctx) { }
	/**
	 * {@inheritDoc}
	 *
	 * <p>The default implementation does nothing.</p>
	 */
	@Override public void enterDeprecatedTemplateInlineCode(BallerinaParser.DeprecatedTemplateInlineCodeContext ctx) { }
	/**
	 * {@inheritDoc}
	 *
	 * <p>The default implementation does nothing.</p>
	 */
	@Override public void exitDeprecatedTemplateInlineCode(BallerinaParser.DeprecatedTemplateInlineCodeContext ctx) { }
	/**
	 * {@inheritDoc}
	 *
	 * <p>The default implementation does nothing.</p>
	 */
	@Override public void enterSingleBackTickDeprecatedInlineCode(BallerinaParser.SingleBackTickDeprecatedInlineCodeContext ctx) { }
	/**
	 * {@inheritDoc}
	 *
	 * <p>The default implementation does nothing.</p>
	 */
	@Override public void exitSingleBackTickDeprecatedInlineCode(BallerinaParser.SingleBackTickDeprecatedInlineCodeContext ctx) { }
	/**
	 * {@inheritDoc}
	 *
	 * <p>The default implementation does nothing.</p>
	 */
	@Override public void enterDoubleBackTickDeprecatedInlineCode(BallerinaParser.DoubleBackTickDeprecatedInlineCodeContext ctx) { }
	/**
	 * {@inheritDoc}
	 *
	 * <p>The default implementation does nothing.</p>
	 */
	@Override public void exitDoubleBackTickDeprecatedInlineCode(BallerinaParser.DoubleBackTickDeprecatedInlineCodeContext ctx) { }
	/**
	 * {@inheritDoc}
	 *
	 * <p>The default implementation does nothing.</p>
	 */
	@Override public void enterTripleBackTickDeprecatedInlineCode(BallerinaParser.TripleBackTickDeprecatedInlineCodeContext ctx) { }
	/**
	 * {@inheritDoc}
	 *
	 * <p>The default implementation does nothing.</p>
	 */
	@Override public void exitTripleBackTickDeprecatedInlineCode(BallerinaParser.TripleBackTickDeprecatedInlineCodeContext ctx) { }
	/**
	 * {@inheritDoc}
	 *
	 * <p>The default implementation does nothing.</p>
	 */
	@Override public void enterDocumentationAttachment(BallerinaParser.DocumentationAttachmentContext ctx) { }
	/**
	 * {@inheritDoc}
	 *
	 * <p>The default implementation does nothing.</p>
	 */
	@Override public void exitDocumentationAttachment(BallerinaParser.DocumentationAttachmentContext ctx) { }
	/**
	 * {@inheritDoc}
	 *
	 * <p>The default implementation does nothing.</p>
	 */
	@Override public void enterDocumentationTemplateContent(BallerinaParser.DocumentationTemplateContentContext ctx) { }
	/**
	 * {@inheritDoc}
	 *
	 * <p>The default implementation does nothing.</p>
	 */
	@Override public void exitDocumentationTemplateContent(BallerinaParser.DocumentationTemplateContentContext ctx) { }
	/**
	 * {@inheritDoc}
	 *
	 * <p>The default implementation does nothing.</p>
	 */
	@Override public void enterDocumentationTemplateAttributeDescription(BallerinaParser.DocumentationTemplateAttributeDescriptionContext ctx) { }
	/**
	 * {@inheritDoc}
	 *
	 * <p>The default implementation does nothing.</p>
	 */
	@Override public void exitDocumentationTemplateAttributeDescription(BallerinaParser.DocumentationTemplateAttributeDescriptionContext ctx) { }
	/**
	 * {@inheritDoc}
	 *
	 * <p>The default implementation does nothing.</p>
	 */
	@Override public void enterDocText(BallerinaParser.DocTextContext ctx) { }
	/**
	 * {@inheritDoc}
	 *
	 * <p>The default implementation does nothing.</p>
	 */
	@Override public void exitDocText(BallerinaParser.DocTextContext ctx) { }
	/**
	 * {@inheritDoc}
	 *
	 * <p>The default implementation does nothing.</p>
	 */
	@Override public void enterDocumentationTemplateInlineCode(BallerinaParser.DocumentationTemplateInlineCodeContext ctx) { }
	/**
	 * {@inheritDoc}
	 *
	 * <p>The default implementation does nothing.</p>
	 */
	@Override public void exitDocumentationTemplateInlineCode(BallerinaParser.DocumentationTemplateInlineCodeContext ctx) { }
	/**
	 * {@inheritDoc}
	 *
	 * <p>The default implementation does nothing.</p>
	 */
	@Override public void enterSingleBackTickDocInlineCode(BallerinaParser.SingleBackTickDocInlineCodeContext ctx) { }
	/**
	 * {@inheritDoc}
	 *
	 * <p>The default implementation does nothing.</p>
	 */
	@Override public void exitSingleBackTickDocInlineCode(BallerinaParser.SingleBackTickDocInlineCodeContext ctx) { }
	/**
	 * {@inheritDoc}
	 *
	 * <p>The default implementation does nothing.</p>
	 */
	@Override public void enterDoubleBackTickDocInlineCode(BallerinaParser.DoubleBackTickDocInlineCodeContext ctx) { }
	/**
	 * {@inheritDoc}
	 *
	 * <p>The default implementation does nothing.</p>
	 */
	@Override public void exitDoubleBackTickDocInlineCode(BallerinaParser.DoubleBackTickDocInlineCodeContext ctx) { }
	/**
	 * {@inheritDoc}
	 *
	 * <p>The default implementation does nothing.</p>
	 */
	@Override public void enterTripleBackTickDocInlineCode(BallerinaParser.TripleBackTickDocInlineCodeContext ctx) { }
	/**
	 * {@inheritDoc}
	 *
	 * <p>The default implementation does nothing.</p>
	 */
	@Override public void exitTripleBackTickDocInlineCode(BallerinaParser.TripleBackTickDocInlineCodeContext ctx) { }

	/**
	 * {@inheritDoc}
	 *
	 * <p>The default implementation does nothing.</p>
	 */
	@Override public void enterEveryRule(ParserRuleContext ctx) { }
	/**
	 * {@inheritDoc}
	 *
	 * <p>The default implementation does nothing.</p>
	 */
	@Override public void exitEveryRule(ParserRuleContext ctx) { }
	/**
	 * {@inheritDoc}
	 *
	 * <p>The default implementation does nothing.</p>
	 */
	@Override public void visitTerminal(TerminalNode node) { }
	/**
	 * {@inheritDoc}
	 *
	 * <p>The default implementation does nothing.</p>
	 */
	@Override public void visitErrorNode(ErrorNode node) { }
}<|MERGE_RESOLUTION|>--- conflicted
+++ resolved
@@ -364,119 +364,7 @@
 	 *
 	 * <p>The default implementation does nothing.</p>
 	 */
-<<<<<<< HEAD
 	@Override public void enterConstantDefinition(BallerinaParser.ConstantDefinitionContext ctx) { }
-=======
-	@Override public void enterResourceAttachPoint(BallerinaParser.ResourceAttachPointContext ctx) { }
-	/**
-	 * {@inheritDoc}
-	 *
-	 * <p>The default implementation does nothing.</p>
-	 */
-	@Override public void exitResourceAttachPoint(BallerinaParser.ResourceAttachPointContext ctx) { }
-	/**
-	 * {@inheritDoc}
-	 *
-	 * <p>The default implementation does nothing.</p>
-	 */
-	@Override public void enterConnectorAttachPoint(BallerinaParser.ConnectorAttachPointContext ctx) { }
-	/**
-	 * {@inheritDoc}
-	 *
-	 * <p>The default implementation does nothing.</p>
-	 */
-	@Override public void exitConnectorAttachPoint(BallerinaParser.ConnectorAttachPointContext ctx) { }
-	/**
-	 * {@inheritDoc}
-	 *
-	 * <p>The default implementation does nothing.</p>
-	 */
-	@Override public void enterActionAttachPoint(BallerinaParser.ActionAttachPointContext ctx) { }
-	/**
-	 * {@inheritDoc}
-	 *
-	 * <p>The default implementation does nothing.</p>
-	 */
-	@Override public void exitActionAttachPoint(BallerinaParser.ActionAttachPointContext ctx) { }
-	/**
-	 * {@inheritDoc}
-	 *
-	 * <p>The default implementation does nothing.</p>
-	 */
-	@Override public void enterFunctionAttachPoint(BallerinaParser.FunctionAttachPointContext ctx) { }
-	/**
-	 * {@inheritDoc}
-	 *
-	 * <p>The default implementation does nothing.</p>
-	 */
-	@Override public void exitFunctionAttachPoint(BallerinaParser.FunctionAttachPointContext ctx) { }
-	/**
-	 * {@inheritDoc}
-	 *
-	 * <p>The default implementation does nothing.</p>
-	 */
-	@Override public void enterStructAttachPoint(BallerinaParser.StructAttachPointContext ctx) { }
-	/**
-	 * {@inheritDoc}
-	 *
-	 * <p>The default implementation does nothing.</p>
-	 */
-	@Override public void exitStructAttachPoint(BallerinaParser.StructAttachPointContext ctx) { }
-	/**
-	 * {@inheritDoc}
-	 *
-	 * <p>The default implementation does nothing.</p>
-	 */
-	@Override public void enterStreamletAttachPoint(BallerinaParser.StreamletAttachPointContext ctx) { }
-	/**
-	 * {@inheritDoc}
-	 *
-	 * <p>The default implementation does nothing.</p>
-	 */
-	@Override public void exitStreamletAttachPoint(BallerinaParser.StreamletAttachPointContext ctx) { }
-	/**
-	 * {@inheritDoc}
-	 *
-	 * <p>The default implementation does nothing.</p>
-	 */
-	@Override public void enterEnumAttachPoint(BallerinaParser.EnumAttachPointContext ctx) { }
-	/**
-	 * {@inheritDoc}
-	 *
-	 * <p>The default implementation does nothing.</p>
-	 */
-	@Override public void exitEnumAttachPoint(BallerinaParser.EnumAttachPointContext ctx) { }
-	/**
-	 * {@inheritDoc}
-	 *
-	 * <p>The default implementation does nothing.</p>
-	 */
-	@Override public void enterConstAttachPoint(BallerinaParser.ConstAttachPointContext ctx) { }
-	/**
-	 * {@inheritDoc}
-	 *
-	 * <p>The default implementation does nothing.</p>
-	 */
-	@Override public void exitConstAttachPoint(BallerinaParser.ConstAttachPointContext ctx) { }
-	/**
-	 * {@inheritDoc}
-	 *
-	 * <p>The default implementation does nothing.</p>
-	 */
-	@Override public void enterParameterAttachPoint(BallerinaParser.ParameterAttachPointContext ctx) { }
-	/**
-	 * {@inheritDoc}
-	 *
-	 * <p>The default implementation does nothing.</p>
-	 */
-	@Override public void exitParameterAttachPoint(BallerinaParser.ParameterAttachPointContext ctx) { }
-	/**
-	 * {@inheritDoc}
-	 *
-	 * <p>The default implementation does nothing.</p>
-	 */
-	@Override public void enterAnnotationAttachPoint(BallerinaParser.AnnotationAttachPointContext ctx) { }
->>>>>>> 9dd603c5
 	/**
 	 * {@inheritDoc}
 	 *
