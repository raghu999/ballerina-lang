/*
 *  Copyright (c) 2017, WSO2 Inc. (http://www.wso2.org) All Rights Reserved.
 *
 *  WSO2 Inc. licenses this file to you under the Apache License,
 *  Version 2.0 (the "License"); you may not use this file except
 *  in compliance with the License.
 *  You may obtain a copy of the License at
 *
 *    http://www.apache.org/licenses/LICENSE-2.0
 *
 *  Unless required by applicable law or agreed to in writing,
 *  software distributed under the License is distributed on an
 *  "AS IS" BASIS, WITHOUT WARRANTIES OR CONDITIONS OF ANY
 *  KIND, either express or implied.  See the License for the
 *  specific language governing permissions and limitations
 *  under the License.
 */
package org.wso2.ballerinalang.compiler;

import org.ballerinalang.compiler.CompilerOptionName;
import org.ballerinalang.compiler.CompilerPhase;
import org.ballerinalang.model.Name;
import org.ballerinalang.model.tree.PackageNode;
import org.wso2.ballerinalang.compiler.codegen.CodeGenerator;
import org.wso2.ballerinalang.compiler.desugar.Desugar;
import org.wso2.ballerinalang.compiler.parser.BLangParserException;
import org.wso2.ballerinalang.compiler.semantics.analyzer.CodeAnalyzer;
import org.wso2.ballerinalang.compiler.semantics.analyzer.CompilerPluginRunner;
import org.wso2.ballerinalang.compiler.semantics.analyzer.SemanticAnalyzer;
import org.wso2.ballerinalang.compiler.semantics.analyzer.TaintAnalyzer;
import org.wso2.ballerinalang.compiler.semantics.model.SymbolTable;
import org.wso2.ballerinalang.compiler.tree.BLangPackage;
import org.wso2.ballerinalang.compiler.util.CompilerContext;
import org.wso2.ballerinalang.compiler.util.CompilerOptions;
import org.wso2.ballerinalang.compiler.util.Names;
import org.wso2.ballerinalang.compiler.util.diagnotic.BLangDiagnosticLog;
import org.wso2.ballerinalang.programfile.ProgramFile;

/**
 * @since 0.94
 */
public class Compiler {

    private static final CompilerContext.Key<Compiler> COMPILER_KEY =
            new CompilerContext.Key<>();

    private CompilerOptions options;
    private BLangDiagnosticLog dlog;
    private PackageLoader pkgLoader;
    private SymbolTable symbolTable;
    private SemanticAnalyzer semAnalyzer;
    private CodeAnalyzer codeAnalyzer;
<<<<<<< HEAD
    private TaintAnalyzer taintAnalyzer;
=======
    private CompilerPluginRunner annotationProcessor;
>>>>>>> 382c5e10
    private Desugar desugar;
    private CodeGenerator codeGenerator;

    private CompilerPhase compilerPhase;
    private ProgramFile programFile;
    private BLangPackage pkgNode;

    // TODO: separate the 'parse' and 'define' phases to properly fix this
    private boolean containsSyntaxErrors = false;

    public static Compiler getInstance(CompilerContext context) {
        Compiler compiler = context.get(COMPILER_KEY);
        if (compiler == null) {
            compiler = new Compiler(context);
        }
        return compiler;
    }

    public Compiler(CompilerContext context) {
        context.put(COMPILER_KEY, this);

        this.options = CompilerOptions.getInstance(context);
        this.dlog = BLangDiagnosticLog.getInstance(context);
        this.pkgLoader = PackageLoader.getInstance(context);
        this.symbolTable = SymbolTable.getInstance(context);
        this.semAnalyzer = SemanticAnalyzer.getInstance(context);
        this.codeAnalyzer = CodeAnalyzer.getInstance(context);
<<<<<<< HEAD
        this.taintAnalyzer = TaintAnalyzer.getInstance(context);
=======
        this.annotationProcessor = CompilerPluginRunner.getInstance(context);
>>>>>>> 382c5e10
        this.desugar = Desugar.getInstance(context);
        this.codeGenerator = CodeGenerator.getInstance(context);

        this.compilerPhase = getCompilerPhase();
    }

    public void compile(String sourcePkg) {
        // "ballerina/built-in" packages is only the pre-known package by the Ballerina compiler. So load it first.
        BLangPackage builtInPackage = loadBuiltInPackage();
        if (this.stopCompilation(CompilerPhase.DEFINE)) {
            return;
        }

        pkgNode = define(sourcePkg);
        if (this.stopCompilation(CompilerPhase.TYPE_CHECK)) {
            return;
        }

        pkgNode = typeCheck(pkgNode);
        if (this.stopCompilation(CompilerPhase.CODE_ANALYZE)) {
            return;
        }

        pkgNode = codeAnalyze(pkgNode);
<<<<<<< HEAD
        if (this.stopCompilation(CompilerPhase.TAINT_ANALYZE)) {
            return;
        }

        pkgNode = taintAnalyze(pkgNode);
=======
        if (this.stopCompilation(CompilerPhase.COMPILER_PLUGIN)) {
            return;
        }

        pkgNode = annotationProcess(pkgNode);
>>>>>>> 382c5e10
        if (this.stopCompilation(CompilerPhase.DESUGAR)) {
            return;
        }

        // TODO : Improve this.
        desugar(builtInPackage);
        pkgNode = desugar(pkgNode);
        if (this.stopCompilation(CompilerPhase.CODE_GEN)) {
            return;
        }

        gen(pkgNode);
    }

    private BLangPackage loadBuiltInPackage() {
        // Load built-in packages.
        BLangPackage builtInPkg = getBuiltInPackage(Names.BUILTIN_PACKAGE);
        symbolTable.builtInPackageSymbol = builtInPkg.symbol;
        return builtInPkg;
    }

    public ProgramFile getCompiledProgram() {
        return programFile;
    }


    public PackageNode getAST() {
        return pkgNode;
    }


    // private methods

    private BLangPackage define(String sourcePkg) {
        try {
            return pkgLoader.loadEntryPackage(sourcePkg);
        } catch (BLangParserException e) {
            containsSyntaxErrors = true;
            return null;
        }
    }

    private BLangPackage typeCheck(BLangPackage pkgNode) {
        return semAnalyzer.analyze(pkgNode);
    }

    private BLangPackage codeAnalyze(BLangPackage pkgNode) {
        return codeAnalyzer.analyze(pkgNode);
    }

<<<<<<< HEAD
    private BLangPackage taintAnalyze(BLangPackage pkgNode) {
        return taintAnalyzer.analyze(pkgNode);
=======
    private BLangPackage annotationProcess(BLangPackage pkgNode) {
        return annotationProcessor.runPlugins(pkgNode);
>>>>>>> 382c5e10
    }

    private BLangPackage desugar(BLangPackage pkgNode) {
        return desugar.perform(pkgNode);
    }

    private void gen(BLangPackage pkgNode) {
        programFile = this.codeGenerator.generate(pkgNode);
    }

    private CompilerPhase getCompilerPhase() {
        String phaseName = options.get(CompilerOptionName.COMPILER_PHASE);
        if (phaseName == null || phaseName.isEmpty()) {
            return CompilerPhase.CODE_GEN;
        }

        return CompilerPhase.fromValue(phaseName);
    }

    private boolean stopCompilation(CompilerPhase phase) {
        if (compilerPhase.compareTo(phase) < 0) {
            return true;
        }

        if (containsSyntaxErrors) {
            return true;
        }

<<<<<<< HEAD
        return (phase == CompilerPhase.TAINT_ANALYZE ||
                phase == CompilerPhase.DESUGAR ||
=======
        return (phase == CompilerPhase.COMPILER_PLUGIN || phase == CompilerPhase.DESUGAR ||
>>>>>>> 382c5e10
                phase == CompilerPhase.CODE_GEN) &&
                (dlog.errorCount > 0 || this.pkgNode.getCompilationUnits().isEmpty());
    }

    private BLangPackage getBuiltInPackage(Name name) {
        return taintAnalyze(codeAnalyze(semAnalyzer.analyze(pkgLoader.loadAndDefinePackage(name.getValue()))));
    }
}<|MERGE_RESOLUTION|>--- conflicted
+++ resolved
@@ -50,11 +50,8 @@
     private SymbolTable symbolTable;
     private SemanticAnalyzer semAnalyzer;
     private CodeAnalyzer codeAnalyzer;
-<<<<<<< HEAD
     private TaintAnalyzer taintAnalyzer;
-=======
     private CompilerPluginRunner annotationProcessor;
->>>>>>> 382c5e10
     private Desugar desugar;
     private CodeGenerator codeGenerator;
 
@@ -82,11 +79,8 @@
         this.symbolTable = SymbolTable.getInstance(context);
         this.semAnalyzer = SemanticAnalyzer.getInstance(context);
         this.codeAnalyzer = CodeAnalyzer.getInstance(context);
-<<<<<<< HEAD
         this.taintAnalyzer = TaintAnalyzer.getInstance(context);
-=======
         this.annotationProcessor = CompilerPluginRunner.getInstance(context);
->>>>>>> 382c5e10
         this.desugar = Desugar.getInstance(context);
         this.codeGenerator = CodeGenerator.getInstance(context);
 
@@ -111,19 +105,16 @@
         }
 
         pkgNode = codeAnalyze(pkgNode);
-<<<<<<< HEAD
         if (this.stopCompilation(CompilerPhase.TAINT_ANALYZE)) {
             return;
         }
 
         pkgNode = taintAnalyze(pkgNode);
-=======
         if (this.stopCompilation(CompilerPhase.COMPILER_PLUGIN)) {
             return;
         }
 
         pkgNode = annotationProcess(pkgNode);
->>>>>>> 382c5e10
         if (this.stopCompilation(CompilerPhase.DESUGAR)) {
             return;
         }
@@ -174,13 +165,12 @@
         return codeAnalyzer.analyze(pkgNode);
     }
 
-<<<<<<< HEAD
     private BLangPackage taintAnalyze(BLangPackage pkgNode) {
         return taintAnalyzer.analyze(pkgNode);
-=======
+    }
+  
     private BLangPackage annotationProcess(BLangPackage pkgNode) {
         return annotationProcessor.runPlugins(pkgNode);
->>>>>>> 382c5e10
     }
 
     private BLangPackage desugar(BLangPackage pkgNode) {
@@ -209,14 +199,9 @@
             return true;
         }
 
-<<<<<<< HEAD
-        return (phase == CompilerPhase.TAINT_ANALYZE ||
-                phase == CompilerPhase.DESUGAR ||
-=======
-        return (phase == CompilerPhase.COMPILER_PLUGIN || phase == CompilerPhase.DESUGAR ||
->>>>>>> 382c5e10
-                phase == CompilerPhase.CODE_GEN) &&
-                (dlog.errorCount > 0 || this.pkgNode.getCompilationUnits().isEmpty());
+        return (phase == CompilerPhase.TAINT_ANALYZE || phase == CompilerPhase.COMPILER_PLUGIN 
+                || phase == CompilerPhase.DESUGAR || phase == CompilerPhase.CODE_GEN) 
+                && (dlog.errorCount > 0 || this.pkgNode.getCompilationUnits().isEmpty());
     }
 
     private BLangPackage getBuiltInPackage(Name name) {
