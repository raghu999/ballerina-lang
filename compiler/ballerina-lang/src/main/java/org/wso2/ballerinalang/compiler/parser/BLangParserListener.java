/*
 *  Copyright (c) 2017, WSO2 Inc. (http://www.wso2.org) All Rights Reserved.
 *
 *  WSO2 Inc. licenses this file to you under the Apache License,
 *  Version 2.0 (the "License"); you may not use this file except
 *  in compliance with the License.
 *  You may obtain a copy of the License at
 *
 *    http://www.apache.org/licenses/LICENSE-2.0
 *
 *  Unless required by applicable law or agreed to in writing,
 *  software distributed under the License is distributed on an
 *  "AS IS" BASIS, WITHOUT WARRANTIES OR CONDITIONS OF ANY
 *  KIND, either express or implied.  See the License for the
 *  specific language governing permissions and limitations
 *  under the License.
 */
package org.wso2.ballerinalang.compiler.parser;

import org.antlr.v4.runtime.ParserRuleContext;
import org.antlr.v4.runtime.Token;
import org.antlr.v4.runtime.tree.TerminalNode;
import org.apache.commons.lang3.StringEscapeUtils;
import org.ballerinalang.model.Whitespace;
import org.ballerinalang.model.tree.CompilationUnitNode;
import org.wso2.ballerinalang.compiler.parser.antlr4.BallerinaParser;
import org.wso2.ballerinalang.compiler.parser.antlr4.BallerinaParser.FieldContext;
import org.wso2.ballerinalang.compiler.parser.antlr4.BallerinaParser.StringTemplateContentContext;
import org.wso2.ballerinalang.compiler.parser.antlr4.BallerinaParserBaseListener;
import org.wso2.ballerinalang.compiler.tree.BLangAnnotationAttachmentPoint;
import org.wso2.ballerinalang.compiler.util.CompilerContext;
import org.wso2.ballerinalang.compiler.util.CompilerUtils;
import org.wso2.ballerinalang.compiler.util.FieldType;
import org.wso2.ballerinalang.compiler.util.QuoteType;
import org.wso2.ballerinalang.compiler.util.TypeTags;
import org.wso2.ballerinalang.compiler.util.diagnotic.BDiagnosticSource;
import org.wso2.ballerinalang.compiler.util.diagnotic.DiagnosticPos;

import java.util.ArrayList;
import java.util.List;
import java.util.Set;
import java.util.Stack;
import java.util.stream.Collectors;

/**
 * @since 0.94
 */
public class BLangParserListener extends BallerinaParserBaseListener {
    private static final String KEYWORD_PUBLIC = "public";
    private static final String KEYWORD_NATIVE = "native";

    private BLangPackageBuilder pkgBuilder;
    private BDiagnosticSource diagnosticSrc;

    private List<String> pkgNameComps;
    private String pkgVersion;
    private boolean distributedTransactionEnabled;

    BLangParserListener(CompilerContext context, CompilationUnitNode compUnit,
                        BDiagnosticSource diagnosticSource) {
        this.pkgBuilder = new BLangPackageBuilder(context, compUnit);
        this.diagnosticSrc = diagnosticSource;
        this.distributedTransactionEnabled = CompilerUtils.isDistributedTransactionsEnabled();
    }

    @Override
    public void enterParameterList(BallerinaParser.ParameterListContext ctx) {
        if (ctx.exception != null) {
            return;
        }

        this.pkgBuilder.startVarList();
    }

    @Override
    public void exitSimpleParameter(BallerinaParser.SimpleParameterContext ctx) {
        if (ctx.exception != null) {
            return;
        }

        this.pkgBuilder.addVar(getCurrentPos(ctx), getWS(ctx), ctx.Identifier().getText(),
                false, ctx.annotationAttachment().size());
    }

    /**
     * {@inheritDoc}
     */
    @Override
    public void enterFormalParameterList(BallerinaParser.FormalParameterListContext ctx) {
        if (ctx.exception != null) {
            return;
        }

        this.pkgBuilder.startVarList();
    }

    /**
     * {@inheritDoc}
     */
    @Override
    public void exitDefaultableParameter(BallerinaParser.DefaultableParameterContext ctx) {
        if (ctx.exception != null) {
            return;
        }

        this.pkgBuilder.addDefaultableParam(getCurrentPos(ctx), getWS(ctx));
    }

    /**
     * {@inheritDoc}
     */
    @Override
    public void exitRestParameter(BallerinaParser.RestParameterContext ctx) {
        if (ctx.exception != null) {
            return;
        }

        this.pkgBuilder.addRestParam(getCurrentPos(ctx), getWS(ctx), ctx.Identifier().getText(),
                ctx.annotationAttachment().size());
    }

    /**
     * {@inheritDoc}
     */
    @Override
    public void exitParameterTypeName(BallerinaParser.ParameterTypeNameContext ctx) {
        if (ctx.exception != null) {
            return;
        }

        //TODO setting annotation count 0 as parameters won't adding annotations to parameters.
        this.pkgBuilder.addVar(getCurrentPos(ctx), getWS(ctx), null, false, 0);
    }

    @Override
    public void enterCompilationUnit(BallerinaParser.CompilationUnitContext ctx) {
    }

    /**
     * {@inheritDoc}
     */
    @Override
    public void exitCompilationUnit(BallerinaParser.CompilationUnitContext ctx) {
        this.pkgBuilder.endCompilationUnit(getWS(ctx));
    }

    /**
     * {@inheritDoc}
     */
    @Override
    public void exitPackageDeclaration(BallerinaParser.PackageDeclarationContext ctx) {
        if (ctx.exception != null) {
            return;
        }

        this.pkgBuilder.setPackageDeclaration(getCurrentPos(ctx), getWS(ctx), this.pkgNameComps, this.pkgVersion);
    }

    /**
     * {@inheritDoc}
     */
    @Override
    public void exitPackageName(BallerinaParser.PackageNameContext ctx) {
        if (ctx.exception != null) {
            return;
        }

        this.pkgNameComps = new ArrayList<>();
        ctx.Identifier().forEach(e -> pkgNameComps.add(e.getText()));
        this.pkgVersion = ctx.version() != null ? ctx.version().Identifier().getText() : null;
    }

    /**
     * {@inheritDoc}
     */
    @Override
    public void exitImportDeclaration(BallerinaParser.ImportDeclarationContext ctx) {
        if (ctx.exception != null) {
            return;
        }

        String alias = ctx.Identifier() != null ? ctx.Identifier().getText() : null;
        BallerinaParser.OrgNameContext orgNameContext = ctx.orgName();
        if (orgNameContext == null) {
            this.pkgBuilder.addImportPackageDeclaration(getCurrentPos(ctx), getWS(ctx),
                    null, this.pkgNameComps, this.pkgVersion, alias);
        } else {
            this.pkgBuilder.addImportPackageDeclaration(getCurrentPos(ctx), getWS(ctx),
                    orgNameContext.getText(), this.pkgNameComps, this.pkgVersion, alias);
        }
    }

    /**
     * {@inheritDoc}
     */
    @Override
    public void enterServiceDefinition(BallerinaParser.ServiceDefinitionContext ctx) {
        if (ctx.exception != null) {
            return;
        }
        this.pkgBuilder.startServiceDef(getCurrentPos(ctx));
    }

    /**
     * {@inheritDoc}
     */
    @Override
    public void exitServiceDefinition(BallerinaParser.ServiceDefinitionContext ctx) {
        if (ctx.exception != null) {
            return;
        }
        boolean constrained = ctx.nameReference() != null;
        this.pkgBuilder.endServiceDef(getCurrentPos(ctx), getWS(ctx), ctx.Identifier().getText(), constrained);
    }

    @Override
    public void exitServiceEndpointAttachments(BallerinaParser.ServiceEndpointAttachmentsContext ctx) {
        if (ctx.exception != null) {
            return;
        }
        if (ctx.recordLiteral() != null) {
            this.pkgBuilder.addAnonymousEndpointBind();
            return;
        }
        this.pkgBuilder.addServiceEndpointAttachments(ctx.nameReference().size(), getWS(ctx));
    }

    /**
     * {@inheritDoc}
     */
    @Override
    public void enterServiceBody(BallerinaParser.ServiceBodyContext ctx) {
        if (ctx.exception != null) {
            return;
        }

        this.pkgBuilder.startBlock();
    }

    /**
     * {@inheritDoc}
     */
    @Override
    public void exitServiceBody(BallerinaParser.ServiceBodyContext ctx) {
        if (ctx.exception != null) {
            return;
        }

        this.pkgBuilder.addServiceBody(getWS(ctx));
    }

    /**
     * {@inheritDoc}
     */
    @Override
    public void enterResourceDefinition(BallerinaParser.ResourceDefinitionContext ctx) {
        if (ctx.exception != null) {
            return;
        }
        this.pkgBuilder.startResourceDef();
    }

    /**
     * {@inheritDoc}
     */
    @Override
    public void exitResourceDefinition(BallerinaParser.ResourceDefinitionContext ctx) {
        if (ctx.exception != null) {
            return;
        }

        boolean docExists = ctx.documentationAttachment() != null;
        boolean isDeprecated = ctx.deprecatedAttachment() != null;
        boolean hasParameters = ctx.resourceParameterList() != null;
        this.pkgBuilder.endResourceDef(getCurrentPos(ctx), getWS(ctx),
                ctx.Identifier().getText(), docExists, isDeprecated, hasParameters);
    }

    @Override
    public void enterResourceParameterList(BallerinaParser.ResourceParameterListContext ctx) {
        if (ctx.exception != null) {
            return;
        }
        final BallerinaParser.ResourceDefinitionContext parent = (BallerinaParser.ResourceDefinitionContext) ctx.parent;
        this.pkgBuilder.addResourceAnnotation(parent.annotationAttachment().size());
    }

    @Override
    public void exitResourceParameterList(BallerinaParser.ResourceParameterListContext ctx) {
        if (ctx.exception != null) {
            return;
        }

        final boolean isEndpointDefined = ctx.ENDPOINT() != null;
        if (isEndpointDefined) {
            this.pkgBuilder.addEndpointVariable(getCurrentPos(ctx), getWS(ctx), ctx.Identifier().getText());
        }
    }

    /**
     * {@inheritDoc}
     */
    @Override
    public void enterCallableUnitBody(BallerinaParser.CallableUnitBodyContext ctx) {
        if (ctx.exception != null) {
            return;
        }

        this.pkgBuilder.startBlock();
    }

    /**
     * {@inheritDoc}
     */
    @Override
    public void exitCallableUnitBody(BallerinaParser.CallableUnitBodyContext ctx) {
        if (ctx.exception != null) {
            return;
        }

        this.pkgBuilder.endCallableUnitBody(getWS(ctx));
    }

    /**
     * {@inheritDoc}
     */
    @Override
    public void enterFunctionDefinition(BallerinaParser.FunctionDefinitionContext ctx) {
        if (ctx.exception != null) {
            return;
        }

        this.pkgBuilder.startFunctionDef();
    }

    /**
     * {@inheritDoc}
     */
    @Override
    public void exitFunctionDefinition(BallerinaParser.FunctionDefinitionContext ctx) {
        if (ctx.exception != null) {
            return;
        }

        int nativeKWTokenIndex = 0;
        boolean publicFunc = KEYWORD_PUBLIC.equals(ctx.getChild(0).getText());
        if (publicFunc) {
            nativeKWTokenIndex = 1;
        }
        boolean nativeFunc = KEYWORD_NATIVE.equals(ctx.getChild(nativeKWTokenIndex).getText());
        boolean bodyExists = ctx.callableUnitBody() != null;

        if (ctx.Identifier() != null) {
            this.pkgBuilder.endObjectOuterFunctionDef(getCurrentPos(ctx), getWS(ctx), publicFunc, nativeFunc,
                    bodyExists, ctx.Identifier().getText());
            return;
        }

        // TODO remove when removing struct
        boolean isReceiverAttached = ctx.parameter() != null;

        this.pkgBuilder.endFunctionDef(getCurrentPos(ctx), getWS(ctx), publicFunc, nativeFunc,
                bodyExists, isReceiverAttached);
    }

    @Override
    public void enterLambdaFunction(BallerinaParser.LambdaFunctionContext ctx) {
        if (ctx.exception != null) {
            return;
        }

        this.pkgBuilder.startLambdaFunctionDef(diagnosticSrc.pkgID);
    }

    @Override
    public void exitLambdaFunction(BallerinaParser.LambdaFunctionContext ctx) {
        if (ctx.exception != null) {
            return;
        }

        this.pkgBuilder.addLambdaFunctionDef(getCurrentPos(ctx), getWS(ctx), ctx.formalParameterList() != null,
                ctx.lambdaReturnParameter() != null,
                ctx.formalParameterList() != null && ctx.formalParameterList().restParameter() != null);
    }

    /**
     * {@inheritDoc}
     */
    @Override
    public void exitCallableUnitSignature(BallerinaParser.CallableUnitSignatureContext ctx) {
        if (ctx.exception != null) {
            return;
        }

        this.pkgBuilder.endCallableUnitSignature(getCurrentPos(ctx), getWS(ctx), ctx.Identifier().getText(),
                ctx.formalParameterList() != null, ctx.returnParameter() != null,
                ctx.formalParameterList() != null && ctx.formalParameterList().restParameter() != null);
    }

    /**
     * {@inheritDoc}
     */
    @Override
    public void enterStructDefinition(BallerinaParser.StructDefinitionContext ctx) {
        if (ctx.exception != null) {
            return;
        }

        this.pkgBuilder.startStructDef();
    }

    /**
     * {@inheritDoc}
     */
    @Override
    public void exitStructDefinition(BallerinaParser.StructDefinitionContext ctx) {
        if (ctx.exception != null) {
            return;
        }

        boolean publicStruct = KEYWORD_PUBLIC.equals(ctx.getChild(0).getText());
        this.pkgBuilder.endStructDef(getCurrentPos(ctx), getWS(ctx), ctx.Identifier().getText(), publicStruct);
    }

    /**
     * {@inheritDoc}
     */
    @Override
    public void enterStructBody(BallerinaParser.StructBodyContext ctx) {
        if (ctx.exception != null) {
            return;
        }

        this.pkgBuilder.startVarList();
    }

    /**
     * {@inheritDoc}
     *
     * <p>The default implementation does nothing.</p>
     */
    @Override
    public void exitTypeDefinition(BallerinaParser.TypeDefinitionContext ctx) {
        if (ctx.exception != null) {
            return;
        }

        boolean publicObject = KEYWORD_PUBLIC.equals(ctx.getChild(0).getText());
        this.pkgBuilder.endTypeDefinition(getCurrentPos(ctx), getWS(ctx), ctx.Identifier().getText(), publicObject);
    }

    /**
     * {@inheritDoc}
     *
     * <p>The default implementation does nothing.</p>
     */
    @Override
    public void enterObjectBody(BallerinaParser.ObjectBodyContext ctx) {
        if (ctx.exception != null) {
            return;
        }

        this.pkgBuilder.startObjectDef();
    }

    /**
     * {@inheritDoc}
     *
     * <p>The default implementation does nothing.</p>
     */
    @Override
    public void exitObjectBody(BallerinaParser.ObjectBodyContext ctx) {
        if (ctx.exception != null) {
            return;
        }

        if (!(ctx.parent.parent instanceof BallerinaParser.TypeDefinitionContext)) {
            this.pkgBuilder.addAnonObjectType(getCurrentPos(ctx), getWS(ctx));
        }
    }

    /**
     * {@inheritDoc}
     *
     * <p>The default implementation does nothing.</p>
     */
    @Override
    public void enterObjectInitializer(BallerinaParser.ObjectInitializerContext ctx) {
        if (ctx.exception != null) {
            return;
        }

        this.pkgBuilder.startFunctionDef();
    }

    /**
     * {@inheritDoc}
     *
     * <p>The default implementation does nothing.</p>
     */
    @Override
    public void exitObjectInitializer(BallerinaParser.ObjectInitializerContext ctx) {
        if (ctx.exception != null) {
            return;
        }

        boolean publicFunc = KEYWORD_PUBLIC.equals(ctx.getChild(0).getText());
        boolean bodyExists = ctx.callableUnitBody() != null;
        this.pkgBuilder.endObjectInitFunctionDef(getCurrentPos(ctx), getWS(ctx), ctx.NEW().getText(),
                publicFunc, bodyExists);
    }

    /**
     * {@inheritDoc}
     *
     * <p>The default implementation does nothing.</p>
     */
    @Override
    public void exitObjectInitializerParameterList(BallerinaParser.ObjectInitializerParameterListContext ctx) {
        if (ctx.exception != null) {
            return;
        }

        this.pkgBuilder.endObjectInitParamList(getWS(ctx), ctx.objectParameterList() != null,
                ctx.objectParameterList() != null && ctx.objectParameterList().restParameter() != null);
    }

    /**
     * {@inheritDoc}
     *
     * <p>The default implementation does nothing.</p>
     */
    @Override
    public void exitObjectFieldDefinition(BallerinaParser.ObjectFieldDefinitionContext ctx) {
        if (ctx.exception != null) {
            return;
        }

        DiagnosticPos currentPos = getCurrentPos(ctx);
        Set<Whitespace> ws = getWS(ctx);
        String name = ctx.Identifier().getText();
        boolean exprAvailable = ctx.expression() != null;
        if (ctx.parent instanceof BallerinaParser.PublicObjectFieldsContext) {
            this.pkgBuilder
                    .addFieldToObject(currentPos, ws, name, exprAvailable, ctx.annotationAttachment().size(), false);
        } else if (ctx.parent instanceof BallerinaParser.PrivateObjectFieldsContext) {
<<<<<<< HEAD
            this.pkgBuilder.addFieldToObject(currentPos, ws, name, exprAvailable, 0, true);
        } else if (ctx.parent instanceof BallerinaParser.FieldDefinitionListContext) {
            this.pkgBuilder.addFieldToRecord(currentPos, ws, name, exprAvailable, 0);
=======
            this.pkgBuilder
                    .addFieldToObject(currentPos, ws, name, exprAvailable, ctx.annotationAttachment().size(), true);
        } else if (ctx.parent instanceof BallerinaParser.FieldDefinitionListContext) {
            this.pkgBuilder.addFieldToRecord(currentPos, ws, name, exprAvailable, ctx.annotationAttachment().size());
>>>>>>> 7621918d
        }
    }

    /**
     * {@inheritDoc}
     *
     * <p>The default implementation does nothing.</p>
     */
    @Override
    public void enterObjectParameterList(BallerinaParser.ObjectParameterListContext ctx) {
        if (ctx.exception != null) {
            return;
        }

        this.pkgBuilder.startVarList();
    }

    /**
     * {@inheritDoc}
     *
     * <p>The default implementation does nothing.</p>
     */
    @Override
    public void exitObjectParameter(BallerinaParser.ObjectParameterContext ctx) {
        if (ctx.exception != null) {
            return;
        }

        boolean isField = ctx.typeName() == null;
        this.pkgBuilder.addObjectParameter(getCurrentPos(ctx), getWS(ctx), isField, ctx.Identifier().getText(),
                false, ctx.annotationAttachment().size());
    }

    /**
     * {@inheritDoc}
     *
     * <p>The default implementation does nothing.</p>
     */
    @Override
    public void exitObjectDefaultableParameter(BallerinaParser.ObjectDefaultableParameterContext ctx) {
        if (ctx.exception != null) {
            return;
        }

        this.pkgBuilder.addDefaultableParam(getCurrentPos(ctx), getWS(ctx));
    }

    /**
     * {@inheritDoc}
     *
     * <p>The default implementation does nothing.</p>
     */
    @Override
    public void enterObjectFunctionDefinition(BallerinaParser.ObjectFunctionDefinitionContext ctx) {
        if (ctx.exception != null) {
            return;
        }

        this.pkgBuilder.startFunctionDef();
    }

    /**
     * {@inheritDoc}
     *
     * <p>The default implementation does nothing.</p>
     */
    @Override
    public void exitObjectFunctionDefinition(BallerinaParser.ObjectFunctionDefinitionContext ctx) {
        if (ctx.exception != null) {
            return;
        }

        int nativeKWTokenIndex = 0;
        boolean publicFunc = KEYWORD_PUBLIC.equals(ctx.getChild(0).getText());
        if (publicFunc) {
            nativeKWTokenIndex = 1;
        }
        boolean nativeFunc = KEYWORD_NATIVE.equals(ctx.getChild(nativeKWTokenIndex).getText());
        boolean bodyExists = ctx.callableUnitBody() != null;
        this.pkgBuilder.endObjectAttachedFunctionDef(getCurrentPos(ctx), getWS(ctx),
                publicFunc, nativeFunc, bodyExists);
    }

    /**
     * {@inheritDoc}
     *
     * <p>The default implementation does nothing.</p>
     */
    @Override
    public void exitObjectCallableUnitSignature(BallerinaParser.ObjectCallableUnitSignatureContext ctx) {
        if (ctx.exception != null) {
            return;
        }

        this.pkgBuilder.endCallableUnitSignature(getCurrentPos(ctx), getWS(ctx), ctx.Identifier().getText(),
                ctx.formalParameterList() != null, ctx.returnParameter() != null,
                ctx.formalParameterList() != null && ctx.formalParameterList().restParameter() != null);
    }

    /**
     * {@inheritDoc}
     */
    @Override
    public void enterAnnotationDefinition(BallerinaParser.AnnotationDefinitionContext ctx) {
        if (ctx.exception != null) {
            return;
        }

        this.pkgBuilder.startAnnotationDef(getCurrentPos(ctx));
    }

    /**
     * {@inheritDoc}
     */
    @Override
    public void exitAnnotationDefinition(BallerinaParser.AnnotationDefinitionContext ctx) {
        if (ctx.exception != null) {
            return;
        }

        boolean publicAnnotation = KEYWORD_PUBLIC.equals(ctx.getChild(0).getText());
        boolean isTypeAttached = ctx.userDefineTypeName() != null;
        this.pkgBuilder.endAnnotationDef(getWS(ctx), ctx.Identifier().getText(), publicAnnotation, isTypeAttached);
    }

    /**
     * {@inheritDoc}
     */
    @Override
    public void enterEnumDefinition(BallerinaParser.EnumDefinitionContext ctx) {
        if (ctx.exception != null) {
            return;
        }

        this.pkgBuilder.startEnumDef(getCurrentPos(ctx));
    }

    /**
     * {@inheritDoc}
     */
    @Override
    public void exitEnumDefinition(BallerinaParser.EnumDefinitionContext ctx) {
        if (ctx.exception != null) {
            return;
        }

        boolean publicEnum = KEYWORD_PUBLIC.equals(ctx.getChild(0).getText());
        this.pkgBuilder.endEnumDef(ctx.Identifier().getText(), publicEnum);
    }

    @Override
    public void exitEnumerator(BallerinaParser.EnumeratorContext ctx) {
        if (ctx.exception != null) {
            return;
        }

        this.pkgBuilder.addEnumerator(getCurrentPos(ctx), getWS(ctx), ctx.Identifier().getText());
    }

    /**
     * {@inheritDoc}
     */
    @Override
    public void exitGlobalVariableDefinition(BallerinaParser.GlobalVariableDefinitionContext ctx) {
        if (ctx.exception != null) {
            return;
        }

        boolean safeAssignment = ctx.SAFE_ASSIGNMENT() != null;
        boolean publicVar = KEYWORD_PUBLIC.equals(ctx.getChild(0).getText());
        this.pkgBuilder.addGlobalVariable(getCurrentPos(ctx), getWS(ctx),
                ctx.Identifier().getText(), ctx.expression() != null, publicVar, safeAssignment);
    }

    @Override
    public void exitAttachmentPoint(BallerinaParser.AttachmentPointContext ctx) {
        if (ctx.exception != null) {
            return;
        }
        this.pkgBuilder.addAttachPoint(
                BLangAnnotationAttachmentPoint.AttachmentPoint.getAttachmentPoint(ctx.getText()));
    }

    @Override
    public void exitConstantDefinition(BallerinaParser.ConstantDefinitionContext ctx) {
        if (ctx.exception != null) {
            return;
        }

        boolean safeAssignment = ctx.SAFE_ASSIGNMENT() != null;
        boolean publicVar = KEYWORD_PUBLIC.equals(ctx.getChild(0).getText());
        this.pkgBuilder.addConstVariable(getCurrentPos(ctx), getWS(ctx),
                ctx.Identifier().getText(), publicVar, safeAssignment);
    }

    @Override
    public void enterWorkerDeclaration(BallerinaParser.WorkerDeclarationContext ctx) {
        if (ctx.exception != null) {
            return;
        }

        this.pkgBuilder.startWorker();
    }

    @Override
    public void exitWorkerDeclaration(BallerinaParser.WorkerDeclarationContext ctx) {
        if (ctx.exception != null) {
            return;
        }

        String workerName = null;
        if (ctx.workerDefinition() != null) {
            workerName = ctx.workerDefinition().Identifier().getText();
        }
        this.pkgBuilder.addWorker(getCurrentPos(ctx), getWS(ctx), workerName);
    }

    /**
     * {@inheritDoc}
     */
    @Override
    public void exitWorkerDefinition(BallerinaParser.WorkerDefinitionContext ctx) {
        if (ctx.exception != null) {
            return;
        }

        this.pkgBuilder.attachWorkerWS(getWS(ctx));
    }

    @Override
    public void exitArrayTypeNameLabel(BallerinaParser.ArrayTypeNameLabelContext ctx) {
        if (ctx.exception != null) {
            return;
        }
        this.pkgBuilder.addArrayType(getCurrentPos(ctx), getWS(ctx),
                (ctx.getChildCount() - 1) / 2);
    }

    @Override
    public void exitUnionTypeNameLabel(BallerinaParser.UnionTypeNameLabelContext ctx) {
        if (ctx.exception != null) {
            return;
        }

        this.pkgBuilder.addUnionType(getCurrentPos(ctx), getWS(ctx));
    }

    @Override
    public void exitTupleTypeNameLabel(BallerinaParser.TupleTypeNameLabelContext ctx) {
        if (ctx.exception != null) {
            return;
        }
        this.pkgBuilder.addTupleType(getCurrentPos(ctx), getWS(ctx), ctx.typeName().size());
    }

    @Override
    public void exitNullableTypeNameLabel(BallerinaParser.NullableTypeNameLabelContext ctx) {
        if (ctx.exception != null) {
            return;
        }

        this.pkgBuilder.markTypeNodeAsNullable(getWS(ctx));
    }

    @Override
    public void exitGroupTypeNameLabel(BallerinaParser.GroupTypeNameLabelContext ctx) {
        if (ctx.exception != null) {
            return;
        }

        this.pkgBuilder.markTypeNodeAsGrouped(getWS(ctx));
    }

    /**
     * {@inheritDoc}
     *
     * <p>The default implementation does nothing.</p>
     */
    @Override
    public void enterFieldDefinitionList(BallerinaParser.FieldDefinitionListContext ctx) {
        if (ctx.exception != null) {
            return;
        }

        this.pkgBuilder.startRecordDef();
    }

    /**
     * {@inheritDoc}
     *
     * <p>The default implementation does nothing.</p>
     */
    @Override
    public void exitFieldDefinitionList(BallerinaParser.FieldDefinitionListContext ctx) {
        if (ctx.exception != null) {
            return;
        }

        if (!(ctx.parent.parent instanceof BallerinaParser.TypeDefinitionContext)) {
            this.pkgBuilder.addAnonRecordType(getCurrentPos(ctx), getWS(ctx));
        }
    }

    @Override
    public void exitSimpleTypeName(BallerinaParser.SimpleTypeNameContext ctx) {
        if (ctx.exception != null) {
            return;
        }

        if (ctx.referenceTypeName() != null || ctx.valueTypeName() != null) {
            return;
        }

        // This is 'any' type
        this.pkgBuilder.addValueType(getCurrentPos(ctx), getWS(ctx), ctx.getChild(0).getText());
    }

    @Override
    public void exitBuiltInTypeName(BallerinaParser.BuiltInTypeNameContext ctx) {
        if (ctx.exception != null) {
            return;
        }

        if (ctx.builtInReferenceTypeName() != null || ctx.valueTypeName() != null) {
            return;
        }
        if (ctx.simpleTypeName() != null) {
            // This is an array Type.
            this.pkgBuilder.addArrayType(getCurrentPos(ctx), getWS(ctx), (ctx.getChildCount() - 1) / 2);
            return;
        }
        // This is 'any' type
        this.pkgBuilder.addValueType(getCurrentPos(ctx), getWS(ctx), ctx.getChild(0).getText());
    }

    @Override
    public void exitUserDefineTypeName(BallerinaParser.UserDefineTypeNameContext ctx) {
        if (ctx.exception != null) {
            return;
        }

        this.pkgBuilder.addUserDefineType(getWS(ctx));
    }

    @Override
    public void enterAnonStructTypeName(BallerinaParser.AnonStructTypeNameContext ctx) {
        if (ctx.exception != null) {
            return;
        }

        this.pkgBuilder.startStructDef();
    }


    @Override
    public void exitAnonStructTypeName(BallerinaParser.AnonStructTypeNameContext ctx) {
        if (ctx.exception != null) {
            return;
        }

        this.pkgBuilder.addAnonStructType(getCurrentPos(ctx), getWS(ctx));
    }

    @Override
    public void exitValueTypeName(BallerinaParser.ValueTypeNameContext ctx) {
        if (ctx.exception != null) {
            return;
        }

        this.pkgBuilder.addValueType(getCurrentPos(ctx), getWS(ctx), ctx.getText());
    }

    @Override
    public void exitBuiltInReferenceTypeName(BallerinaParser.BuiltInReferenceTypeNameContext ctx) {
        if (ctx.exception != null) {
            return;
        }
        if (ctx.functionTypeName() != null) {
            return;
        }
        String typeName = ctx.getChild(0).getText();
        if (ctx.nameReference() != null) {
            this.pkgBuilder.addConstraintType(getCurrentPos(ctx), getWS(ctx), typeName);
        } else if (ctx.typeName() != null) {
            this.pkgBuilder.addConstraintTypeWithTypeName(getCurrentPos(ctx), getWS(ctx), typeName);
        } else {
            this.pkgBuilder.addBuiltInReferenceType(getCurrentPos(ctx), getWS(ctx), typeName);
        }
    }

    @Override
    public void exitFunctionTypeName(BallerinaParser.FunctionTypeNameContext ctx) {
        if (ctx.exception != null) {
            return;
        }

        boolean paramsAvail = false, paramsTypeOnly = false, retParamAvail = false;
        if (ctx.parameterList() != null) {
            paramsAvail = ctx.parameterList().parameter().size() > 0;
        } else if (ctx.parameterTypeNameList() != null) {
            paramsAvail = ctx.parameterTypeNameList().parameterTypeName().size() > 0;
            paramsTypeOnly = true;
        }

        if (ctx.returnParameter() != null) {
            retParamAvail = true;
        }

        this.pkgBuilder.addFunctionType(getCurrentPos(ctx), getWS(ctx), paramsAvail, paramsTypeOnly, retParamAvail);
    }

    /**
     * {@inheritDoc}
     */
    @Override
    public void enterAnnotationAttachment(BallerinaParser.AnnotationAttachmentContext ctx) {
        if (ctx.exception != null) {
            return;
        }

        this.pkgBuilder.startAnnotationAttachment(getCurrentPos(ctx));
    }

    /**
     * {@inheritDoc}
     */
    @Override
    public void exitAnnotationAttachment(BallerinaParser.AnnotationAttachmentContext ctx) {
        if (ctx.exception != null) {
            return;
        }

        this.pkgBuilder.setAnnotationAttachmentName(getWS(ctx), ctx.recordLiteral() != null,
                getCurrentPos(ctx), false);
    }


    @Override
    public void exitVariableDefinitionStatement(BallerinaParser.VariableDefinitionStatementContext ctx) {
        if (ctx.exception != null) {
            return;
        }

        boolean exprAvailable = ctx.ASSIGN() != null || ctx.SAFE_ASSIGNMENT() != null;
        boolean safeAssignment = ctx.SAFE_ASSIGNMENT() != null;
        this.pkgBuilder.addVariableDefStatement(getCurrentPos(ctx), getWS(ctx),
                ctx.Identifier().getText(), exprAvailable, false, safeAssignment);
    }

    @Override
    public void enterRecordLiteral(BallerinaParser.RecordLiteralContext ctx) {
        if (ctx.exception != null) {
            return;
        }

        this.pkgBuilder.startMapStructLiteral();
    }

    @Override
    public void exitRecordLiteral(BallerinaParser.RecordLiteralContext ctx) {
        if (ctx.exception != null) {
            return;
        }

        this.pkgBuilder.addMapStructLiteral(getCurrentPos(ctx), getWS(ctx));
    }

    @Override
    public void exitRecordKeyValue(BallerinaParser.RecordKeyValueContext ctx) {
        if (ctx.exception != null) {
            return;
        }

        this.pkgBuilder.addKeyValueRecord(getWS(ctx));
    }

    @Override
    public void exitRecordKey(BallerinaParser.RecordKeyContext ctx) {
        if (ctx.exception != null) {
            return;
        }

        // If the key is an expression, they are added to the model
        // from their respective listener methods
        if (ctx.Identifier() != null) {
            DiagnosticPos pos = getCurrentPos(ctx);
            this.pkgBuilder.addNameReference(pos, getWS(ctx), null, ctx.Identifier().getText());
            this.pkgBuilder.createSimpleVariableReference(pos, getWS(ctx));
        }
    }

    @Override
    public void exitTableLiteral(BallerinaParser.TableLiteralContext ctx) {
        if (ctx.exception != null) {
            return;
        }

        this.pkgBuilder.addTableLiteral(getCurrentPos(ctx), getWS(ctx));
    }

    @Override
    public void exitArrayLiteral(BallerinaParser.ArrayLiteralContext ctx) {
        if (ctx.exception != null) {
            return;
        }

        boolean argsAvailable = ctx.expressionList() != null;
        this.pkgBuilder.addArrayInitExpr(getCurrentPos(ctx), getWS(ctx), argsAvailable);
    }

    @Override
    public void exitTypeInitExpr(BallerinaParser.TypeInitExprContext ctx) {
        if (ctx.exception != null) {
            return;
        }

        String initName = ctx.NEW().getText();
        boolean typeAvailable = ctx.userDefineTypeName() != null;
        boolean argsAvailable = ctx.invocationArgList() != null;
        this.pkgBuilder.addTypeInitExpression(getCurrentPos(ctx), getWS(ctx), initName, typeAvailable, argsAvailable);
    }

    @Override
    public void exitEndpointDeclaration(BallerinaParser.EndpointDeclarationContext ctx) {
        if (ctx.exception != null) {
            return;
        }
        String endpointName = ctx.Identifier().getText();
        boolean isInitExprExist = ctx.endpointInitlization() != null;
        this.pkgBuilder.addEndpointDefinition(getCurrentPos(ctx), getWS(ctx), endpointName, isInitExprExist);
    }

    @Override
    public void exitEndpointType(BallerinaParser.EndpointTypeContext ctx) {
        if (ctx.exception != null) {
            return;
        }
        this.pkgBuilder.addEndpointType(getCurrentPos(ctx), getWS(ctx));
    }

    @Override
    public void exitGlobalEndpointDefinition(BallerinaParser.GlobalEndpointDefinitionContext ctx) {
        if (ctx.exception != null) {
            return;
        }
        if (KEYWORD_PUBLIC.equals(ctx.getChild(0).getText())) {
            this.pkgBuilder.markLastEndpointAsPublic();
        }
    }

    /**
     * {@inheritDoc}
     */
    @Override
    public void exitAssignmentStatement(BallerinaParser.AssignmentStatementContext ctx) {
        if (ctx.exception != null) {
            return;
        }

        boolean isVarDeclaration = false;
        if (ctx.VAR() != null) {
            isVarDeclaration = true;
        }
        this.pkgBuilder.addAssignmentStatement(getCurrentPos(ctx), getWS(ctx),
                isVarDeclaration, ctx.SAFE_ASSIGNMENT() != null);
    }

    @Override
    public void exitTupleDestructuringStatement(BallerinaParser.TupleDestructuringStatementContext ctx) {
        if (ctx.exception != null) {
            return;
        }

        boolean isVarDeclaration = false;
        boolean isVarExist = ctx.variableReferenceList() != null;
        if (ctx.VAR() != null) {
            isVarDeclaration = true;
        }
        this.pkgBuilder.addTupleDestructuringStatement(getCurrentPos(ctx), getWS(ctx), isVarExist, isVarDeclaration);
    }

    /**
     * {@inheritDoc}
     */
    @Override
    public void exitCompoundAssignmentStatement(BallerinaParser.CompoundAssignmentStatementContext ctx) {
        if (ctx.exception != null) {
            return;
        }

        this.pkgBuilder.addCompoundAssignmentStatement(getCurrentPos(ctx), getWS(ctx),
                ctx.compoundOperator().getText().substring(0, 1));
    }

    /**
     * {@inheritDoc}
     */
    @Override
    public void exitPostIncrementStatement(BallerinaParser.PostIncrementStatementContext ctx) {
        if (ctx.exception != null) {
            return;
        }

        this.pkgBuilder.addPostIncrementStatement(getCurrentPos(ctx), getWS(ctx),
                ctx.postArithmeticOperator().getText().substring(0, 1));
    }

    @Override
    public void enterVariableReferenceList(BallerinaParser.VariableReferenceListContext ctx) {
        if (ctx.exception != null) {
            return;
        }

        this.pkgBuilder.startExprNodeList();
    }

    @Override
    public void exitVariableReferenceList(BallerinaParser.VariableReferenceListContext ctx) {
        if (ctx.exception != null) {
            return;
        }

        this.pkgBuilder.endExprNodeList(getWS(ctx), ctx.getChildCount() / 2 + 1);
    }

    /**
     * {@inheritDoc}
     */
    @Override
    public void enterIfElseStatement(BallerinaParser.IfElseStatementContext ctx) {
        if (ctx.exception != null) {
            return;
        }

        this.pkgBuilder.startIfElseNode(getCurrentPos(ctx));
    }

    /**
     * {@inheritDoc}
     */
    @Override
    public void exitIfElseStatement(BallerinaParser.IfElseStatementContext ctx) {
        if (ctx.exception != null) {
            return;
        }

        this.pkgBuilder.endIfElseNode(getWS(ctx));
    }

    /**
     * {@inheritDoc}
     */
    @Override
    public void exitIfClause(BallerinaParser.IfClauseContext ctx) {
        if (ctx.exception != null) {
            return;
        }

        this.pkgBuilder.addIfBlock(getCurrentPos(ctx), getWS(ctx));
    }

    /**
     * {@inheritDoc}
     */
    @Override
    public void enterElseIfClause(BallerinaParser.ElseIfClauseContext ctx) {
        if (ctx.exception != null) {
            return;
        }

        // else-if clause is also modeled as an if-else statement
        this.pkgBuilder.startIfElseNode(getCurrentPos(ctx));
    }

    /**
     * {@inheritDoc}
     */
    @Override
    public void exitElseIfClause(BallerinaParser.ElseIfClauseContext ctx) {
        if (ctx.exception != null) {
            return;
        }

        this.pkgBuilder.addElseIfBlock(getCurrentPos(ctx), getWS(ctx));
    }

    /**
     * {@inheritDoc}
     */
    @Override
    public void enterElseClause(BallerinaParser.ElseClauseContext ctx) {
        if (ctx.exception != null) {
            return;
        }

        this.pkgBuilder.startBlock();
    }

    /**
     * {@inheritDoc}
     */
    @Override
    public void exitElseClause(BallerinaParser.ElseClauseContext ctx) {
        if (ctx.exception != null) {
            return;
        }

        this.pkgBuilder.addElseBlock(getCurrentPos(ctx), getWS(ctx));
    }

    @Override
    public void enterMatchStatement(BallerinaParser.MatchStatementContext ctx) {
        if (ctx.exception != null) {
            return;
        }
        this.pkgBuilder.createMatchNode(getCurrentPos(ctx), getWS(ctx));
    }

    @Override
    public void exitMatchStatement(BallerinaParser.MatchStatementContext ctx) {
        if (ctx.exception != null) {
            return;
        }
        this.pkgBuilder.completeMatchNode(getCurrentPos(ctx), getWS(ctx));
    }

    @Override
    public void enterMatchPatternClause(BallerinaParser.MatchPatternClauseContext ctx) {
        if (ctx.exception != null) {
            return;
        }
        this.pkgBuilder.startMatchStmtPattern();
    }

    @Override
    public void exitMatchPatternClause(BallerinaParser.MatchPatternClauseContext ctx) {
        if (ctx.exception != null) {
            return;
        }
        String identifier = ctx.Identifier() != null ? ctx.Identifier().getText() : null;
        this.pkgBuilder.addMatchStmtPattern(getCurrentPos(ctx), getWS(ctx), identifier);
    }

    @Override
    public void enterForeachStatement(BallerinaParser.ForeachStatementContext ctx) {
        if (ctx.exception != null) {
            return;
        }
        this.pkgBuilder.startForeachStatement();
    }

    @Override
    public void exitForeachStatement(BallerinaParser.ForeachStatementContext ctx) {
        if (ctx.exception != null) {
            return;
        }
        this.pkgBuilder.addForeachStatement(getCurrentPos(ctx), getWS(ctx));
    }

    @Override
    public void exitIntRangeExpression(BallerinaParser.IntRangeExpressionContext ctx) {
        if (ctx.exception != null) {
            return;
        }
        this.pkgBuilder.addIntRangeExpression(getCurrentPos(ctx), getWS(ctx),
                ctx.LEFT_PARENTHESIS() == null, ctx.RIGHT_PARENTHESIS() == null);
    }

    /**
     * {@inheritDoc}
     */
    @Override
    public void enterWhileStatement(BallerinaParser.WhileStatementContext ctx) {
        if (ctx.exception != null) {
            return;
        }

        this.pkgBuilder.startWhileStmt();
    }

    /**
     * {@inheritDoc}
     */
    @Override
    public void exitWhileStatement(BallerinaParser.WhileStatementContext ctx) {
        if (ctx.exception != null) {
            return;
        }

        this.pkgBuilder.addWhileStmt(getCurrentPos(ctx), getWS(ctx));
    }

    /**
     * {@inheritDoc}
     */
    @Override
    public void exitNextStatement(BallerinaParser.NextStatementContext ctx) {
        if (ctx.exception != null) {
            return;
        }

        this.pkgBuilder.addNextStatement(getCurrentPos(ctx), getWS(ctx));
    }

    /**
     * {@inheritDoc}
     */
    @Override
    public void exitBreakStatement(BallerinaParser.BreakStatementContext ctx) {
        if (ctx.exception != null) {
            return;
        }

        this.pkgBuilder.addBreakStatement(getCurrentPos(ctx), getWS(ctx));
    }

    @Override
    public void enterForkJoinStatement(BallerinaParser.ForkJoinStatementContext ctx) {
        if (ctx.exception != null) {
            return;
        }

        this.pkgBuilder.startForkJoinStmt();
    }

    @Override
    public void exitForkJoinStatement(BallerinaParser.ForkJoinStatementContext ctx) {
        if (ctx.exception != null) {
            return;
        }

        this.pkgBuilder.addForkJoinStmt(getCurrentPos(ctx), getWS(ctx));
    }

    @Override
    public void enterJoinClause(BallerinaParser.JoinClauseContext ctx) {
        if (ctx.exception != null) {
            return;
        }

        this.pkgBuilder.startJoinCause();
    }

    @Override
    public void exitJoinClause(BallerinaParser.JoinClauseContext ctx) {
        this.pkgBuilder.addJoinCause(this.getWS(ctx), ctx.Identifier().getText());
    }

    @Override
    public void exitAnyJoinCondition(BallerinaParser.AnyJoinConditionContext ctx) {
        if (ctx.exception != null) {
            return;
        }

        List<String> workerNames = new ArrayList<>();
        if (ctx.Identifier() != null) {
            workerNames = ctx.Identifier().stream().map(TerminalNode::getText).collect(Collectors.toList());
        }
        int joinCount = 0;
        Long longObject;
        if ((longObject = getIntegerLiteral(ctx, ctx.integerLiteral())) != null) {
            try {
                joinCount = longObject.intValue();
            } catch (NumberFormatException ex) {
                // When ctx.IntegerLiteral() is not a string or missing, compilation fails due to NumberFormatException.
                // Hence catching the error and ignore. Still Parser complains about missing IntegerLiteral.
            }
        }
        this.pkgBuilder.addJoinCondition(getWS(ctx), "SOME", workerNames, joinCount);
    }

    @Override
    public void exitAllJoinCondition(BallerinaParser.AllJoinConditionContext ctx) {
        if (ctx.exception != null) {
            return;
        }

        List<String> workerNames = new ArrayList<>();
        if (ctx.Identifier() != null) {
            workerNames = ctx.Identifier().stream().map(TerminalNode::getText).collect(Collectors.toList());
        }
        this.pkgBuilder.addJoinCondition(getWS(ctx), "ALL", workerNames, -1);
    }

    @Override
    public void enterTimeoutClause(BallerinaParser.TimeoutClauseContext ctx) {
        if (ctx.exception != null) {
            return;
        }

        this.pkgBuilder.startTimeoutCause();
    }

    @Override
    public void exitTimeoutClause(BallerinaParser.TimeoutClauseContext ctx) {
        if (ctx.exception != null) {
            return;
        }

        this.pkgBuilder.addTimeoutCause(this.getWS(ctx), ctx.Identifier().getText());
    }

    @Override
    public void enterTryCatchStatement(BallerinaParser.TryCatchStatementContext ctx) {
        if (ctx.exception != null) {
            return;
        }

        this.pkgBuilder.startTryCatchFinallyStmt();
    }

    @Override
    public void exitTryCatchStatement(BallerinaParser.TryCatchStatementContext ctx) {
        if (ctx.exception != null) {
            return;
        }

        this.pkgBuilder.addTryCatchFinallyStmt(getCurrentPos(ctx), getWS(ctx));
    }

    @Override
    public void enterCatchClauses(BallerinaParser.CatchClausesContext ctx) {
        if (ctx.exception != null) {
            return;
        }

        this.pkgBuilder.addTryClause(getCurrentPos(ctx));
    }

    @Override
    public void enterCatchClause(BallerinaParser.CatchClauseContext ctx) {
        if (ctx.exception != null) {
            return;
        }

        this.pkgBuilder.startCatchClause();
    }

    @Override
    public void exitCatchClause(BallerinaParser.CatchClauseContext ctx) {
        if (ctx.exception != null) {
            return;
        }

        String paramName = ctx.Identifier().getText();
        this.pkgBuilder.addCatchClause(getCurrentPos(ctx), getWS(ctx), paramName);
    }

    @Override
    public void enterFinallyClause(BallerinaParser.FinallyClauseContext ctx) {
        if (ctx.exception != null) {
            return;
        }

        this.pkgBuilder.startFinallyBlock();
    }

    @Override
    public void exitFinallyClause(BallerinaParser.FinallyClauseContext ctx) {
        if (ctx.exception != null) {
            return;
        }

        this.pkgBuilder.addFinallyBlock(getCurrentPos(ctx), getWS(ctx));
    }

    @Override
    public void exitThrowStatement(BallerinaParser.ThrowStatementContext ctx) {
        if (ctx.exception != null) {
            return;
        }

        this.pkgBuilder.addThrowStmt(getCurrentPos(ctx), getWS(ctx));
    }

    /**
     * {@inheritDoc}
     */
    @Override
    public void exitReturnStatement(BallerinaParser.ReturnStatementContext ctx) {
        if (ctx.exception != null) {
            return;
        }

        this.pkgBuilder.addReturnStatement(this.getCurrentPos(ctx), getWS(ctx), ctx.expression() != null);
    }

    @Override
    public void exitInvokeWorker(BallerinaParser.InvokeWorkerContext ctx) {
        if (ctx.exception != null) {
            return;
        }

        this.pkgBuilder.addWorkerSendStmt(getCurrentPos(ctx), getWS(ctx), ctx.Identifier().getText(), false);
    }

    @Override
    public void exitInvokeFork(BallerinaParser.InvokeForkContext ctx) {
        if (ctx.exception != null) {
            return;
        }

        this.pkgBuilder.addWorkerSendStmt(getCurrentPos(ctx), getWS(ctx), "FORK", true);
    }

    @Override
    public void exitWorkerReply(BallerinaParser.WorkerReplyContext ctx) {
        if (ctx.exception != null) {
            return;
        }

        this.pkgBuilder.addWorkerReceiveStmt(getCurrentPos(ctx), getWS(ctx), ctx.Identifier().getText());
    }

    /**
     * {@inheritDoc}
     */
    @Override
    public void exitXmlAttribVariableReference(BallerinaParser.XmlAttribVariableReferenceContext ctx) {
        boolean isSingleAttrRef = ctx.xmlAttrib().expression() != null;
        this.pkgBuilder.createXmlAttributesRefExpr(getCurrentPos(ctx), getWS(ctx), isSingleAttrRef);
    }

    @Override
    public void exitSimpleVariableReference(BallerinaParser.SimpleVariableReferenceContext ctx) {
        if (ctx.exception != null) {
            return;
        }

        this.pkgBuilder.createSimpleVariableReference(getCurrentPos(ctx), getWS(ctx));
    }

    @Override
    public void exitFunctionInvocation(BallerinaParser.FunctionInvocationContext ctx) {
        if (ctx.exception != null) {
            return;
        }

        boolean argsAvailable = ctx.invocationArgList() != null;
        this.pkgBuilder.createFunctionInvocation(getCurrentPos(ctx), getWS(ctx), argsAvailable);
    }

    @Override
    public void exitFieldVariableReference(BallerinaParser.FieldVariableReferenceContext ctx) {
        if (ctx.exception != null) {
            return;
        }

        FieldContext field = ctx.field();
        String fieldName;
        FieldType fieldType;
        if (field.Identifier() != null) {
            fieldName = field.Identifier().getText();
            fieldType = FieldType.SINGLE;
        } else {
            fieldName = field.MUL().getText();
            fieldType = FieldType.ALL;
        }

        this.pkgBuilder.createFieldBasedAccessNode(getCurrentPos(ctx), getWS(ctx), fieldName, fieldType);
    }

    @Override
    public void exitMapArrayVariableReference(BallerinaParser.MapArrayVariableReferenceContext ctx) {
        if (ctx.exception != null) {
            return;
        }

        this.pkgBuilder.createIndexBasedAccessNode(getCurrentPos(ctx), getWS(ctx));
    }

    @Override
    public void exitReservedWord(BallerinaParser.ReservedWordContext ctx) {
        this.pkgBuilder.startInvocationNode(getWS(ctx));
    }

    @Override
    public void exitAnyIdentifierName(BallerinaParser.AnyIdentifierNameContext ctx) {
        this.pkgBuilder.startInvocationNode(getWS(ctx));
    }

    @Override
    public void exitInvocationReference(BallerinaParser.InvocationReferenceContext ctx) {
        if (ctx.exception != null) {
            return;
        }

        boolean argsAvailable = ctx.invocation().invocationArgList() != null;
        String invocation = ctx.invocation().anyIdentifierName().getText();
        this.pkgBuilder.createInvocationNode(getCurrentPos(ctx), getWS(ctx), invocation, argsAvailable);
    }

    /**
     * {@inheritDoc}
     */
    @Override
    public void enterInvocationArgList(BallerinaParser.InvocationArgListContext ctx) {
        if (ctx.exception != null) {
            return;
        }

        this.pkgBuilder.startExprNodeList();
    }

    /**
     * {@inheritDoc}
     */
    @Override
    public void exitInvocationArgList(BallerinaParser.InvocationArgListContext ctx) {
        if (ctx.exception != null) {
            return;
        }

        this.pkgBuilder.endExprNodeList(getWS(ctx), ctx.getChildCount() / 2 + 1);
    }

    public void enterExpressionList(BallerinaParser.ExpressionListContext ctx) {
        if (ctx.exception != null) {
            return;
        }

        this.pkgBuilder.startExprNodeList();
    }

    @Override
    public void exitExpressionList(BallerinaParser.ExpressionListContext ctx) {
        if (ctx.exception != null) {
            return;
        }

        this.pkgBuilder.endExprNodeList(getWS(ctx), ctx.getChildCount() / 2 + 1);
    }

    @Override
    public void exitExpressionStmt(BallerinaParser.ExpressionStmtContext ctx) {
        if (ctx.exception != null) {
            return;
        }

        this.pkgBuilder.addExpressionStmt(getCurrentPos(ctx), getWS(ctx));
    }

    /**
     * {@inheritDoc}
     */
    @Override
    public void enterTransactionStatement(BallerinaParser.TransactionStatementContext ctx) {
        if (ctx.exception != null) {
            return;
        }

        this.pkgBuilder.startTransactionStmt();
    }

    /**
     * {@inheritDoc}
     */
    @Override
    public void exitTransactionStatement(BallerinaParser.TransactionStatementContext ctx) {
        if (ctx.exception != null) {
            return;
        }

        this.pkgBuilder.endTransactionStmt(getCurrentPos(ctx), getWS(ctx), this.distributedTransactionEnabled);
    }

    /**
     * {@inheritDoc}
     */
    @Override
    public void exitTransactionClause(BallerinaParser.TransactionClauseContext ctx) {
        this.pkgBuilder.addTransactionBlock(getCurrentPos(ctx));
    }

    /**
     * {@inheritDoc}
     */
    @Override
    public void enterLockStatement(BallerinaParser.LockStatementContext ctx) {
        if (ctx.exception != null) {
            return;
        }

        this.pkgBuilder.startLockStmt();
    }

    /**
     * {@inheritDoc}
     */
    @Override
    public void exitLockStatement(BallerinaParser.LockStatementContext ctx) {
        if (ctx.exception != null) {
            return;
        }

        this.pkgBuilder.addLockStmt(getCurrentPos(ctx), getWS(ctx));
    }

    /**
     * {@inheritDoc}
     */
    @Override
    public void enterOnretryClause(BallerinaParser.OnretryClauseContext ctx) {
        if (ctx.exception != null) {
            return;
        }

        this.pkgBuilder.startOnretryBlock();
    }

    /**
     * {@inheritDoc}
     */
    @Override
    public void exitOnretryClause(BallerinaParser.OnretryClauseContext ctx) {
        if (ctx.exception != null) {
            return;
        }

        this.pkgBuilder.addOnretryBlock(getCurrentPos(ctx), getWS(ctx));
    }

    /**
     * {@inheritDoc}
     */
    @Override
    public void exitAbortStatement(BallerinaParser.AbortStatementContext ctx) {
        if (ctx.exception != null) {
            return;
        }

        this.pkgBuilder.addAbortStatement(getCurrentPos(ctx), getWS(ctx));
    }
    
    /**
     * {@inheritDoc}
     */
    @Override
    public void exitDoneStatement(BallerinaParser.DoneStatementContext ctx) {
        if (ctx.exception != null) {
            return;
        }

        this.pkgBuilder.addDoneStatement(getCurrentPos(ctx), getWS(ctx));
    }

    /**
     * {@inheritDoc}
     */
    @Override
    public void exitFailStatement(BallerinaParser.FailStatementContext ctx) {
        if (ctx.exception != null) {
            return;
        }

        this.pkgBuilder.addFailStatement(getCurrentPos(ctx), getWS(ctx));
    }

    /**
     * {@inheritDoc}
     */
    @Override
    public void exitRetriesStatement(BallerinaParser.RetriesStatementContext ctx) {
        if (ctx.exception != null) {
            return;
        }
        this.pkgBuilder.addRetryCountExpression();
    }

    /**
     * {@inheritDoc}
     */
    @Override
    public void exitOncommitStatement(BallerinaParser.OncommitStatementContext ctx) {
        if (ctx.exception != null) {
            return;
        }
        this.pkgBuilder.addCommittedBlock();
    }

    /**
     * {@inheritDoc}
     */
    @Override
    public void exitOnabortStatement(BallerinaParser.OnabortStatementContext ctx) {
        if (ctx.exception != null) {
            return;
        }
        this.pkgBuilder.addAbortedBlock();
    }

    /**
     * {@inheritDoc}
     */
    @Override
    public void enterNamespaceDeclaration(BallerinaParser.NamespaceDeclarationContext ctx) {
    }

    @Override
    public void exitNamespaceDeclaration(BallerinaParser.NamespaceDeclarationContext ctx) {
        if (ctx.exception != null) {
            return;
        }

        boolean isTopLevel = ctx.parent instanceof BallerinaParser.CompilationUnitContext;
        String namespaceUri = ctx.QuotedStringLiteral().getText();
        namespaceUri = namespaceUri.substring(1, namespaceUri.length() - 1);
        namespaceUri = StringEscapeUtils.unescapeJava(namespaceUri);
        String prefix = (ctx.Identifier() != null) ? ctx.Identifier().getText() : null;

        this.pkgBuilder.addXMLNSDeclaration(getCurrentPos(ctx), getWS(ctx), namespaceUri, prefix, isTopLevel);
    }

    @Override
    public void exitBinaryDivMulModExpression(BallerinaParser.BinaryDivMulModExpressionContext ctx) {
        if (ctx.exception != null) {
            return;
        }

        this.pkgBuilder.createBinaryExpr(getCurrentPos(ctx), getWS(ctx), ctx.getChild(1).getText());
    }

    @Override
    public void exitBinaryOrExpression(BallerinaParser.BinaryOrExpressionContext ctx) {
        if (ctx.exception != null) {
            return;
        }

        this.pkgBuilder.createBinaryExpr(getCurrentPos(ctx), getWS(ctx), ctx.getChild(1).getText());
    }

    @Override
    public void exitBinaryEqualExpression(BallerinaParser.BinaryEqualExpressionContext ctx) {
        if (ctx.exception != null) {
            return;
        }

        this.pkgBuilder.createBinaryExpr(getCurrentPos(ctx), getWS(ctx), ctx.getChild(1).getText());
    }

    /**
     * {@inheritDoc}
     */
    @Override
    public void exitTypeAccessExpression(BallerinaParser.TypeAccessExpressionContext ctx) {
        if (ctx.exception != null) {
            return;
        }

        this.pkgBuilder.createTypeAccessExpr(getCurrentPos(ctx), getWS(ctx));
    }

    @Override
    public void exitActionInvocation(BallerinaParser.ActionInvocationContext ctx) {
        if (ctx.exception != null) {
            return;
        }

        this.pkgBuilder.createActionInvocationNode(getCurrentPos(ctx), getWS(ctx), ctx.ASYNC() != null);
    }

    @Override
    public void exitBinaryAndExpression(BallerinaParser.BinaryAndExpressionContext ctx) {
        if (ctx.exception != null) {
            return;
        }

        this.pkgBuilder.createBinaryExpr(getCurrentPos(ctx), getWS(ctx), ctx.getChild(1).getText());
    }

    @Override
    public void exitBinaryAddSubExpression(BallerinaParser.BinaryAddSubExpressionContext ctx) {
        if (ctx.exception != null) {
            return;
        }

        this.pkgBuilder.createBinaryExpr(getCurrentPos(ctx), getWS(ctx), ctx.getChild(1).getText());
    }


    /**
     * {@inheritDoc}
     */
    @Override
    public void exitTypeConversionExpression(BallerinaParser.TypeConversionExpressionContext ctx) {
        if (ctx.exception != null) {
            return;
        }

        this.pkgBuilder.createTypeConversionExpr(getCurrentPos(ctx), getWS(ctx), ctx.functionInvocation() != null);
    }

    @Override
    public void exitBinaryCompareExpression(BallerinaParser.BinaryCompareExpressionContext ctx) {
        if (ctx.exception != null) {
            return;
        }

        this.pkgBuilder.createBinaryExpr(getCurrentPos(ctx), getWS(ctx), ctx.getChild(1).getText());
    }

    @Override
    public void exitUnaryExpression(BallerinaParser.UnaryExpressionContext ctx) {
        if (ctx.exception != null) {
            return;
        }

        this.pkgBuilder.createUnaryExpr(getCurrentPos(ctx), getWS(ctx), ctx.getChild(0).getText());
    }

    @Override
    public void exitBracedOrTupleExpression(BallerinaParser.BracedOrTupleExpressionContext ctx) {
        if (ctx.exception != null) {
            return;
        }
        this.pkgBuilder.createBracedOrTupleExpression(getCurrentPos(ctx), getWS(ctx), ctx.expression().size());
    }

    /**
     * {@inheritDoc}
     */
    @Override
    public void exitTernaryExpression(BallerinaParser.TernaryExpressionContext ctx) {
        if (ctx.exception != null) {
            return;
        }

        this.pkgBuilder.createTernaryExpr(getCurrentPos(ctx), getWS(ctx));
    }

    @Override
    public void exitCheckedExpression(BallerinaParser.CheckedExpressionContext ctx) {
        if (ctx.exception != null) {
            return;
        }

        this.pkgBuilder.createCheckedExpr(getCurrentPos(ctx), getWS(ctx));
    }


    @Override
    public void exitBinaryPowExpression(BallerinaParser.BinaryPowExpressionContext ctx) {
        if (ctx.exception != null) {
            return;
        }

        this.pkgBuilder.createBinaryExpr(getCurrentPos(ctx), getWS(ctx), ctx.getChild(1).getText());
    }

    @Override
    public void exitNameReference(BallerinaParser.NameReferenceContext ctx) {
        if (ctx.exception != null) {
            return;
        }

        if (ctx.Identifier().size() == 2) {
            String pkgName = ctx.Identifier(0).getText();
            String name = ctx.Identifier(1).getText();
            this.pkgBuilder.addNameReference(getCurrentPos(ctx), getWS(ctx), pkgName, name);
        } else {
            String name = ctx.Identifier(0).getText();
            this.pkgBuilder.addNameReference(getCurrentPos(ctx), getWS(ctx), null, name);
        }
    }

    /**
     * {@inheritDoc}
     *
     * <p>The default implementation does nothing.</p>
     */
    @Override
    public void exitReturnParameter(BallerinaParser.ReturnParameterContext ctx) {
        if (ctx.exception != null) {
            return;
        }

        this.pkgBuilder.addReturnParam(getCurrentPos(ctx), getWS(ctx), null, false, ctx.annotationAttachment().size());
    }

    @Override
    public void exitLambdaReturnParameter(BallerinaParser.LambdaReturnParameterContext ctx) {
        if (ctx.exception != null) {
            return;
        }

        this.pkgBuilder.addReturnParam(getCurrentPos(ctx), getWS(ctx), null, false, ctx.annotationAttachment().size());
    }

    @Override
    public void enterParameterTypeNameList(BallerinaParser.ParameterTypeNameListContext ctx) {
        if (ctx.exception != null) {
            return;
        }

        this.pkgBuilder.startVarList();
    }

    /**
     * {@inheritDoc}
     */
    @Override
    public void exitParameterTypeNameList(BallerinaParser.ParameterTypeNameListContext ctx) {
        if (ctx.exception != null) {
            return;
        }

        // This attaches WS of the commas to the def.
        ParserRuleContext parent = ctx.getParent();
        boolean inFuncTypeSig = parent instanceof BallerinaParser.FunctionTypeNameContext ||
                parent instanceof BallerinaParser.ReturnParameterContext &&
                        parent.parent instanceof BallerinaParser.FunctionTypeNameContext;
        if (inFuncTypeSig) {
            this.pkgBuilder.endFuncTypeParamList(getWS(ctx));
        } else {
            this.pkgBuilder.endCallableParamList(getWS(ctx));
        }
    }

    /**
     * {@inheritDoc}
     */
    @Override
    public void exitParameterList(BallerinaParser.ParameterListContext ctx) {
        if (ctx.exception != null) {
            return;
        }

        // This attaches WS of the commas to the def.
        ParserRuleContext parent = ctx.getParent();
        boolean inFuncTypeSig = parent instanceof BallerinaParser.FunctionTypeNameContext ||
                parent instanceof BallerinaParser.ReturnParameterContext &&
                        parent.parent instanceof BallerinaParser.FunctionTypeNameContext;
        if (inFuncTypeSig) {
            this.pkgBuilder.endFuncTypeParamList(getWS(ctx));
        } else {
            this.pkgBuilder.endCallableParamList(getWS(ctx));
        }
    }

    /**
     * {@inheritDoc}
     */
    @Override
    public void exitFieldDefinition(BallerinaParser.FieldDefinitionContext ctx) {
        if (ctx.exception != null) {
            return;
        }

        DiagnosticPos currentPos = getCurrentPos(ctx);
        Set<Whitespace> ws = getWS(ctx);
        String name = ctx.Identifier().getText();
        boolean exprAvailable = ctx.expression() != null;
        if (ctx.parent instanceof BallerinaParser.StructBodyContext) {
            this.pkgBuilder.addVarToStruct(currentPos, ws, name, exprAvailable, 0, false);
        } else if (ctx.parent instanceof BallerinaParser.PrivateStructBodyContext) {
            this.pkgBuilder.addVarToStruct(currentPos, ws, name, exprAvailable, 0, true);
        }
    }

    /**
     * {@inheritDoc}
     */
    @Override
    public void exitSimpleLiteral(BallerinaParser.SimpleLiteralContext ctx) {
        if (ctx.exception != null) {
            return;
        }

        TerminalNode node;
        DiagnosticPos pos = getCurrentPos(ctx);
        Set<Whitespace> ws = getWS(ctx);
        Long longObject;
        BallerinaParser.IntegerLiteralContext integerLiteralContext = ctx.integerLiteral();
        if (integerLiteralContext != null && (longObject = getIntegerLiteral(ctx, ctx.integerLiteral())) != null) {
            this.pkgBuilder.addLiteralValue(pos, ws, TypeTags.INT, longObject);
        } else if ((node = ctx.FloatingPointLiteral()) != null) {
            this.pkgBuilder.addLiteralValue(pos, ws, TypeTags.FLOAT, Double.parseDouble(getNodeValue(ctx, node)));
        } else if ((node = ctx.BooleanLiteral()) != null) {
            this.pkgBuilder.addLiteralValue(pos, ws, TypeTags.BOOLEAN, Boolean.parseBoolean(node.getText()));
        } else if ((node = ctx.QuotedStringLiteral()) != null) {
            String text = node.getText();
            text = text.substring(1, text.length() - 1);
            text = StringEscapeUtils.unescapeJava(text);
            this.pkgBuilder.addLiteralValue(pos, ws, TypeTags.STRING, text);
        } else if (ctx.NullLiteral() != null || ctx.emptyTupleLiteral() != null) {
            this.pkgBuilder.addLiteralValue(pos, ws, TypeTags.NIL, null);
        }
    }

    /**
     * {@inheritDoc}
     */
    @Override
    public void exitNamedArgs(BallerinaParser.NamedArgsContext ctx) {
        if (ctx.exception != null) {
            return;
        }

        this.pkgBuilder.addNamedArgument(getCurrentPos(ctx), getWS(ctx), ctx.Identifier().getText());
    }

    /**
     * {@inheritDoc}
     */
    @Override
    public void exitRestArgs(BallerinaParser.RestArgsContext ctx) {
        if (ctx.exception != null) {
            return;
        }

        this.pkgBuilder.addRestArgument(getCurrentPos(ctx), getWS(ctx));
    }

    /**
     * {@inheritDoc}
     */
    @Override
    public void exitXmlLiteral(BallerinaParser.XmlLiteralContext ctx) {
        if (ctx.exception != null) {
            return;
        }
        this.pkgBuilder.attachXmlLiteralWS(getWS(ctx));
    }

    /**
     * {@inheritDoc}
     */
    @Override
    public void exitComment(BallerinaParser.CommentContext ctx) {
        if (ctx.exception != null) {
            return;
        }

        Stack<String> stringFragments = getTemplateTextFragments(ctx.XMLCommentTemplateText());
        String endingString = getTemplateEndingStr(ctx.XMLCommentText());
        endingString = endingString.substring(0, endingString.length() - 3);
        this.pkgBuilder.createXMLCommentLiteral(getCurrentPos(ctx), getWS(ctx), stringFragments, endingString);

        if (ctx.getParent() instanceof BallerinaParser.ContentContext) {
            this.pkgBuilder.addChildToXMLElement(getWS(ctx));
        }
    }

    /**
     * {@inheritDoc}
     */
    @Override
    public void exitElement(BallerinaParser.ElementContext ctx) {
        if (ctx.exception != null) {
            return;
        }

        if (ctx.getParent() instanceof BallerinaParser.ContentContext) {
            this.pkgBuilder.addChildToXMLElement(getWS(ctx));
        }
    }

    /**
     * {@inheritDoc}
     */
    @Override
    public void exitStartTag(BallerinaParser.StartTagContext ctx) {
        if (ctx.exception != null) {
            return;
        }

        boolean isRoot = ctx.parent.parent instanceof BallerinaParser.XmlItemContext;
        this.pkgBuilder.startXMLElement(getCurrentPos(ctx), getWS(ctx), isRoot);
    }

    /**
     * {@inheritDoc}
     */
    @Override
    public void exitCloseTag(BallerinaParser.CloseTagContext ctx) {
        if (ctx.exception != null) {
            return;
        }

        this.pkgBuilder.endXMLElement(getWS(ctx));
    }

    /**
     * {@inheritDoc}
     */
    @Override
    public void exitEmptyTag(BallerinaParser.EmptyTagContext ctx) {
        if (ctx.exception != null) {
            return;
        }

        boolean isRoot = ctx.parent.parent instanceof BallerinaParser.XmlItemContext;
        this.pkgBuilder.startXMLElement(getCurrentPos(ctx), getWS(ctx), isRoot);
    }

    /**
     * {@inheritDoc}
     */
    @Override
    public void exitProcIns(BallerinaParser.ProcInsContext ctx) {
        if (ctx.exception != null) {
            return;
        }

        String targetQName = ctx.XML_TAG_SPECIAL_OPEN().getText();
        // removing the starting '<?' and the trailing whitespace
        targetQName = targetQName.substring(2, targetQName.length() - 1);

        Stack<String> textFragments = getTemplateTextFragments(ctx.XMLPITemplateText());
        String endingText = getTemplateEndingStr(ctx.XMLPIText());
        endingText = endingText.substring(0, endingText.length() - 2);

        this.pkgBuilder.createXMLPILiteral(getCurrentPos(ctx), getWS(ctx), targetQName, textFragments, endingText);

        if (ctx.getParent() instanceof BallerinaParser.ContentContext) {
            this.pkgBuilder.addChildToXMLElement(getWS(ctx));
        }
    }

    /**
     * {@inheritDoc}
     */
    @Override
    public void exitAttribute(BallerinaParser.AttributeContext ctx) {
        if (ctx.exception != null) {
            return;
        }

        this.pkgBuilder.createXMLAttribute(getCurrentPos(ctx), getWS(ctx));
    }

    /**
     * {@inheritDoc}
     */
    @Override
    public void exitText(BallerinaParser.TextContext ctx) {
        if (ctx.exception != null) {
            return;
        }

        Stack<String> textFragments = getTemplateTextFragments(ctx.XMLTemplateText());
        String endingText = getTemplateEndingStr(ctx.XMLText());
        if (ctx.getParent() instanceof BallerinaParser.ContentContext) {
            this.pkgBuilder.addXMLTextToElement(getCurrentPos(ctx), getWS(ctx), textFragments, endingText);
        } else {
            this.pkgBuilder.createXMLTextLiteral(getCurrentPos(ctx), getWS(ctx), textFragments, endingText);
        }
    }

    /**
     * {@inheritDoc}
     */
    @Override
    public void exitXmlSingleQuotedString(BallerinaParser.XmlSingleQuotedStringContext ctx) {
        if (ctx.exception != null) {
            return;
        }

        Stack<String> stringFragments = getTemplateTextFragments(ctx.XMLSingleQuotedTemplateString());
        String endingString = getTemplateEndingStr(ctx.XMLSingleQuotedString());
        this.pkgBuilder.createXMLQuotedLiteral(getCurrentPos(ctx), getWS(ctx), stringFragments, endingString,
                QuoteType.SINGLE_QUOTE);
    }

    /**
     * {@inheritDoc}
     */
    @Override
    public void exitXmlDoubleQuotedString(BallerinaParser.XmlDoubleQuotedStringContext ctx) {
        if (ctx.exception != null) {
            return;
        }

        Stack<String> stringFragments = getTemplateTextFragments(ctx.XMLDoubleQuotedTemplateString());
        String endingString = getTemplateEndingStr(ctx.XMLDoubleQuotedString());
        this.pkgBuilder.createXMLQuotedLiteral(getCurrentPos(ctx), getWS(ctx), stringFragments, endingString,
                QuoteType.DOUBLE_QUOTE);
    }

    /**
     * {@inheritDoc}
     */
    @Override
    public void exitXmlQualifiedName(BallerinaParser.XmlQualifiedNameContext ctx) {
        if (ctx.exception != null) {
            return;
        }

        if (ctx.expression() != null) {
            return;
        }

        List<TerminalNode> qnames = ctx.XMLQName();
        String prefix = null;
        String localname;

        if (qnames.size() > 1) {
            prefix = qnames.get(0).getText();
            localname = qnames.get(1).getText();
        } else {
            localname = qnames.get(0).getText();
        }

        this.pkgBuilder.createXMLQName(getCurrentPos(ctx), getWS(ctx), localname, prefix);
    }

    /**
     * {@inheritDoc}
     */
    @Override
    public void exitStringTemplateLiteral(BallerinaParser.StringTemplateLiteralContext ctx) {
        if (ctx.exception != null) {
            return;
        }

        Stack<String> stringFragments;
        String endingText = null;
        StringTemplateContentContext contentContext = ctx.stringTemplateContent();
        if (contentContext != null) {
            stringFragments = getTemplateTextFragments(contentContext.StringTemplateExpressionStart());
            endingText = getTemplateEndingStr(contentContext.StringTemplateText());
        } else {
            stringFragments = new Stack<>();
        }

        this.pkgBuilder.createStringTemplateLiteral(getCurrentPos(ctx), getWS(ctx), stringFragments, endingText);
    }

    /**
     * {@inheritDoc}
     */
    @Override
    public void exitTableQueryExpression(BallerinaParser.TableQueryExpressionContext ctx) {
        if (ctx.exception != null) {
            return;
        }

        this.pkgBuilder.addTableQueryExpression(getCurrentPos(ctx), getWS(ctx));
    }

    @Override
    public void enterOrderByClause(BallerinaParser.OrderByClauseContext ctx) {
        if (ctx.exception != null) {
            return;
        }

        this.pkgBuilder.startOrderByClauseNode(getCurrentPos(ctx), getWS(ctx));
    }

    @Override
    public void exitOrderByClause(BallerinaParser.OrderByClauseContext ctx) {
        if (ctx.exception != null) {
            return;
        }

        this.pkgBuilder.endOrderByClauseNode(getCurrentPos(ctx), getWS(ctx));
    }

    @Override
    public void enterGroupByClause(BallerinaParser.GroupByClauseContext ctx) {
        if (ctx.exception != null) {
            return;
        }

        this.pkgBuilder.startGroupByClauseNode(getCurrentPos(ctx), getWS(ctx));
    }

    @Override
    public void exitGroupByClause(BallerinaParser.GroupByClauseContext ctx) {
        if (ctx.exception != null) {
            return;
        }

        this.pkgBuilder.endGroupByClauseNode(getCurrentPos(ctx), getWS(ctx));
    }

    @Override
    public void enterHavingClause(BallerinaParser.HavingClauseContext ctx) {
        if (ctx.exception != null) {
            return;
        }

        this.pkgBuilder.startHavingClauseNode(getCurrentPos(ctx), getWS(ctx));
    }

    @Override
    public void exitHavingClause(BallerinaParser.HavingClauseContext ctx) {
        if (ctx.exception != null) {
            return;
        }

        this.pkgBuilder.endHavingClauseNode(getCurrentPos(ctx), getWS(ctx));
    }

    @Override
    public void enterSelectExpression(BallerinaParser.SelectExpressionContext ctx) {
        if (ctx.exception != null) {
            return;
        }

        this.pkgBuilder.startSelectExpressionNode(getCurrentPos(ctx), getWS(ctx));
    }

    @Override
    public void exitSelectExpression(BallerinaParser.SelectExpressionContext ctx) {
        if (ctx.exception != null) {
            return;
        }

        String identifier = ctx.Identifier() == null ? null : ctx.Identifier().getText();
        this.pkgBuilder.endSelectExpressionNode(identifier, getCurrentPos(ctx), getWS(ctx));
    }

    @Override
    public void enterSelectClause(BallerinaParser.SelectClauseContext ctx) {
        if (ctx.exception != null) {
            return;
        }

        this.pkgBuilder.startSelectClauseNode(getCurrentPos(ctx), getWS(ctx));
    }

    @Override
    public void exitSelectClause(BallerinaParser.SelectClauseContext ctx) {
        if (ctx.exception != null) {
            return;
        }

        boolean isSelectAll = ctx.MUL() != null;
        boolean isGroupByClauseAvailable = ctx.groupByClause() != null;
        boolean isHavingClauseAvailable = ctx.havingClause() != null;
        this.pkgBuilder.endSelectClauseNode(isSelectAll, isGroupByClauseAvailable, isHavingClauseAvailable,
                getCurrentPos(ctx), getWS(ctx));
    }

    @Override
    public void enterSelectExpressionList(BallerinaParser.SelectExpressionListContext ctx) {
        if (ctx.exception != null) {
            return;
        }

        this.pkgBuilder.startSelectExpressionList();
    }

    @Override
    public void exitSelectExpressionList(BallerinaParser.SelectExpressionListContext ctx) {
        if (ctx.exception != null) {
            return;
        }

        this.pkgBuilder.endSelectExpressionList(getWS(ctx), ctx.getChildCount() / 2 + 1);
    }

    @Override
    public void enterWhereClause(BallerinaParser.WhereClauseContext ctx) {
        if (ctx.exception != null) {
            return;
        }

        this.pkgBuilder.startWhereClauseNode(getCurrentPos(ctx), getWS(ctx));
    }

    @Override
    public void exitWhereClause(BallerinaParser.WhereClauseContext ctx) {
        if (ctx.exception != null) {
            return;
        }

        this.pkgBuilder.endWhereClauseNode(getCurrentPos(ctx), getWS(ctx));
    }

    @Override
    public void enterSetAssignmentClause(BallerinaParser.SetAssignmentClauseContext ctx) {
        if (ctx.exception != null) {
            return;
        }

        this.pkgBuilder.startSetAssignmentClauseNode(getCurrentPos(ctx), getWS(ctx));
    }

    @Override
    public void exitSetAssignmentClause(BallerinaParser.SetAssignmentClauseContext ctx) {
        if (ctx.exception != null) {
            return;
        }

        this.pkgBuilder.endSetAssignmentClauseNode(getCurrentPos(ctx), getWS(ctx));
    }

    @Override
    public void enterSetClause(BallerinaParser.SetClauseContext ctx) {
        if (ctx.exception != null) {
            return;
        }

        this.pkgBuilder.startSetClauseNode();
    }

    @Override
    public void exitSetClause(BallerinaParser.SetClauseContext ctx) {
        if (ctx.exception != null) {
            return;
        }

        this.pkgBuilder.endSetClauseNode(getWS(ctx), ctx.getChildCount() / 2);
    }

    @Override
    public void enterStreamingAction(BallerinaParser.StreamingActionContext ctx) {
        if (ctx.exception != null) {
            return;
        }

        this.pkgBuilder.startStreamActionNode(getCurrentPos(ctx), getWS(ctx), diagnosticSrc.pkgID);
    }

    @Override
    public void exitStreamingAction(BallerinaParser.StreamingActionContext ctx) {
        if (ctx.exception != null) {
            return;
        }
        this.pkgBuilder.endStreamActionNode(getCurrentPos(ctx), getWS(ctx));
    }

    @Override
    public void enterPatternStreamingEdgeInput(BallerinaParser.PatternStreamingEdgeInputContext ctx) {
        if (ctx.exception != null) {
            return;
        }

        this.pkgBuilder.startPatternStreamingEdgeInputNode(getCurrentPos(ctx), getWS(ctx));
    }

    @Override
    public void exitPatternStreamingEdgeInput(BallerinaParser.PatternStreamingEdgeInputContext ctx) {
        if (ctx.exception != null) {
            return;
        }

        String alias = ctx.Identifier() != null ? ctx.Identifier().getText() : null;
        this.pkgBuilder.endPatternStreamingEdgeInputNode(getCurrentPos(ctx), getWS(ctx), alias);
    }

    @Override
    public void enterWindowClause(BallerinaParser.WindowClauseContext ctx) {
        if (ctx.exception != null) {
            return;
        }

        this.pkgBuilder.startWindowClauseNode(getCurrentPos(ctx), getWS(ctx));
    }

    @Override
    public void exitWindowClause(BallerinaParser.WindowClauseContext ctx) {
        if (ctx.exception != null) {
            return;
        }

        this.pkgBuilder.endWindowsClauseNode(getCurrentPos(ctx), getWS(ctx));
    }

    @Override
    public void enterWithinClause(BallerinaParser.WithinClauseContext ctx) {
        if (ctx.exception != null) {
            return;
        }

        this.pkgBuilder.startWithinClause(getCurrentPos(ctx), getWS(ctx));
    }

    @Override
    public void exitWithinClause(BallerinaParser.WithinClauseContext ctx) {
        if (ctx.exception != null) {
            return;
        }

        this.pkgBuilder.endWithinClause(getCurrentPos(ctx), getWS(ctx));
    }

    @Override
    public void enterPatternClause(BallerinaParser.PatternClauseContext ctx) {
        if (ctx.exception != null) {
            return;
        }

        this.pkgBuilder.startPatternClause(getCurrentPos(ctx), getWS(ctx));
    }

    @Override
    public void exitPatternClause(BallerinaParser.PatternClauseContext ctx) {
        if (ctx.exception != null) {
            return;
        }

        boolean isForAllEvents = ctx.EVERY() != null;
        boolean isWithinClauseAvailable = ctx.withinClause() != null;

        this.pkgBuilder.endPatternClause(isForAllEvents, isWithinClauseAvailable, getCurrentPos(ctx), getWS(ctx));
    }

    @Override
    public void enterPatternStreamingInput(BallerinaParser.PatternStreamingInputContext ctx) {
        if (ctx.exception != null) {
            return;
        }

        this.pkgBuilder.startPatternStreamingInputNode(getCurrentPos(ctx), getWS(ctx));
    }

    @Override
    public void exitPatternStreamingInput(BallerinaParser.PatternStreamingInputContext ctx) {
        if (ctx.exception != null) {
            return;
        }

        boolean followedByAvailable = ctx.FOLLOWED() != null && ctx.BY() != null;
        boolean enclosedInParanthesis = ctx.LEFT_PARENTHESIS() != null && ctx.RIGHT_PARENTHESIS() != null;
        boolean forEachAvailable = ctx.FOREACH() != null;
        boolean andWithNotAvailable = ctx.NOT() != null && ctx.AND() != null;
        boolean forWithNotAvailable = ctx.NOT() != null && ctx.FOR() != null;
        boolean onlyAndOrAvailable = (ctx.AND() != null || ctx.OR() != null) && ctx.NOT() == null &&
                ctx.FOR() == null;
        this.pkgBuilder.endPatternStreamingInputNode(getCurrentPos(ctx), getWS(ctx), followedByAvailable,
                enclosedInParanthesis);
    }

    @Override
    public void enterStreamingInput(BallerinaParser.StreamingInputContext ctx) {
        if (ctx.exception != null) {
            return;
        }

        this.pkgBuilder.startStreamingInputNode(getCurrentPos(ctx), getWS(ctx));
    }

    @Override
    public void exitStreamingInput(BallerinaParser.StreamingInputContext ctx) {
        if (ctx.exception != null) {
            return;
        }

        String alias = null;
        if (ctx.alias != null) {
            alias = ctx.alias.getText();
        }

        this.pkgBuilder.endStreamingInputNode(alias, getCurrentPos(ctx), getWS(ctx));
    }

    @Override
    public void enterJoinStreamingInput(BallerinaParser.JoinStreamingInputContext ctx) {
        if (ctx.exception != null) {
            return;
        }

        this.pkgBuilder.startJoinStreamingInputNode(getCurrentPos(ctx), getWS(ctx));
    }

    @Override
    public void exitJoinStreamingInput(BallerinaParser.JoinStreamingInputContext ctx) {
        if (ctx.exception != null) {
            return;
        }

        boolean unidirectionalJoin = ctx.UNIDIRECTIONAL() != null;

        if (!unidirectionalJoin) {
            String joinType = (ctx).children.get(0).getText();
            this.pkgBuilder.endJoinStreamingInputNode(getCurrentPos(ctx), getWS(ctx), false,
                    false, joinType);
        } else {
            if (ctx.getChild(0).getText().equals("unidirectional")) {
                String joinType = (ctx).children.get(1).getText();
                this.pkgBuilder.endJoinStreamingInputNode(getCurrentPos(ctx), getWS(ctx), true,
                        false, joinType);
            } else {
                String joinType = (ctx).children.get(0).getText();
                this.pkgBuilder.endJoinStreamingInputNode(getCurrentPos(ctx), getWS(ctx), false,
                        true, joinType);
            }
        }
    }

    @Override
    public void enterOutputRateLimit(BallerinaParser.OutputRateLimitContext ctx) {
        if (ctx.exception != null) {
            return;
        }

        this.pkgBuilder.startOutputRateLimitNode(getCurrentPos(ctx), getWS(ctx));
    }

    @Override
    public void exitOutputRateLimit(BallerinaParser.OutputRateLimitContext ctx) {
        if (ctx.exception != null) {
            return;
        }

        boolean isSnapshotOutputRateLimit = false;
        boolean isEventBasedOutputRateLimit = false;
        boolean isFirst = false;
        boolean isLast = false;
        boolean isAll = false;

        if (ctx.SNAPSHOT() != null) {
            isSnapshotOutputRateLimit = true;
        } else {
            if (ctx.EVENTS() != null) {
                isEventBasedOutputRateLimit = true;

                if (ctx.LAST() != null) {
                    isLast = true;
                } else if (ctx.FIRST() != null) {
                    isFirst = true;
                } else if (ctx.LAST() != null) {
                    isAll = true;
                }
            }
        }

        String timescale = null;
        if (ctx.timeScale() != null) {
            timescale = ctx.FIRST().getText();
        }

        this.pkgBuilder.endOutputRateLimitNode(getCurrentPos(ctx), getWS(ctx), isSnapshotOutputRateLimit,
                isEventBasedOutputRateLimit, isFirst, isLast, isAll, timescale, ctx.DecimalIntegerLiteral().getText());
    }

    @Override
    public void enterTableQuery(BallerinaParser.TableQueryContext ctx) {
        if (ctx.exception != null) {
            return;
        }

        this.pkgBuilder.startTableQueryNode(getCurrentPos(ctx), getWS(ctx));
    }

    @Override
    public void exitTableQuery(BallerinaParser.TableQueryContext ctx) {
        if (ctx.exception != null) {
            return;
        }
        boolean isSelectClauseAvailable = ctx.selectClause() != null;
        boolean isOrderByClauseAvailable = ctx.orderByClause() != null;
        boolean isJoinClauseAvailable = ctx.joinStreamingInput() != null;
        this.pkgBuilder.endTableQueryNode(isJoinClauseAvailable, isSelectClauseAvailable, isOrderByClauseAvailable,
                getCurrentPos(ctx), getWS(ctx));
    }

    @Override
    public void enterStreamingQueryStatement(BallerinaParser.StreamingQueryStatementContext ctx) {
        if (ctx.exception != null) {
            return;
        }

        this.pkgBuilder.startStreamingQueryStatementNode(getCurrentPos(ctx), getWS(ctx));
    }

    @Override
    public void exitStreamingQueryStatement(BallerinaParser.StreamingQueryStatementContext ctx) {
        if (ctx.exception != null) {
            return;
        }

        this.pkgBuilder.endStreamingQueryStatementNode(getCurrentPos(ctx), getWS(ctx));
    }

    @Override
    public void enterForeverStatement(BallerinaParser.ForeverStatementContext ctx) {
        if (ctx.exception != null) {
            return;
        }

        this.pkgBuilder.startForeverNode(getCurrentPos(ctx), getWS(ctx));
    }

    @Override
    public void exitForeverStatement(BallerinaParser.ForeverStatementContext ctx) {
        if (ctx.exception != null) {
            return;
        }

        this.pkgBuilder.endForeverNode(getCurrentPos(ctx), getWS(ctx));
    }

    /**
     * {@inheritDoc}
     */
    @Override
    public void enterDocumentationAttachment(BallerinaParser.DocumentationAttachmentContext ctx) {
        if (ctx.exception != null) {
            return;
        }
        this.pkgBuilder.startDocumentationAttachment(getCurrentPos(ctx));
    }

    /**
     * {@inheritDoc}
     */
    @Override
    public void exitDocumentationAttachment(BallerinaParser.DocumentationAttachmentContext ctx) {
        if (ctx.exception != null) {
            return;
        }
        this.pkgBuilder.endDocumentationAttachment(getWS(ctx));
    }

    /**
     * {@inheritDoc}
     */
    @Override
    public void exitDocumentationTemplateContent(BallerinaParser.DocumentationTemplateContentContext ctx) {
        if (ctx.exception != null) {
            return;
        }
        String contentText = ctx.docText() != null ? ctx.docText().getText() : "";
        this.pkgBuilder.setDocumentationAttachmentContent(getCurrentPos(ctx), getWS(ctx), contentText);
    }

    /**
     * {@inheritDoc}
     */
    @Override
    public void exitDocumentationTemplateAttributeDescription
    (BallerinaParser.DocumentationTemplateAttributeDescriptionContext ctx) {
        if (ctx.exception != null) {
            return;
        }
        String attributeStart = ctx.DocumentationTemplateAttributeStart().getText();
        String docPrefix = attributeStart.substring(0, 1);
        String attributeName = ctx.Identifier().getText();
        String endText = ctx.docText() != null ? ctx.docText().getText() : "";
        this.pkgBuilder.createDocumentationAttribute(getCurrentPos(ctx), getWS(ctx),
                attributeName, endText, docPrefix);
    }

    /**
     * {@inheritDoc}
     */
    @Override
    public void exitDeprecatedAttachment(BallerinaParser.DeprecatedAttachmentContext ctx) {
        if (ctx.exception != null) {
            return;
        }
        String contentText = ctx.deprecatedText() != null ? ctx.deprecatedText().getText() : "";
        this.pkgBuilder.createDeprecatedNode(getCurrentPos(ctx), getWS(ctx), contentText);
    }
    
    /**
     * {@inheritDoc}
     */
    @Override
    public void exitAwaitExpr(BallerinaParser.AwaitExprContext ctx) { 
        this.pkgBuilder.createAwaitExpr(getCurrentPos(ctx), getWS(ctx));
    }
    
    /**
     * {@inheritDoc}
     */
    @Override 
    public void exitFunctionInvocationReference(BallerinaParser.FunctionInvocationReferenceContext ctx) {
        if (ctx.ASYNC() != null) {
            this.pkgBuilder.markLastInvocationAsAsync();
        }
    }

    /**
     * {@inheritDoc}
     */
    @Override
    public void enterMatchExpression(BallerinaParser.MatchExpressionContext ctx) {
        if (ctx.exception != null) {
            return;
        }

        this.pkgBuilder.startMatchExpression();
    }

    /**
     * {@inheritDoc}
     */
    @Override
    public void exitMatchExpression(BallerinaParser.MatchExpressionContext ctx) {
        if (ctx.exception != null) {
            return;
        }

        this.pkgBuilder.endMatchExpression(getCurrentPos(ctx), getWS(ctx));
    }

    /**
     * {@inheritDoc}
     */
    @Override
    public void exitMatchExpressionPatternClause(BallerinaParser.MatchExpressionPatternClauseContext ctx) {
        if (ctx.exception != null) {
            return;
        }

        String identifier = ctx.Identifier() != null ? ctx.Identifier().getText() : null; 
        this.pkgBuilder.addMatchExprPattaern(getCurrentPos(ctx), getWS(ctx), identifier);
    }

    private DiagnosticPos getCurrentPos(ParserRuleContext ctx) {
        int startLine = ctx.getStart().getLine();
        int startCol = ctx.getStart().getCharPositionInLine() + 1;

        int endLine = -1;
        int endCol = -1;
        Token stop = ctx.getStop();
        if (stop != null) {
            endLine = stop.getLine();
            endCol = stop.getCharPositionInLine() + 1;
        }

        return new DiagnosticPos(diagnosticSrc, startLine, endLine, startCol, endCol);
    }

    protected Set<Whitespace> getWS(ParserRuleContext ctx) {
        return null;
    }

    private Stack<String> getTemplateTextFragments(List<TerminalNode> nodes) {
        Stack<String> templateStrFragments = new Stack<>();
        nodes.forEach(node -> {
            if (node == null) {
                templateStrFragments.push(null);
            } else {
                String str = node.getText();
                templateStrFragments.push(str.substring(0, str.length() - 2));
            }
        });
        return templateStrFragments;
    }

    private String getTemplateEndingStr(TerminalNode node) {
        return node == null ? null : node.getText();
    }

    private String getNodeValue(ParserRuleContext ctx, TerminalNode node) {
        String op = ctx.getChild(0).getText();
        String value = node.getText();
        if (op != null && "-".equals(op)) {
            value = "-" + value;
        }
        return value;
    }

    private Long getIntegerLiteral(ParserRuleContext simpleLiteralContext,
                                   BallerinaParser.IntegerLiteralContext integerLiteralContext) {
        if (integerLiteralContext.DecimalIntegerLiteral() != null) {
            return Long.parseLong(getNodeValue(simpleLiteralContext, integerLiteralContext.DecimalIntegerLiteral()));
        } else if (integerLiteralContext.HexIntegerLiteral() != null) {
            return Long.parseLong(getNodeValue(simpleLiteralContext, integerLiteralContext.HexIntegerLiteral())
                    .toLowerCase().replace("0x", ""), 16);
        } else if (integerLiteralContext.OctalIntegerLiteral() != null) {
            return Long.parseLong(getNodeValue(simpleLiteralContext, integerLiteralContext.OctalIntegerLiteral())
                    .replace("0_", ""), 8);
        } else if (integerLiteralContext.BinaryIntegerLiteral() != null) {
            return Long.parseLong(getNodeValue(simpleLiteralContext, integerLiteralContext.BinaryIntegerLiteral())
                    .toLowerCase().replace("0b", ""), 2);
        }
        return null;
    }
}<|MERGE_RESOLUTION|>--- conflicted
+++ resolved
@@ -544,16 +544,10 @@
             this.pkgBuilder
                     .addFieldToObject(currentPos, ws, name, exprAvailable, ctx.annotationAttachment().size(), false);
         } else if (ctx.parent instanceof BallerinaParser.PrivateObjectFieldsContext) {
-<<<<<<< HEAD
-            this.pkgBuilder.addFieldToObject(currentPos, ws, name, exprAvailable, 0, true);
-        } else if (ctx.parent instanceof BallerinaParser.FieldDefinitionListContext) {
-            this.pkgBuilder.addFieldToRecord(currentPos, ws, name, exprAvailable, 0);
-=======
             this.pkgBuilder
                     .addFieldToObject(currentPos, ws, name, exprAvailable, ctx.annotationAttachment().size(), true);
         } else if (ctx.parent instanceof BallerinaParser.FieldDefinitionListContext) {
             this.pkgBuilder.addFieldToRecord(currentPos, ws, name, exprAvailable, ctx.annotationAttachment().size());
->>>>>>> 7621918d
         }
     }
 
