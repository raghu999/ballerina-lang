/*
 *  Copyright (c) 2017, WSO2 Inc. (http://www.wso2.org) All Rights Reserved.
 *
 *  WSO2 Inc. licenses this file to you under the Apache License,
 *  Version 2.0 (the "License"); you may not use this file except
 *  in compliance with the License.
 *  You may obtain a copy of the License at
 *
 *    http://www.apache.org/licenses/LICENSE-2.0
 *
 *  Unless required by applicable law or agreed to in writing,
 *  software distributed under the License is distributed on an
 *  "AS IS" BASIS, WITHOUT WARRANTIES OR CONDITIONS OF ANY
 *  KIND, either express or implied.  See the License for the
 *  specific language governing permissions and limitations
 *  under the License.
 */
package org.wso2.ballerinalang.compiler;

import org.ballerinalang.model.TreeBuilder;
import org.ballerinalang.model.elements.PackageID;
import org.ballerinalang.model.tree.IdentifierNode;
import org.ballerinalang.repository.AggregatedPackageRepository;
import org.ballerinalang.repository.CompositePackageRepository;
import org.ballerinalang.repository.PackageEntity;
import org.ballerinalang.repository.PackageRepository;
import org.ballerinalang.repository.PackageSource;
import org.ballerinalang.repository.fs.LocalFSPackageRepository;
import org.ballerinalang.spi.ExtensionPackageRepositoryProvider;
import org.ballerinalang.spi.SystemPackageRepositoryProvider;
import org.ballerinalang.spi.UserRepositoryProvider;
import org.wso2.ballerinalang.compiler.parser.Parser;
import org.wso2.ballerinalang.compiler.semantics.analyzer.SymbolEnter;
import org.wso2.ballerinalang.compiler.semantics.model.SymbolTable;
import org.wso2.ballerinalang.compiler.semantics.model.symbols.BPackageSymbol;
import org.wso2.ballerinalang.compiler.tree.BLangIdentifier;
import org.wso2.ballerinalang.compiler.tree.BLangImportPackage;
import org.wso2.ballerinalang.compiler.tree.BLangPackage;
import org.wso2.ballerinalang.compiler.util.CompilerContext;
import org.wso2.ballerinalang.compiler.util.CompilerOptions;
import org.wso2.ballerinalang.compiler.util.Name;
import org.wso2.ballerinalang.compiler.util.Names;

import java.util.ArrayList;
import java.util.Arrays;
import java.util.List;
import java.util.ServiceLoader;
import java.util.Set;
import java.util.stream.Collectors;

import static org.ballerinalang.compiler.CompilerOptionName.SOURCE_ROOT;

/**
 * This class contains methods to load a given package symbol.
 * It knows how to load source package as well as a package from a compiled version (.balo).
 *
 * @since 0.94
 */
public class PackageLoader {

    private static final CompilerContext.Key<PackageLoader> PACKAGE_LOADER_KEY =
            new CompilerContext.Key<>();

    private CompilerOptions options;
    private Parser parser;
    private SymbolEnter symbolEnter;
    private SymbolTable symTable;
    private Names names;

    private PackageRepository packageRepo;

    public static PackageLoader getInstance(CompilerContext context) {
        PackageLoader loader = context.get(PACKAGE_LOADER_KEY);
        if (loader == null) {
            loader = new PackageLoader(context);
        }

        return loader;
    }

    public PackageLoader(CompilerContext context) {
        context.put(PACKAGE_LOADER_KEY, this);

        this.options = CompilerOptions.getInstance(context);
        this.parser = Parser.getInstance(context);
        this.symbolEnter = SymbolEnter.getInstance(context);
        this.symTable = SymbolTable.getInstance(context);
        this.names = Names.getInstance(context);

        loadPackageRepository(context);
    }

    public BLangPackage loadEntryPackage(String source) {
        if (source == null || source.isEmpty()) {
            throw new IllegalArgumentException("source package/file cannot be null");
        }

        PackageEntity pkgEntity;
        PackageID pkgId = PackageID.DEFAULT;
        BLangPackage bLangPackage;
        if (source.endsWith(PackageEntity.Kind.SOURCE.getExtension())) {
            pkgEntity = this.packageRepo.loadPackage(pkgId, source);
            bLangPackage = loadPackage(pkgEntity);
            if (bLangPackage == null) {
                throw new IllegalArgumentException("cannot resolve file '" + source + "'");
            }
        } else {
            pkgId = getPackageID(source);
            pkgEntity = getPackageEntity(pkgId);
            bLangPackage = loadPackage(pkgEntity);
            if (bLangPackage == null) {
                throw new IllegalArgumentException("cannot resolve package '" + source + "'");
            }
        }

        // Add runtime and transaction packages.
        addImportPkg(bLangPackage, Names.RUNTIME_PACKAGE.value);

        // Define Package
        definePackage(pkgId, bLangPackage);
        return bLangPackage;
    }

    public BLangPackage loadPackage(String sourcePkg) {
        if (sourcePkg == null || sourcePkg.isEmpty()) {
            throw new IllegalArgumentException("source package/file cannot be null");
        }

        PackageID pkgId = getPackageID(sourcePkg);
        return loadPackage(getPackageEntity(pkgId));
    }

    public BLangPackage loadAndDefinePackage(String sourcePkg) {
        PackageID pkgId = getPackageID(sourcePkg);
        return loadAndDefinePackage(pkgId);
    }

    public BLangPackage loadAndDefinePackage(PackageID pkgId) {
        BLangPackage bLangPackage = loadPackage(pkgId);
        if (bLangPackage == null) {
            return null;
        }

        definePackage(pkgId, bLangPackage);
        return bLangPackage;
    }

    public BLangPackage loadAndDefinePackage(BLangIdentifier orgName, List<BLangIdentifier> pkgNameComps,
                                             BLangIdentifier version) {
        List<Name> nameComps = pkgNameComps.stream()
                .map(identifier -> names.fromIdNode(identifier))
                .collect(Collectors.toList());
        PackageID pkgID = new PackageID(names.fromIdNode(orgName), nameComps, names.fromIdNode(version));
        return loadAndDefinePackage(pkgID);
    }


    public BPackageSymbol getPackageSymbol(PackageID pkgId) {
        return this.symTable.pkgSymbolMap.get(pkgId);
    }

    /**
     * List all the packages of packageRepo.
     *
     * @param maxDepth the maximum depth of directories to search in
     * @return a set of PackageIDs
     */
    public Set<PackageID> listPackages(int maxDepth) {
        return this.packageRepo.listPackages(maxDepth);
    }


    // Private methods

    private BLangPackage sourceCompile(PackageSource pkgSource) {
        return this.parser.parse(pkgSource);
    }

    private void addImportPkg(BLangPackage bLangPackage, String sourcePkgName) {
        List<Name> nameComps = getPackageNameComps(sourcePkgName);
        List<BLangIdentifier> pkgNameComps = new ArrayList<>();
        nameComps.forEach(comp -> {
            IdentifierNode node = TreeBuilder.createIdentifierNode();
            node.setValue(comp.value);
            pkgNameComps.add((BLangIdentifier) node);
        });

        BLangIdentifier orgNameNode = (BLangIdentifier) TreeBuilder.createIdentifierNode();
        orgNameNode.setValue(Names.ANON_ORG.value);
        BLangIdentifier versionNode = (BLangIdentifier) TreeBuilder.createIdentifierNode();
        versionNode.setValue(Names.DEFAULT_VERSION.value);
        BLangImportPackage importDcl = (BLangImportPackage) TreeBuilder.createImportPackageNode();
        importDcl.pos = bLangPackage.pos;
        importDcl.pkgNameComps = pkgNameComps;
        importDcl.orgName = orgNameNode;
        importDcl.version = versionNode;
        BLangIdentifier alias = (BLangIdentifier) TreeBuilder.createIdentifierNode();
        alias.setValue(names.merge(Names.DOT, nameComps.get(nameComps.size() - 1)).value);
        importDcl.alias = alias;
        bLangPackage.imports.add(importDcl);
    }

    private PackageEntity getPackageEntity(PackageID pkgId) {
        return this.packageRepo.loadPackage(pkgId);
    }

<<<<<<< HEAD
        symTable.pkgSymbolMap.put(pkgId, pSymbol);
        return pkgNode;
=======
    private PackageID getPackageID(String sourcePkg) {
        // split from '.', '\' and '/'
        List<Name> pkgNameComps = getPackageNameComps(sourcePkg);
        return new PackageID(Names.ANON_ORG, pkgNameComps, Names.DEFAULT_VERSION);
    }

    private List<Name> getPackageNameComps(String sourcePkg) {
        String[] pkgParts = sourcePkg.split("\\.|\\\\|\\/");
        return Arrays.stream(pkgParts)
                .map(part -> names.fromString(part))
                .collect(Collectors.toList());
    }

    private void definePackage(PackageID pkgId, BLangPackage bLangPackage) {
        BPackageSymbol pSymbol = symbolEnter.definePackage(bLangPackage, pkgId);
        bLangPackage.symbol = pSymbol;
        packages.put(pkgId, pSymbol);
>>>>>>> b82f62e5
    }

    private BLangPackage loadPackage(PackageEntity pkgEntity) {
        if (pkgEntity == null) {
            return null;
        }
        return sourceCompile((PackageSource) pkgEntity);
    }

    private BLangPackage loadPackage(PackageID pkgId) {
        return loadPackage(getPackageEntity(pkgId));
    }

    private void loadPackageRepository(CompilerContext context) {
        // Initialize program dir repository a.k.a entry package repository
        PackageRepository programRepo = context.get(PackageRepository.class);
        if (programRepo == null) {
            // create the default program repo
            String sourceRoot = options.get(SOURCE_ROOT);
            // TODO: replace by the org read form TOML.
            programRepo = new LocalFSPackageRepository(sourceRoot, Names.ANON_ORG.getValue());
        }

        PackageRepository systemRepo = this.loadSystemRepository();
        this.packageRepo = new CompositePackageRepository(systemRepo, this.loadUserRepository(systemRepo), programRepo);
    }

    private PackageRepository loadSystemRepository() {
        ServiceLoader<SystemPackageRepositoryProvider> loader = ServiceLoader.load(
                SystemPackageRepositoryProvider.class);
        AggregatedPackageRepository repo = new AggregatedPackageRepository();
        loader.forEach(e -> repo.addRepository(e.loadRepository()));
        return repo;
    }

    private PackageRepository loadExtensionRepository() {
        ServiceLoader<ExtensionPackageRepositoryProvider> loader = ServiceLoader.load(
                ExtensionPackageRepositoryProvider.class);
        AggregatedPackageRepository repo = new AggregatedPackageRepository();
        loader.forEach(e -> repo.addRepository(e.loadRepository()));
        return repo;
    }

    private PackageRepository loadUserRepository(PackageRepository systemRepo) {
        ServiceLoader<UserRepositoryProvider> loader = ServiceLoader.load(UserRepositoryProvider.class);
        AggregatedPackageRepository userRepo = new AggregatedPackageRepository();
        loader.forEach(e -> userRepo.addRepository(e.loadRepository()));

        return new CompositePackageRepository(systemRepo, this.loadExtensionRepository(), userRepo);
    }
}<|MERGE_RESOLUTION|>--- conflicted
+++ resolved
@@ -78,7 +78,7 @@
         return loader;
     }
 
-    public PackageLoader(CompilerContext context) {
+    private PackageLoader(CompilerContext context) {
         context.put(PACKAGE_LOADER_KEY, this);
 
         this.options = CompilerOptions.getInstance(context);
@@ -204,10 +204,6 @@
         return this.packageRepo.loadPackage(pkgId);
     }
 
-<<<<<<< HEAD
-        symTable.pkgSymbolMap.put(pkgId, pSymbol);
-        return pkgNode;
-=======
     private PackageID getPackageID(String sourcePkg) {
         // split from '.', '\' and '/'
         List<Name> pkgNameComps = getPackageNameComps(sourcePkg);
@@ -224,8 +220,6 @@
     private void definePackage(PackageID pkgId, BLangPackage bLangPackage) {
         BPackageSymbol pSymbol = symbolEnter.definePackage(bLangPackage, pkgId);
         bLangPackage.symbol = pSymbol;
-        packages.put(pkgId, pSymbol);
->>>>>>> b82f62e5
     }
 
     private BLangPackage loadPackage(PackageEntity pkgEntity) {
