<<<<<<< HEAD
// Generated from /home/mohan/ballerina/git-new/ballerina/compiler/ballerina-lang/src/main/resources/grammar/BallerinaParser.g4 by ANTLR 4.5.3
=======
// Generated from BallerinaParser.g4 by ANTLR 4.5.3
>>>>>>> 4d79e576
package org.wso2.ballerinalang.compiler.parser.antlr4;
import org.antlr.v4.runtime.tree.ParseTreeListener;

/**
 * This interface defines a complete listener for a parse tree produced by
 * {@link BallerinaParser}.
 */
public interface BallerinaParserListener extends ParseTreeListener {
	/**
	 * Enter a parse tree produced by {@link BallerinaParser#compilationUnit}.
	 * @param ctx the parse tree
	 */
	void enterCompilationUnit(BallerinaParser.CompilationUnitContext ctx);
	/**
	 * Exit a parse tree produced by {@link BallerinaParser#compilationUnit}.
	 * @param ctx the parse tree
	 */
	void exitCompilationUnit(BallerinaParser.CompilationUnitContext ctx);
	/**
	 * Enter a parse tree produced by {@link BallerinaParser#packageDeclaration}.
	 * @param ctx the parse tree
	 */
	void enterPackageDeclaration(BallerinaParser.PackageDeclarationContext ctx);
	/**
	 * Exit a parse tree produced by {@link BallerinaParser#packageDeclaration}.
	 * @param ctx the parse tree
	 */
	void exitPackageDeclaration(BallerinaParser.PackageDeclarationContext ctx);
	/**
	 * Enter a parse tree produced by {@link BallerinaParser#packageName}.
	 * @param ctx the parse tree
	 */
	void enterPackageName(BallerinaParser.PackageNameContext ctx);
	/**
	 * Exit a parse tree produced by {@link BallerinaParser#packageName}.
	 * @param ctx the parse tree
	 */
	void exitPackageName(BallerinaParser.PackageNameContext ctx);
	/**
	 * Enter a parse tree produced by {@link BallerinaParser#version}.
	 * @param ctx the parse tree
	 */
	void enterVersion(BallerinaParser.VersionContext ctx);
	/**
	 * Exit a parse tree produced by {@link BallerinaParser#version}.
	 * @param ctx the parse tree
	 */
	void exitVersion(BallerinaParser.VersionContext ctx);
	/**
	 * Enter a parse tree produced by {@link BallerinaParser#importDeclaration}.
	 * @param ctx the parse tree
	 */
	void enterImportDeclaration(BallerinaParser.ImportDeclarationContext ctx);
	/**
	 * Exit a parse tree produced by {@link BallerinaParser#importDeclaration}.
	 * @param ctx the parse tree
	 */
	void exitImportDeclaration(BallerinaParser.ImportDeclarationContext ctx);
	/**
	 * Enter a parse tree produced by {@link BallerinaParser#orgName}.
	 * @param ctx the parse tree
	 */
	void enterOrgName(BallerinaParser.OrgNameContext ctx);
	/**
	 * Exit a parse tree produced by {@link BallerinaParser#orgName}.
	 * @param ctx the parse tree
	 */
	void exitOrgName(BallerinaParser.OrgNameContext ctx);
	/**
	 * Enter a parse tree produced by {@link BallerinaParser#definition}.
	 * @param ctx the parse tree
	 */
	void enterDefinition(BallerinaParser.DefinitionContext ctx);
	/**
	 * Exit a parse tree produced by {@link BallerinaParser#definition}.
	 * @param ctx the parse tree
	 */
	void exitDefinition(BallerinaParser.DefinitionContext ctx);
	/**
	 * Enter a parse tree produced by {@link BallerinaParser#serviceDefinition}.
	 * @param ctx the parse tree
	 */
	void enterServiceDefinition(BallerinaParser.ServiceDefinitionContext ctx);
	/**
	 * Exit a parse tree produced by {@link BallerinaParser#serviceDefinition}.
	 * @param ctx the parse tree
	 */
	void exitServiceDefinition(BallerinaParser.ServiceDefinitionContext ctx);
	/**
	 * Enter a parse tree produced by {@link BallerinaParser#serviceBody}.
	 * @param ctx the parse tree
	 */
	void enterServiceBody(BallerinaParser.ServiceBodyContext ctx);
	/**
	 * Exit a parse tree produced by {@link BallerinaParser#serviceBody}.
	 * @param ctx the parse tree
	 */
	void exitServiceBody(BallerinaParser.ServiceBodyContext ctx);
	/**
	 * Enter a parse tree produced by {@link BallerinaParser#resourceDefinition}.
	 * @param ctx the parse tree
	 */
	void enterResourceDefinition(BallerinaParser.ResourceDefinitionContext ctx);
	/**
	 * Exit a parse tree produced by {@link BallerinaParser#resourceDefinition}.
	 * @param ctx the parse tree
	 */
	void exitResourceDefinition(BallerinaParser.ResourceDefinitionContext ctx);
	/**
	 * Enter a parse tree produced by {@link BallerinaParser#callableUnitBody}.
	 * @param ctx the parse tree
	 */
	void enterCallableUnitBody(BallerinaParser.CallableUnitBodyContext ctx);
	/**
	 * Exit a parse tree produced by {@link BallerinaParser#callableUnitBody}.
	 * @param ctx the parse tree
	 */
	void exitCallableUnitBody(BallerinaParser.CallableUnitBodyContext ctx);
	/**
	 * Enter a parse tree produced by {@link BallerinaParser#functionDefinition}.
	 * @param ctx the parse tree
	 */
	void enterFunctionDefinition(BallerinaParser.FunctionDefinitionContext ctx);
	/**
	 * Exit a parse tree produced by {@link BallerinaParser#functionDefinition}.
	 * @param ctx the parse tree
	 */
	void exitFunctionDefinition(BallerinaParser.FunctionDefinitionContext ctx);
	/**
	 * Enter a parse tree produced by {@link BallerinaParser#lambdaFunction}.
	 * @param ctx the parse tree
	 */
	void enterLambdaFunction(BallerinaParser.LambdaFunctionContext ctx);
	/**
	 * Exit a parse tree produced by {@link BallerinaParser#lambdaFunction}.
	 * @param ctx the parse tree
	 */
	void exitLambdaFunction(BallerinaParser.LambdaFunctionContext ctx);
	/**
	 * Enter a parse tree produced by {@link BallerinaParser#callableUnitSignature}.
	 * @param ctx the parse tree
	 */
	void enterCallableUnitSignature(BallerinaParser.CallableUnitSignatureContext ctx);
	/**
	 * Exit a parse tree produced by {@link BallerinaParser#callableUnitSignature}.
	 * @param ctx the parse tree
	 */
	void exitCallableUnitSignature(BallerinaParser.CallableUnitSignatureContext ctx);
	/**
	 * Enter a parse tree produced by {@link BallerinaParser#connectorDefinition}.
	 * @param ctx the parse tree
	 */
	void enterConnectorDefinition(BallerinaParser.ConnectorDefinitionContext ctx);
	/**
	 * Exit a parse tree produced by {@link BallerinaParser#connectorDefinition}.
	 * @param ctx the parse tree
	 */
	void exitConnectorDefinition(BallerinaParser.ConnectorDefinitionContext ctx);
	/**
	 * Enter a parse tree produced by {@link BallerinaParser#connectorBody}.
	 * @param ctx the parse tree
	 */
	void enterConnectorBody(BallerinaParser.ConnectorBodyContext ctx);
	/**
	 * Exit a parse tree produced by {@link BallerinaParser#connectorBody}.
	 * @param ctx the parse tree
	 */
	void exitConnectorBody(BallerinaParser.ConnectorBodyContext ctx);
	/**
	 * Enter a parse tree produced by {@link BallerinaParser#actionDefinition}.
	 * @param ctx the parse tree
	 */
	void enterActionDefinition(BallerinaParser.ActionDefinitionContext ctx);
	/**
	 * Exit a parse tree produced by {@link BallerinaParser#actionDefinition}.
	 * @param ctx the parse tree
	 */
	void exitActionDefinition(BallerinaParser.ActionDefinitionContext ctx);
	/**
	 * Enter a parse tree produced by {@link BallerinaParser#structDefinition}.
	 * @param ctx the parse tree
	 */
	void enterStructDefinition(BallerinaParser.StructDefinitionContext ctx);
	/**
	 * Exit a parse tree produced by {@link BallerinaParser#structDefinition}.
	 * @param ctx the parse tree
	 */
	void exitStructDefinition(BallerinaParser.StructDefinitionContext ctx);
	/**
	 * Enter a parse tree produced by {@link BallerinaParser#structBody}.
	 * @param ctx the parse tree
	 */
	void enterStructBody(BallerinaParser.StructBodyContext ctx);
	/**
	 * Exit a parse tree produced by {@link BallerinaParser#structBody}.
	 * @param ctx the parse tree
	 */
	void exitStructBody(BallerinaParser.StructBodyContext ctx);
	/**
	 * Enter a parse tree produced by {@link BallerinaParser#privateStructBody}.
	 * @param ctx the parse tree
	 */
	void enterPrivateStructBody(BallerinaParser.PrivateStructBodyContext ctx);
	/**
	 * Exit a parse tree produced by {@link BallerinaParser#privateStructBody}.
	 * @param ctx the parse tree
	 */
	void exitPrivateStructBody(BallerinaParser.PrivateStructBodyContext ctx);
	/**
	 * Enter a parse tree produced by {@link BallerinaParser#annotationDefinition}.
	 * @param ctx the parse tree
	 */
	void enterAnnotationDefinition(BallerinaParser.AnnotationDefinitionContext ctx);
	/**
	 * Exit a parse tree produced by {@link BallerinaParser#annotationDefinition}.
	 * @param ctx the parse tree
	 */
	void exitAnnotationDefinition(BallerinaParser.AnnotationDefinitionContext ctx);
	/**
	 * Enter a parse tree produced by {@link BallerinaParser#enumDefinition}.
	 * @param ctx the parse tree
	 */
	void enterEnumDefinition(BallerinaParser.EnumDefinitionContext ctx);
	/**
	 * Exit a parse tree produced by {@link BallerinaParser#enumDefinition}.
	 * @param ctx the parse tree
	 */
	void exitEnumDefinition(BallerinaParser.EnumDefinitionContext ctx);
	/**
	 * Enter a parse tree produced by {@link BallerinaParser#enumerator}.
	 * @param ctx the parse tree
	 */
	void enterEnumerator(BallerinaParser.EnumeratorContext ctx);
	/**
	 * Exit a parse tree produced by {@link BallerinaParser#enumerator}.
	 * @param ctx the parse tree
	 */
	void exitEnumerator(BallerinaParser.EnumeratorContext ctx);
	/**
	 * Enter a parse tree produced by {@link BallerinaParser#globalVariableDefinition}.
	 * @param ctx the parse tree
	 */
	void enterGlobalVariableDefinition(BallerinaParser.GlobalVariableDefinitionContext ctx);
	/**
	 * Exit a parse tree produced by {@link BallerinaParser#globalVariableDefinition}.
	 * @param ctx the parse tree
	 */
	void exitGlobalVariableDefinition(BallerinaParser.GlobalVariableDefinitionContext ctx);
	/**
	 * Enter a parse tree produced by {@link BallerinaParser#transformerDefinition}.
	 * @param ctx the parse tree
	 */
	void enterTransformerDefinition(BallerinaParser.TransformerDefinitionContext ctx);
	/**
	 * Exit a parse tree produced by {@link BallerinaParser#transformerDefinition}.
	 * @param ctx the parse tree
	 */
	void exitTransformerDefinition(BallerinaParser.TransformerDefinitionContext ctx);
	/**
	 * Enter a parse tree produced by {@link BallerinaParser#attachmentPoint}.
	 * @param ctx the parse tree
	 */
	void enterAttachmentPoint(BallerinaParser.AttachmentPointContext ctx);
	/**
	 * Exit a parse tree produced by {@link BallerinaParser#attachmentPoint}.
	 * @param ctx the parse tree
	 */
	void exitAttachmentPoint(BallerinaParser.AttachmentPointContext ctx);
	/**
	 * Enter a parse tree produced by {@link BallerinaParser#constantDefinition}.
	 * @param ctx the parse tree
	 */
	void enterConstantDefinition(BallerinaParser.ConstantDefinitionContext ctx);
	/**
	 * Exit a parse tree produced by {@link BallerinaParser#constantDefinition}.
	 * @param ctx the parse tree
	 */
	void exitConstantDefinition(BallerinaParser.ConstantDefinitionContext ctx);
	/**
	 * Enter a parse tree produced by {@link BallerinaParser#workerDeclaration}.
	 * @param ctx the parse tree
	 */
	void enterWorkerDeclaration(BallerinaParser.WorkerDeclarationContext ctx);
	/**
	 * Exit a parse tree produced by {@link BallerinaParser#workerDeclaration}.
	 * @param ctx the parse tree
	 */
	void exitWorkerDeclaration(BallerinaParser.WorkerDeclarationContext ctx);
	/**
	 * Enter a parse tree produced by {@link BallerinaParser#workerDefinition}.
	 * @param ctx the parse tree
	 */
	void enterWorkerDefinition(BallerinaParser.WorkerDefinitionContext ctx);
	/**
	 * Exit a parse tree produced by {@link BallerinaParser#workerDefinition}.
	 * @param ctx the parse tree
	 */
	void exitWorkerDefinition(BallerinaParser.WorkerDefinitionContext ctx);
	/**
	 * Enter a parse tree produced by {@link BallerinaParser#globalEndpointDefinition}.
	 * @param ctx the parse tree
	 */
	void enterGlobalEndpointDefinition(BallerinaParser.GlobalEndpointDefinitionContext ctx);
	/**
	 * Exit a parse tree produced by {@link BallerinaParser#globalEndpointDefinition}.
	 * @param ctx the parse tree
	 */
	void exitGlobalEndpointDefinition(BallerinaParser.GlobalEndpointDefinitionContext ctx);
	/**
	 * Enter a parse tree produced by {@link BallerinaParser#endpointDeclaration}.
	 * @param ctx the parse tree
	 */
	void enterEndpointDeclaration(BallerinaParser.EndpointDeclarationContext ctx);
	/**
	 * Exit a parse tree produced by {@link BallerinaParser#endpointDeclaration}.
	 * @param ctx the parse tree
	 */
	void exitEndpointDeclaration(BallerinaParser.EndpointDeclarationContext ctx);
	/**
	 * Enter a parse tree produced by {@link BallerinaParser#endpointType}.
	 * @param ctx the parse tree
	 */
	void enterEndpointType(BallerinaParser.EndpointTypeContext ctx);
	/**
	 * Exit a parse tree produced by {@link BallerinaParser#endpointType}.
	 * @param ctx the parse tree
	 */
	void exitEndpointType(BallerinaParser.EndpointTypeContext ctx);
	/**
	 * Enter a parse tree produced by {@link BallerinaParser#typeName}.
	 * @param ctx the parse tree
	 */
	void enterTypeName(BallerinaParser.TypeNameContext ctx);
	/**
	 * Exit a parse tree produced by {@link BallerinaParser#typeName}.
	 * @param ctx the parse tree
	 */
	void exitTypeName(BallerinaParser.TypeNameContext ctx);
	/**
	 * Enter a parse tree produced by {@link BallerinaParser#builtInTypeName}.
	 * @param ctx the parse tree
	 */
	void enterBuiltInTypeName(BallerinaParser.BuiltInTypeNameContext ctx);
	/**
	 * Exit a parse tree produced by {@link BallerinaParser#builtInTypeName}.
	 * @param ctx the parse tree
	 */
	void exitBuiltInTypeName(BallerinaParser.BuiltInTypeNameContext ctx);
	/**
	 * Enter a parse tree produced by {@link BallerinaParser#referenceTypeName}.
	 * @param ctx the parse tree
	 */
	void enterReferenceTypeName(BallerinaParser.ReferenceTypeNameContext ctx);
	/**
	 * Exit a parse tree produced by {@link BallerinaParser#referenceTypeName}.
	 * @param ctx the parse tree
	 */
	void exitReferenceTypeName(BallerinaParser.ReferenceTypeNameContext ctx);
	/**
	 * Enter a parse tree produced by {@link BallerinaParser#userDefineTypeName}.
	 * @param ctx the parse tree
	 */
	void enterUserDefineTypeName(BallerinaParser.UserDefineTypeNameContext ctx);
	/**
	 * Exit a parse tree produced by {@link BallerinaParser#userDefineTypeName}.
	 * @param ctx the parse tree
	 */
	void exitUserDefineTypeName(BallerinaParser.UserDefineTypeNameContext ctx);
	/**
	 * Enter a parse tree produced by {@link BallerinaParser#anonStructTypeName}.
	 * @param ctx the parse tree
	 */
	void enterAnonStructTypeName(BallerinaParser.AnonStructTypeNameContext ctx);
	/**
	 * Exit a parse tree produced by {@link BallerinaParser#anonStructTypeName}.
	 * @param ctx the parse tree
	 */
	void exitAnonStructTypeName(BallerinaParser.AnonStructTypeNameContext ctx);
	/**
	 * Enter a parse tree produced by {@link BallerinaParser#valueTypeName}.
	 * @param ctx the parse tree
	 */
	void enterValueTypeName(BallerinaParser.ValueTypeNameContext ctx);
	/**
	 * Exit a parse tree produced by {@link BallerinaParser#valueTypeName}.
	 * @param ctx the parse tree
	 */
	void exitValueTypeName(BallerinaParser.ValueTypeNameContext ctx);
	/**
	 * Enter a parse tree produced by {@link BallerinaParser#builtInReferenceTypeName}.
	 * @param ctx the parse tree
	 */
	void enterBuiltInReferenceTypeName(BallerinaParser.BuiltInReferenceTypeNameContext ctx);
	/**
	 * Exit a parse tree produced by {@link BallerinaParser#builtInReferenceTypeName}.
	 * @param ctx the parse tree
	 */
	void exitBuiltInReferenceTypeName(BallerinaParser.BuiltInReferenceTypeNameContext ctx);
	/**
	 * Enter a parse tree produced by {@link BallerinaParser#functionTypeName}.
	 * @param ctx the parse tree
	 */
	void enterFunctionTypeName(BallerinaParser.FunctionTypeNameContext ctx);
	/**
	 * Exit a parse tree produced by {@link BallerinaParser#functionTypeName}.
	 * @param ctx the parse tree
	 */
	void exitFunctionTypeName(BallerinaParser.FunctionTypeNameContext ctx);
	/**
	 * Enter a parse tree produced by {@link BallerinaParser#xmlNamespaceName}.
	 * @param ctx the parse tree
	 */
	void enterXmlNamespaceName(BallerinaParser.XmlNamespaceNameContext ctx);
	/**
	 * Exit a parse tree produced by {@link BallerinaParser#xmlNamespaceName}.
	 * @param ctx the parse tree
	 */
	void exitXmlNamespaceName(BallerinaParser.XmlNamespaceNameContext ctx);
	/**
	 * Enter a parse tree produced by {@link BallerinaParser#xmlLocalName}.
	 * @param ctx the parse tree
	 */
	void enterXmlLocalName(BallerinaParser.XmlLocalNameContext ctx);
	/**
	 * Exit a parse tree produced by {@link BallerinaParser#xmlLocalName}.
	 * @param ctx the parse tree
	 */
	void exitXmlLocalName(BallerinaParser.XmlLocalNameContext ctx);
	/**
	 * Enter a parse tree produced by {@link BallerinaParser#annotationAttachment}.
	 * @param ctx the parse tree
	 */
	void enterAnnotationAttachment(BallerinaParser.AnnotationAttachmentContext ctx);
	/**
	 * Exit a parse tree produced by {@link BallerinaParser#annotationAttachment}.
	 * @param ctx the parse tree
	 */
	void exitAnnotationAttachment(BallerinaParser.AnnotationAttachmentContext ctx);
	/**
	 * Enter a parse tree produced by {@link BallerinaParser#statement}.
	 * @param ctx the parse tree
	 */
	void enterStatement(BallerinaParser.StatementContext ctx);
	/**
	 * Exit a parse tree produced by {@link BallerinaParser#statement}.
	 * @param ctx the parse tree
	 */
	void exitStatement(BallerinaParser.StatementContext ctx);
	/**
	 * Enter a parse tree produced by {@link BallerinaParser#variableDefinitionStatement}.
	 * @param ctx the parse tree
	 */
	void enterVariableDefinitionStatement(BallerinaParser.VariableDefinitionStatementContext ctx);
	/**
	 * Exit a parse tree produced by {@link BallerinaParser#variableDefinitionStatement}.
	 * @param ctx the parse tree
	 */
	void exitVariableDefinitionStatement(BallerinaParser.VariableDefinitionStatementContext ctx);
	/**
	 * Enter a parse tree produced by {@link BallerinaParser#recordLiteral}.
	 * @param ctx the parse tree
	 */
	void enterRecordLiteral(BallerinaParser.RecordLiteralContext ctx);
	/**
	 * Exit a parse tree produced by {@link BallerinaParser#recordLiteral}.
	 * @param ctx the parse tree
	 */
	void exitRecordLiteral(BallerinaParser.RecordLiteralContext ctx);
	/**
	 * Enter a parse tree produced by {@link BallerinaParser#recordKeyValue}.
	 * @param ctx the parse tree
	 */
	void enterRecordKeyValue(BallerinaParser.RecordKeyValueContext ctx);
	/**
	 * Exit a parse tree produced by {@link BallerinaParser#recordKeyValue}.
	 * @param ctx the parse tree
	 */
	void exitRecordKeyValue(BallerinaParser.RecordKeyValueContext ctx);
	/**
	 * Enter a parse tree produced by {@link BallerinaParser#recordKey}.
	 * @param ctx the parse tree
	 */
	void enterRecordKey(BallerinaParser.RecordKeyContext ctx);
	/**
	 * Exit a parse tree produced by {@link BallerinaParser#recordKey}.
	 * @param ctx the parse tree
	 */
	void exitRecordKey(BallerinaParser.RecordKeyContext ctx);
	/**
	 * Enter a parse tree produced by {@link BallerinaParser#arrayLiteral}.
	 * @param ctx the parse tree
	 */
	void enterArrayLiteral(BallerinaParser.ArrayLiteralContext ctx);
	/**
	 * Exit a parse tree produced by {@link BallerinaParser#arrayLiteral}.
	 * @param ctx the parse tree
	 */
	void exitArrayLiteral(BallerinaParser.ArrayLiteralContext ctx);
	/**
	 * Enter a parse tree produced by {@link BallerinaParser#typeInitExpr}.
	 * @param ctx the parse tree
	 */
	void enterTypeInitExpr(BallerinaParser.TypeInitExprContext ctx);
	/**
	 * Exit a parse tree produced by {@link BallerinaParser#typeInitExpr}.
	 * @param ctx the parse tree
	 */
	void exitTypeInitExpr(BallerinaParser.TypeInitExprContext ctx);
	/**
	 * Enter a parse tree produced by {@link BallerinaParser#assignmentStatement}.
	 * @param ctx the parse tree
	 */
	void enterAssignmentStatement(BallerinaParser.AssignmentStatementContext ctx);
	/**
	 * Exit a parse tree produced by {@link BallerinaParser#assignmentStatement}.
	 * @param ctx the parse tree
	 */
	void exitAssignmentStatement(BallerinaParser.AssignmentStatementContext ctx);
	/**
	 * Enter a parse tree produced by {@link BallerinaParser#compoundAssignmentStatement}.
	 * @param ctx the parse tree
	 */
	void enterCompoundAssignmentStatement(BallerinaParser.CompoundAssignmentStatementContext ctx);
	/**
	 * Exit a parse tree produced by {@link BallerinaParser#compoundAssignmentStatement}.
	 * @param ctx the parse tree
	 */
	void exitCompoundAssignmentStatement(BallerinaParser.CompoundAssignmentStatementContext ctx);
	/**
	 * Enter a parse tree produced by {@link BallerinaParser#compoundOperator}.
	 * @param ctx the parse tree
	 */
	void enterCompoundOperator(BallerinaParser.CompoundOperatorContext ctx);
	/**
	 * Exit a parse tree produced by {@link BallerinaParser#compoundOperator}.
	 * @param ctx the parse tree
	 */
	void exitCompoundOperator(BallerinaParser.CompoundOperatorContext ctx);
	/**
	 * Enter a parse tree produced by {@link BallerinaParser#postIncrementStatement}.
	 * @param ctx the parse tree
	 */
	void enterPostIncrementStatement(BallerinaParser.PostIncrementStatementContext ctx);
	/**
	 * Exit a parse tree produced by {@link BallerinaParser#postIncrementStatement}.
	 * @param ctx the parse tree
	 */
	void exitPostIncrementStatement(BallerinaParser.PostIncrementStatementContext ctx);
	/**
	 * Enter a parse tree produced by {@link BallerinaParser#postArithmeticOperator}.
	 * @param ctx the parse tree
	 */
	void enterPostArithmeticOperator(BallerinaParser.PostArithmeticOperatorContext ctx);
	/**
	 * Exit a parse tree produced by {@link BallerinaParser#postArithmeticOperator}.
	 * @param ctx the parse tree
	 */
	void exitPostArithmeticOperator(BallerinaParser.PostArithmeticOperatorContext ctx);
	/**
	 * Enter a parse tree produced by {@link BallerinaParser#variableReferenceList}.
	 * @param ctx the parse tree
	 */
	void enterVariableReferenceList(BallerinaParser.VariableReferenceListContext ctx);
	/**
	 * Exit a parse tree produced by {@link BallerinaParser#variableReferenceList}.
	 * @param ctx the parse tree
	 */
	void exitVariableReferenceList(BallerinaParser.VariableReferenceListContext ctx);
	/**
	 * Enter a parse tree produced by {@link BallerinaParser#ifElseStatement}.
	 * @param ctx the parse tree
	 */
	void enterIfElseStatement(BallerinaParser.IfElseStatementContext ctx);
	/**
	 * Exit a parse tree produced by {@link BallerinaParser#ifElseStatement}.
	 * @param ctx the parse tree
	 */
	void exitIfElseStatement(BallerinaParser.IfElseStatementContext ctx);
	/**
	 * Enter a parse tree produced by {@link BallerinaParser#ifClause}.
	 * @param ctx the parse tree
	 */
	void enterIfClause(BallerinaParser.IfClauseContext ctx);
	/**
	 * Exit a parse tree produced by {@link BallerinaParser#ifClause}.
	 * @param ctx the parse tree
	 */
	void exitIfClause(BallerinaParser.IfClauseContext ctx);
	/**
	 * Enter a parse tree produced by {@link BallerinaParser#elseIfClause}.
	 * @param ctx the parse tree
	 */
	void enterElseIfClause(BallerinaParser.ElseIfClauseContext ctx);
	/**
	 * Exit a parse tree produced by {@link BallerinaParser#elseIfClause}.
	 * @param ctx the parse tree
	 */
	void exitElseIfClause(BallerinaParser.ElseIfClauseContext ctx);
	/**
	 * Enter a parse tree produced by {@link BallerinaParser#elseClause}.
	 * @param ctx the parse tree
	 */
	void enterElseClause(BallerinaParser.ElseClauseContext ctx);
	/**
	 * Exit a parse tree produced by {@link BallerinaParser#elseClause}.
	 * @param ctx the parse tree
	 */
	void exitElseClause(BallerinaParser.ElseClauseContext ctx);
	/**
	 * Enter a parse tree produced by {@link BallerinaParser#foreachStatement}.
	 * @param ctx the parse tree
	 */
	void enterForeachStatement(BallerinaParser.ForeachStatementContext ctx);
	/**
	 * Exit a parse tree produced by {@link BallerinaParser#foreachStatement}.
	 * @param ctx the parse tree
	 */
	void exitForeachStatement(BallerinaParser.ForeachStatementContext ctx);
	/**
	 * Enter a parse tree produced by {@link BallerinaParser#intRangeExpression}.
	 * @param ctx the parse tree
	 */
	void enterIntRangeExpression(BallerinaParser.IntRangeExpressionContext ctx);
	/**
	 * Exit a parse tree produced by {@link BallerinaParser#intRangeExpression}.
	 * @param ctx the parse tree
	 */
	void exitIntRangeExpression(BallerinaParser.IntRangeExpressionContext ctx);
	/**
	 * Enter a parse tree produced by {@link BallerinaParser#whileStatement}.
	 * @param ctx the parse tree
	 */
	void enterWhileStatement(BallerinaParser.WhileStatementContext ctx);
	/**
	 * Exit a parse tree produced by {@link BallerinaParser#whileStatement}.
	 * @param ctx the parse tree
	 */
	void exitWhileStatement(BallerinaParser.WhileStatementContext ctx);
	/**
	 * Enter a parse tree produced by {@link BallerinaParser#nextStatement}.
	 * @param ctx the parse tree
	 */
	void enterNextStatement(BallerinaParser.NextStatementContext ctx);
	/**
	 * Exit a parse tree produced by {@link BallerinaParser#nextStatement}.
	 * @param ctx the parse tree
	 */
	void exitNextStatement(BallerinaParser.NextStatementContext ctx);
	/**
	 * Enter a parse tree produced by {@link BallerinaParser#breakStatement}.
	 * @param ctx the parse tree
	 */
	void enterBreakStatement(BallerinaParser.BreakStatementContext ctx);
	/**
	 * Exit a parse tree produced by {@link BallerinaParser#breakStatement}.
	 * @param ctx the parse tree
	 */
	void exitBreakStatement(BallerinaParser.BreakStatementContext ctx);
	/**
	 * Enter a parse tree produced by {@link BallerinaParser#forkJoinStatement}.
	 * @param ctx the parse tree
	 */
	void enterForkJoinStatement(BallerinaParser.ForkJoinStatementContext ctx);
	/**
	 * Exit a parse tree produced by {@link BallerinaParser#forkJoinStatement}.
	 * @param ctx the parse tree
	 */
	void exitForkJoinStatement(BallerinaParser.ForkJoinStatementContext ctx);
	/**
	 * Enter a parse tree produced by {@link BallerinaParser#joinClause}.
	 * @param ctx the parse tree
	 */
	void enterJoinClause(BallerinaParser.JoinClauseContext ctx);
	/**
	 * Exit a parse tree produced by {@link BallerinaParser#joinClause}.
	 * @param ctx the parse tree
	 */
	void exitJoinClause(BallerinaParser.JoinClauseContext ctx);
	/**
	 * Enter a parse tree produced by the {@code anyJoinCondition}
	 * labeled alternative in {@link BallerinaParser#joinConditions}.
	 * @param ctx the parse tree
	 */
	void enterAnyJoinCondition(BallerinaParser.AnyJoinConditionContext ctx);
	/**
	 * Exit a parse tree produced by the {@code anyJoinCondition}
	 * labeled alternative in {@link BallerinaParser#joinConditions}.
	 * @param ctx the parse tree
	 */
	void exitAnyJoinCondition(BallerinaParser.AnyJoinConditionContext ctx);
	/**
	 * Enter a parse tree produced by the {@code allJoinCondition}
	 * labeled alternative in {@link BallerinaParser#joinConditions}.
	 * @param ctx the parse tree
	 */
	void enterAllJoinCondition(BallerinaParser.AllJoinConditionContext ctx);
	/**
	 * Exit a parse tree produced by the {@code allJoinCondition}
	 * labeled alternative in {@link BallerinaParser#joinConditions}.
	 * @param ctx the parse tree
	 */
	void exitAllJoinCondition(BallerinaParser.AllJoinConditionContext ctx);
	/**
	 * Enter a parse tree produced by {@link BallerinaParser#timeoutClause}.
	 * @param ctx the parse tree
	 */
	void enterTimeoutClause(BallerinaParser.TimeoutClauseContext ctx);
	/**
	 * Exit a parse tree produced by {@link BallerinaParser#timeoutClause}.
	 * @param ctx the parse tree
	 */
	void exitTimeoutClause(BallerinaParser.TimeoutClauseContext ctx);
	/**
	 * Enter a parse tree produced by {@link BallerinaParser#tryCatchStatement}.
	 * @param ctx the parse tree
	 */
	void enterTryCatchStatement(BallerinaParser.TryCatchStatementContext ctx);
	/**
	 * Exit a parse tree produced by {@link BallerinaParser#tryCatchStatement}.
	 * @param ctx the parse tree
	 */
	void exitTryCatchStatement(BallerinaParser.TryCatchStatementContext ctx);
	/**
	 * Enter a parse tree produced by {@link BallerinaParser#catchClauses}.
	 * @param ctx the parse tree
	 */
	void enterCatchClauses(BallerinaParser.CatchClausesContext ctx);
	/**
	 * Exit a parse tree produced by {@link BallerinaParser#catchClauses}.
	 * @param ctx the parse tree
	 */
	void exitCatchClauses(BallerinaParser.CatchClausesContext ctx);
	/**
	 * Enter a parse tree produced by {@link BallerinaParser#catchClause}.
	 * @param ctx the parse tree
	 */
	void enterCatchClause(BallerinaParser.CatchClauseContext ctx);
	/**
	 * Exit a parse tree produced by {@link BallerinaParser#catchClause}.
	 * @param ctx the parse tree
	 */
	void exitCatchClause(BallerinaParser.CatchClauseContext ctx);
	/**
	 * Enter a parse tree produced by {@link BallerinaParser#finallyClause}.
	 * @param ctx the parse tree
	 */
	void enterFinallyClause(BallerinaParser.FinallyClauseContext ctx);
	/**
	 * Exit a parse tree produced by {@link BallerinaParser#finallyClause}.
	 * @param ctx the parse tree
	 */
	void exitFinallyClause(BallerinaParser.FinallyClauseContext ctx);
	/**
	 * Enter a parse tree produced by {@link BallerinaParser#throwStatement}.
	 * @param ctx the parse tree
	 */
	void enterThrowStatement(BallerinaParser.ThrowStatementContext ctx);
	/**
	 * Exit a parse tree produced by {@link BallerinaParser#throwStatement}.
	 * @param ctx the parse tree
	 */
	void exitThrowStatement(BallerinaParser.ThrowStatementContext ctx);
	/**
	 * Enter a parse tree produced by {@link BallerinaParser#returnStatement}.
	 * @param ctx the parse tree
	 */
	void enterReturnStatement(BallerinaParser.ReturnStatementContext ctx);
	/**
	 * Exit a parse tree produced by {@link BallerinaParser#returnStatement}.
	 * @param ctx the parse tree
	 */
	void exitReturnStatement(BallerinaParser.ReturnStatementContext ctx);
	/**
	 * Enter a parse tree produced by {@link BallerinaParser#workerInteractionStatement}.
	 * @param ctx the parse tree
	 */
	void enterWorkerInteractionStatement(BallerinaParser.WorkerInteractionStatementContext ctx);
	/**
	 * Exit a parse tree produced by {@link BallerinaParser#workerInteractionStatement}.
	 * @param ctx the parse tree
	 */
	void exitWorkerInteractionStatement(BallerinaParser.WorkerInteractionStatementContext ctx);
	/**
	 * Enter a parse tree produced by the {@code invokeWorker}
	 * labeled alternative in {@link BallerinaParser#triggerWorker}.
	 * @param ctx the parse tree
	 */
	void enterInvokeWorker(BallerinaParser.InvokeWorkerContext ctx);
	/**
	 * Exit a parse tree produced by the {@code invokeWorker}
	 * labeled alternative in {@link BallerinaParser#triggerWorker}.
	 * @param ctx the parse tree
	 */
	void exitInvokeWorker(BallerinaParser.InvokeWorkerContext ctx);
	/**
	 * Enter a parse tree produced by the {@code invokeFork}
	 * labeled alternative in {@link BallerinaParser#triggerWorker}.
	 * @param ctx the parse tree
	 */
	void enterInvokeFork(BallerinaParser.InvokeForkContext ctx);
	/**
	 * Exit a parse tree produced by the {@code invokeFork}
	 * labeled alternative in {@link BallerinaParser#triggerWorker}.
	 * @param ctx the parse tree
	 */
	void exitInvokeFork(BallerinaParser.InvokeForkContext ctx);
	/**
	 * Enter a parse tree produced by {@link BallerinaParser#workerReply}.
	 * @param ctx the parse tree
	 */
	void enterWorkerReply(BallerinaParser.WorkerReplyContext ctx);
	/**
	 * Exit a parse tree produced by {@link BallerinaParser#workerReply}.
	 * @param ctx the parse tree
	 */
	void exitWorkerReply(BallerinaParser.WorkerReplyContext ctx);
	/**
	 * Enter a parse tree produced by the {@code xmlAttribVariableReference}
	 * labeled alternative in {@link BallerinaParser#variableReference}.
	 * @param ctx the parse tree
	 */
	void enterXmlAttribVariableReference(BallerinaParser.XmlAttribVariableReferenceContext ctx);
	/**
	 * Exit a parse tree produced by the {@code xmlAttribVariableReference}
	 * labeled alternative in {@link BallerinaParser#variableReference}.
	 * @param ctx the parse tree
	 */
	void exitXmlAttribVariableReference(BallerinaParser.XmlAttribVariableReferenceContext ctx);
	/**
	 * Enter a parse tree produced by the {@code simpleVariableReference}
	 * labeled alternative in {@link BallerinaParser#variableReference}.
	 * @param ctx the parse tree
	 */
	void enterSimpleVariableReference(BallerinaParser.SimpleVariableReferenceContext ctx);
	/**
	 * Exit a parse tree produced by the {@code simpleVariableReference}
	 * labeled alternative in {@link BallerinaParser#variableReference}.
	 * @param ctx the parse tree
	 */
	void exitSimpleVariableReference(BallerinaParser.SimpleVariableReferenceContext ctx);
	/**
	 * Enter a parse tree produced by the {@code invocationReference}
	 * labeled alternative in {@link BallerinaParser#variableReference}.
	 * @param ctx the parse tree
	 */
	void enterInvocationReference(BallerinaParser.InvocationReferenceContext ctx);
	/**
	 * Exit a parse tree produced by the {@code invocationReference}
	 * labeled alternative in {@link BallerinaParser#variableReference}.
	 * @param ctx the parse tree
	 */
	void exitInvocationReference(BallerinaParser.InvocationReferenceContext ctx);
	/**
	 * Enter a parse tree produced by the {@code functionInvocationReference}
	 * labeled alternative in {@link BallerinaParser#variableReference}.
	 * @param ctx the parse tree
	 */
	void enterFunctionInvocationReference(BallerinaParser.FunctionInvocationReferenceContext ctx);
	/**
	 * Exit a parse tree produced by the {@code functionInvocationReference}
	 * labeled alternative in {@link BallerinaParser#variableReference}.
	 * @param ctx the parse tree
	 */
	void exitFunctionInvocationReference(BallerinaParser.FunctionInvocationReferenceContext ctx);
	/**
	 * Enter a parse tree produced by the {@code fieldVariableReference}
	 * labeled alternative in {@link BallerinaParser#variableReference}.
	 * @param ctx the parse tree
	 */
	void enterFieldVariableReference(BallerinaParser.FieldVariableReferenceContext ctx);
	/**
	 * Exit a parse tree produced by the {@code fieldVariableReference}
	 * labeled alternative in {@link BallerinaParser#variableReference}.
	 * @param ctx the parse tree
	 */
	void exitFieldVariableReference(BallerinaParser.FieldVariableReferenceContext ctx);
	/**
	 * Enter a parse tree produced by the {@code mapArrayVariableReference}
	 * labeled alternative in {@link BallerinaParser#variableReference}.
	 * @param ctx the parse tree
	 */
	void enterMapArrayVariableReference(BallerinaParser.MapArrayVariableReferenceContext ctx);
	/**
	 * Exit a parse tree produced by the {@code mapArrayVariableReference}
	 * labeled alternative in {@link BallerinaParser#variableReference}.
	 * @param ctx the parse tree
	 */
	void exitMapArrayVariableReference(BallerinaParser.MapArrayVariableReferenceContext ctx);
	/**
	 * Enter a parse tree produced by {@link BallerinaParser#field}.
	 * @param ctx the parse tree
	 */
	void enterField(BallerinaParser.FieldContext ctx);
	/**
	 * Exit a parse tree produced by {@link BallerinaParser#field}.
	 * @param ctx the parse tree
	 */
	void exitField(BallerinaParser.FieldContext ctx);
	/**
	 * Enter a parse tree produced by {@link BallerinaParser#index}.
	 * @param ctx the parse tree
	 */
	void enterIndex(BallerinaParser.IndexContext ctx);
	/**
	 * Exit a parse tree produced by {@link BallerinaParser#index}.
	 * @param ctx the parse tree
	 */
	void exitIndex(BallerinaParser.IndexContext ctx);
	/**
	 * Enter a parse tree produced by {@link BallerinaParser#xmlAttrib}.
	 * @param ctx the parse tree
	 */
	void enterXmlAttrib(BallerinaParser.XmlAttribContext ctx);
	/**
	 * Exit a parse tree produced by {@link BallerinaParser#xmlAttrib}.
	 * @param ctx the parse tree
	 */
	void exitXmlAttrib(BallerinaParser.XmlAttribContext ctx);
	/**
	 * Enter a parse tree produced by {@link BallerinaParser#functionInvocation}.
	 * @param ctx the parse tree
	 */
	void enterFunctionInvocation(BallerinaParser.FunctionInvocationContext ctx);
	/**
	 * Exit a parse tree produced by {@link BallerinaParser#functionInvocation}.
	 * @param ctx the parse tree
	 */
	void exitFunctionInvocation(BallerinaParser.FunctionInvocationContext ctx);
	/**
	 * Enter a parse tree produced by {@link BallerinaParser#invocation}.
	 * @param ctx the parse tree
	 */
	void enterInvocation(BallerinaParser.InvocationContext ctx);
	/**
	 * Exit a parse tree produced by {@link BallerinaParser#invocation}.
	 * @param ctx the parse tree
	 */
	void exitInvocation(BallerinaParser.InvocationContext ctx);
	/**
	 * Enter a parse tree produced by {@link BallerinaParser#invocationArgList}.
	 * @param ctx the parse tree
	 */
	void enterInvocationArgList(BallerinaParser.InvocationArgListContext ctx);
	/**
	 * Exit a parse tree produced by {@link BallerinaParser#invocationArgList}.
	 * @param ctx the parse tree
	 */
	void exitInvocationArgList(BallerinaParser.InvocationArgListContext ctx);
	/**
	 * Enter a parse tree produced by {@link BallerinaParser#invocationArg}.
	 * @param ctx the parse tree
	 */
	void enterInvocationArg(BallerinaParser.InvocationArgContext ctx);
	/**
	 * Exit a parse tree produced by {@link BallerinaParser#invocationArg}.
	 * @param ctx the parse tree
	 */
	void exitInvocationArg(BallerinaParser.InvocationArgContext ctx);
	/**
	 * Enter a parse tree produced by {@link BallerinaParser#actionInvocation}.
	 * @param ctx the parse tree
	 */
	void enterActionInvocation(BallerinaParser.ActionInvocationContext ctx);
	/**
	 * Exit a parse tree produced by {@link BallerinaParser#actionInvocation}.
	 * @param ctx the parse tree
	 */
	void exitActionInvocation(BallerinaParser.ActionInvocationContext ctx);
	/**
	 * Enter a parse tree produced by {@link BallerinaParser#expressionList}.
	 * @param ctx the parse tree
	 */
	void enterExpressionList(BallerinaParser.ExpressionListContext ctx);
	/**
	 * Exit a parse tree produced by {@link BallerinaParser#expressionList}.
	 * @param ctx the parse tree
	 */
	void exitExpressionList(BallerinaParser.ExpressionListContext ctx);
	/**
	 * Enter a parse tree produced by {@link BallerinaParser#expressionStmt}.
	 * @param ctx the parse tree
	 */
	void enterExpressionStmt(BallerinaParser.ExpressionStmtContext ctx);
	/**
	 * Exit a parse tree produced by {@link BallerinaParser#expressionStmt}.
	 * @param ctx the parse tree
	 */
	void exitExpressionStmt(BallerinaParser.ExpressionStmtContext ctx);
	/**
	 * Enter a parse tree produced by {@link BallerinaParser#transactionStatement}.
	 * @param ctx the parse tree
	 */
	void enterTransactionStatement(BallerinaParser.TransactionStatementContext ctx);
	/**
	 * Exit a parse tree produced by {@link BallerinaParser#transactionStatement}.
	 * @param ctx the parse tree
	 */
	void exitTransactionStatement(BallerinaParser.TransactionStatementContext ctx);
	/**
	 * Enter a parse tree produced by {@link BallerinaParser#transactionClause}.
	 * @param ctx the parse tree
	 */
	void enterTransactionClause(BallerinaParser.TransactionClauseContext ctx);
	/**
	 * Exit a parse tree produced by {@link BallerinaParser#transactionClause}.
	 * @param ctx the parse tree
	 */
	void exitTransactionClause(BallerinaParser.TransactionClauseContext ctx);
	/**
	 * Enter a parse tree produced by {@link BallerinaParser#transactionPropertyInitStatement}.
	 * @param ctx the parse tree
	 */
	void enterTransactionPropertyInitStatement(BallerinaParser.TransactionPropertyInitStatementContext ctx);
	/**
	 * Exit a parse tree produced by {@link BallerinaParser#transactionPropertyInitStatement}.
	 * @param ctx the parse tree
	 */
	void exitTransactionPropertyInitStatement(BallerinaParser.TransactionPropertyInitStatementContext ctx);
	/**
	 * Enter a parse tree produced by {@link BallerinaParser#transactionPropertyInitStatementList}.
	 * @param ctx the parse tree
	 */
	void enterTransactionPropertyInitStatementList(BallerinaParser.TransactionPropertyInitStatementListContext ctx);
	/**
	 * Exit a parse tree produced by {@link BallerinaParser#transactionPropertyInitStatementList}.
	 * @param ctx the parse tree
	 */
	void exitTransactionPropertyInitStatementList(BallerinaParser.TransactionPropertyInitStatementListContext ctx);
	/**
	 * Enter a parse tree produced by {@link BallerinaParser#lockStatement}.
	 * @param ctx the parse tree
	 */
	void enterLockStatement(BallerinaParser.LockStatementContext ctx);
	/**
	 * Exit a parse tree produced by {@link BallerinaParser#lockStatement}.
	 * @param ctx the parse tree
	 */
	void exitLockStatement(BallerinaParser.LockStatementContext ctx);
	/**
	 * Enter a parse tree produced by {@link BallerinaParser#failedClause}.
	 * @param ctx the parse tree
	 */
	void enterFailedClause(BallerinaParser.FailedClauseContext ctx);
	/**
	 * Exit a parse tree produced by {@link BallerinaParser#failedClause}.
	 * @param ctx the parse tree
	 */
	void exitFailedClause(BallerinaParser.FailedClauseContext ctx);
	/**
	 * Enter a parse tree produced by {@link BallerinaParser#abortStatement}.
	 * @param ctx the parse tree
	 */
	void enterAbortStatement(BallerinaParser.AbortStatementContext ctx);
	/**
	 * Exit a parse tree produced by {@link BallerinaParser#abortStatement}.
	 * @param ctx the parse tree
	 */
	void exitAbortStatement(BallerinaParser.AbortStatementContext ctx);
	/**
	 * Enter a parse tree produced by {@link BallerinaParser#retriesStatement}.
	 * @param ctx the parse tree
	 */
	void enterRetriesStatement(BallerinaParser.RetriesStatementContext ctx);
	/**
	 * Exit a parse tree produced by {@link BallerinaParser#retriesStatement}.
	 * @param ctx the parse tree
	 */
	void exitRetriesStatement(BallerinaParser.RetriesStatementContext ctx);
	/**
	 * Enter a parse tree produced by {@link BallerinaParser#namespaceDeclarationStatement}.
	 * @param ctx the parse tree
	 */
	void enterNamespaceDeclarationStatement(BallerinaParser.NamespaceDeclarationStatementContext ctx);
	/**
	 * Exit a parse tree produced by {@link BallerinaParser#namespaceDeclarationStatement}.
	 * @param ctx the parse tree
	 */
	void exitNamespaceDeclarationStatement(BallerinaParser.NamespaceDeclarationStatementContext ctx);
	/**
	 * Enter a parse tree produced by {@link BallerinaParser#namespaceDeclaration}.
	 * @param ctx the parse tree
	 */
	void enterNamespaceDeclaration(BallerinaParser.NamespaceDeclarationContext ctx);
	/**
	 * Exit a parse tree produced by {@link BallerinaParser#namespaceDeclaration}.
	 * @param ctx the parse tree
	 */
	void exitNamespaceDeclaration(BallerinaParser.NamespaceDeclarationContext ctx);
	/**
	 * Enter a parse tree produced by the {@code binaryOrExpression}
	 * labeled alternative in {@link BallerinaParser#expression}.
	 * @param ctx the parse tree
	 */
	void enterBinaryOrExpression(BallerinaParser.BinaryOrExpressionContext ctx);
	/**
	 * Exit a parse tree produced by the {@code binaryOrExpression}
	 * labeled alternative in {@link BallerinaParser#expression}.
	 * @param ctx the parse tree
	 */
	void exitBinaryOrExpression(BallerinaParser.BinaryOrExpressionContext ctx);
	/**
	 * Enter a parse tree produced by the {@code xmlLiteralExpression}
	 * labeled alternative in {@link BallerinaParser#expression}.
	 * @param ctx the parse tree
	 */
	void enterXmlLiteralExpression(BallerinaParser.XmlLiteralExpressionContext ctx);
	/**
	 * Exit a parse tree produced by the {@code xmlLiteralExpression}
	 * labeled alternative in {@link BallerinaParser#expression}.
	 * @param ctx the parse tree
	 */
	void exitXmlLiteralExpression(BallerinaParser.XmlLiteralExpressionContext ctx);
	/**
	 * Enter a parse tree produced by the {@code simpleLiteralExpression}
	 * labeled alternative in {@link BallerinaParser#expression}.
	 * @param ctx the parse tree
	 */
	void enterSimpleLiteralExpression(BallerinaParser.SimpleLiteralExpressionContext ctx);
	/**
	 * Exit a parse tree produced by the {@code simpleLiteralExpression}
	 * labeled alternative in {@link BallerinaParser#expression}.
	 * @param ctx the parse tree
	 */
	void exitSimpleLiteralExpression(BallerinaParser.SimpleLiteralExpressionContext ctx);
	/**
	 * Enter a parse tree produced by the {@code stringTemplateLiteralExpression}
	 * labeled alternative in {@link BallerinaParser#expression}.
	 * @param ctx the parse tree
	 */
	void enterStringTemplateLiteralExpression(BallerinaParser.StringTemplateLiteralExpressionContext ctx);
	/**
	 * Exit a parse tree produced by the {@code stringTemplateLiteralExpression}
	 * labeled alternative in {@link BallerinaParser#expression}.
	 * @param ctx the parse tree
	 */
	void exitStringTemplateLiteralExpression(BallerinaParser.StringTemplateLiteralExpressionContext ctx);
	/**
	 * Enter a parse tree produced by the {@code typeAccessExpression}
	 * labeled alternative in {@link BallerinaParser#expression}.
	 * @param ctx the parse tree
	 */
	void enterTypeAccessExpression(BallerinaParser.TypeAccessExpressionContext ctx);
	/**
	 * Exit a parse tree produced by the {@code typeAccessExpression}
	 * labeled alternative in {@link BallerinaParser#expression}.
	 * @param ctx the parse tree
	 */
	void exitTypeAccessExpression(BallerinaParser.TypeAccessExpressionContext ctx);
	/**
	 * Enter a parse tree produced by the {@code binaryAndExpression}
	 * labeled alternative in {@link BallerinaParser#expression}.
	 * @param ctx the parse tree
	 */
	void enterBinaryAndExpression(BallerinaParser.BinaryAndExpressionContext ctx);
	/**
	 * Exit a parse tree produced by the {@code binaryAndExpression}
	 * labeled alternative in {@link BallerinaParser#expression}.
	 * @param ctx the parse tree
	 */
	void exitBinaryAndExpression(BallerinaParser.BinaryAndExpressionContext ctx);
	/**
	 * Enter a parse tree produced by the {@code binaryAddSubExpression}
	 * labeled alternative in {@link BallerinaParser#expression}.
	 * @param ctx the parse tree
	 */
	void enterBinaryAddSubExpression(BallerinaParser.BinaryAddSubExpressionContext ctx);
	/**
	 * Exit a parse tree produced by the {@code binaryAddSubExpression}
	 * labeled alternative in {@link BallerinaParser#expression}.
	 * @param ctx the parse tree
	 */
	void exitBinaryAddSubExpression(BallerinaParser.BinaryAddSubExpressionContext ctx);
	/**
	 * Enter a parse tree produced by the {@code typeConversionExpression}
	 * labeled alternative in {@link BallerinaParser#expression}.
	 * @param ctx the parse tree
	 */
	void enterTypeConversionExpression(BallerinaParser.TypeConversionExpressionContext ctx);
	/**
	 * Exit a parse tree produced by the {@code typeConversionExpression}
	 * labeled alternative in {@link BallerinaParser#expression}.
	 * @param ctx the parse tree
	 */
	void exitTypeConversionExpression(BallerinaParser.TypeConversionExpressionContext ctx);
	/**
	 * Enter a parse tree produced by the {@code unaryExpression}
	 * labeled alternative in {@link BallerinaParser#expression}.
	 * @param ctx the parse tree
	 */
	void enterUnaryExpression(BallerinaParser.UnaryExpressionContext ctx);
	/**
	 * Exit a parse tree produced by the {@code unaryExpression}
	 * labeled alternative in {@link BallerinaParser#expression}.
	 * @param ctx the parse tree
	 */
	void exitUnaryExpression(BallerinaParser.UnaryExpressionContext ctx);
	/**
	 * Enter a parse tree produced by the {@code binaryDivMulModExpression}
	 * labeled alternative in {@link BallerinaParser#expression}.
	 * @param ctx the parse tree
	 */
	void enterBinaryDivMulModExpression(BallerinaParser.BinaryDivMulModExpressionContext ctx);
	/**
	 * Exit a parse tree produced by the {@code binaryDivMulModExpression}
	 * labeled alternative in {@link BallerinaParser#expression}.
	 * @param ctx the parse tree
	 */
	void exitBinaryDivMulModExpression(BallerinaParser.BinaryDivMulModExpressionContext ctx);
	/**
	 * Enter a parse tree produced by the {@code awaitExpression}
	 * labeled alternative in {@link BallerinaParser#expression}.
	 * @param ctx the parse tree
	 */
	void enterAwaitExpression(BallerinaParser.AwaitExpressionContext ctx);
	/**
	 * Exit a parse tree produced by the {@code awaitExpression}
	 * labeled alternative in {@link BallerinaParser#expression}.
	 * @param ctx the parse tree
	 */
	void exitAwaitExpression(BallerinaParser.AwaitExpressionContext ctx);
	/**
	 * Enter a parse tree produced by the {@code valueTypeTypeExpression}
	 * labeled alternative in {@link BallerinaParser#expression}.
	 * @param ctx the parse tree
	 */
	void enterValueTypeTypeExpression(BallerinaParser.ValueTypeTypeExpressionContext ctx);
	/**
	 * Exit a parse tree produced by the {@code valueTypeTypeExpression}
	 * labeled alternative in {@link BallerinaParser#expression}.
	 * @param ctx the parse tree
	 */
	void exitValueTypeTypeExpression(BallerinaParser.ValueTypeTypeExpressionContext ctx);
	/**
	 * Enter a parse tree produced by the {@code lambdaFunctionExpression}
	 * labeled alternative in {@link BallerinaParser#expression}.
	 * @param ctx the parse tree
	 */
	void enterLambdaFunctionExpression(BallerinaParser.LambdaFunctionExpressionContext ctx);
	/**
	 * Exit a parse tree produced by the {@code lambdaFunctionExpression}
	 * labeled alternative in {@link BallerinaParser#expression}.
	 * @param ctx the parse tree
	 */
	void exitLambdaFunctionExpression(BallerinaParser.LambdaFunctionExpressionContext ctx);
	/**
	 * Enter a parse tree produced by the {@code binaryEqualExpression}
	 * labeled alternative in {@link BallerinaParser#expression}.
	 * @param ctx the parse tree
	 */
	void enterBinaryEqualExpression(BallerinaParser.BinaryEqualExpressionContext ctx);
	/**
	 * Exit a parse tree produced by the {@code binaryEqualExpression}
	 * labeled alternative in {@link BallerinaParser#expression}.
	 * @param ctx the parse tree
	 */
	void exitBinaryEqualExpression(BallerinaParser.BinaryEqualExpressionContext ctx);
	/**
	 * Enter a parse tree produced by the {@code recordLiteralExpression}
	 * labeled alternative in {@link BallerinaParser#expression}.
	 * @param ctx the parse tree
	 */
	void enterRecordLiteralExpression(BallerinaParser.RecordLiteralExpressionContext ctx);
	/**
	 * Exit a parse tree produced by the {@code recordLiteralExpression}
	 * labeled alternative in {@link BallerinaParser#expression}.
	 * @param ctx the parse tree
	 */
	void exitRecordLiteralExpression(BallerinaParser.RecordLiteralExpressionContext ctx);
	/**
	 * Enter a parse tree produced by the {@code arrayLiteralExpression}
	 * labeled alternative in {@link BallerinaParser#expression}.
	 * @param ctx the parse tree
	 */
	void enterArrayLiteralExpression(BallerinaParser.ArrayLiteralExpressionContext ctx);
	/**
	 * Exit a parse tree produced by the {@code arrayLiteralExpression}
	 * labeled alternative in {@link BallerinaParser#expression}.
	 * @param ctx the parse tree
	 */
	void exitArrayLiteralExpression(BallerinaParser.ArrayLiteralExpressionContext ctx);
	/**
	 * Enter a parse tree produced by the {@code bracedExpression}
	 * labeled alternative in {@link BallerinaParser#expression}.
	 * @param ctx the parse tree
	 */
	void enterBracedExpression(BallerinaParser.BracedExpressionContext ctx);
	/**
	 * Exit a parse tree produced by the {@code bracedExpression}
	 * labeled alternative in {@link BallerinaParser#expression}.
	 * @param ctx the parse tree
	 */
	void exitBracedExpression(BallerinaParser.BracedExpressionContext ctx);
	/**
	 * Enter a parse tree produced by the {@code variableReferenceExpression}
	 * labeled alternative in {@link BallerinaParser#expression}.
	 * @param ctx the parse tree
	 */
	void enterVariableReferenceExpression(BallerinaParser.VariableReferenceExpressionContext ctx);
	/**
	 * Exit a parse tree produced by the {@code variableReferenceExpression}
	 * labeled alternative in {@link BallerinaParser#expression}.
	 * @param ctx the parse tree
	 */
	void exitVariableReferenceExpression(BallerinaParser.VariableReferenceExpressionContext ctx);
	/**
	 * Enter a parse tree produced by the {@code typeCastingExpression}
	 * labeled alternative in {@link BallerinaParser#expression}.
	 * @param ctx the parse tree
	 */
	void enterTypeCastingExpression(BallerinaParser.TypeCastingExpressionContext ctx);
	/**
	 * Exit a parse tree produced by the {@code typeCastingExpression}
	 * labeled alternative in {@link BallerinaParser#expression}.
	 * @param ctx the parse tree
	 */
	void exitTypeCastingExpression(BallerinaParser.TypeCastingExpressionContext ctx);
	/**
	 * Enter a parse tree produced by the {@code binaryCompareExpression}
	 * labeled alternative in {@link BallerinaParser#expression}.
	 * @param ctx the parse tree
	 */
	void enterBinaryCompareExpression(BallerinaParser.BinaryCompareExpressionContext ctx);
	/**
	 * Exit a parse tree produced by the {@code binaryCompareExpression}
	 * labeled alternative in {@link BallerinaParser#expression}.
	 * @param ctx the parse tree
	 */
	void exitBinaryCompareExpression(BallerinaParser.BinaryCompareExpressionContext ctx);
	/**
	 * Enter a parse tree produced by the {@code builtInReferenceTypeTypeExpression}
	 * labeled alternative in {@link BallerinaParser#expression}.
	 * @param ctx the parse tree
	 */
	void enterBuiltInReferenceTypeTypeExpression(BallerinaParser.BuiltInReferenceTypeTypeExpressionContext ctx);
	/**
	 * Exit a parse tree produced by the {@code builtInReferenceTypeTypeExpression}
	 * labeled alternative in {@link BallerinaParser#expression}.
	 * @param ctx the parse tree
	 */
	void exitBuiltInReferenceTypeTypeExpression(BallerinaParser.BuiltInReferenceTypeTypeExpressionContext ctx);
	/**
	 * Enter a parse tree produced by the {@code tableQueryExpression}
	 * labeled alternative in {@link BallerinaParser#expression}.
	 * @param ctx the parse tree
	 */
	void enterTableQueryExpression(BallerinaParser.TableQueryExpressionContext ctx);
	/**
	 * Exit a parse tree produced by the {@code tableQueryExpression}
	 * labeled alternative in {@link BallerinaParser#expression}.
	 * @param ctx the parse tree
	 */
	void exitTableQueryExpression(BallerinaParser.TableQueryExpressionContext ctx);
	/**
	 * Enter a parse tree produced by the {@code ternaryExpression}
	 * labeled alternative in {@link BallerinaParser#expression}.
	 * @param ctx the parse tree
	 */
	void enterTernaryExpression(BallerinaParser.TernaryExpressionContext ctx);
	/**
	 * Exit a parse tree produced by the {@code ternaryExpression}
	 * labeled alternative in {@link BallerinaParser#expression}.
	 * @param ctx the parse tree
	 */
	void exitTernaryExpression(BallerinaParser.TernaryExpressionContext ctx);
	/**
	 * Enter a parse tree produced by the {@code typeInitExpression}
	 * labeled alternative in {@link BallerinaParser#expression}.
	 * @param ctx the parse tree
	 */
	void enterTypeInitExpression(BallerinaParser.TypeInitExpressionContext ctx);
	/**
	 * Exit a parse tree produced by the {@code typeInitExpression}
	 * labeled alternative in {@link BallerinaParser#expression}.
	 * @param ctx the parse tree
	 */
	void exitTypeInitExpression(BallerinaParser.TypeInitExpressionContext ctx);
	/**
	 * Enter a parse tree produced by the {@code binaryPowExpression}
	 * labeled alternative in {@link BallerinaParser#expression}.
	 * @param ctx the parse tree
	 */
	void enterBinaryPowExpression(BallerinaParser.BinaryPowExpressionContext ctx);
	/**
	 * Exit a parse tree produced by the {@code binaryPowExpression}
	 * labeled alternative in {@link BallerinaParser#expression}.
	 * @param ctx the parse tree
	 */
	void exitBinaryPowExpression(BallerinaParser.BinaryPowExpressionContext ctx);
	/**
	 * Enter a parse tree produced by {@link BallerinaParser#nameReference}.
	 * @param ctx the parse tree
	 */
	void enterNameReference(BallerinaParser.NameReferenceContext ctx);
	/**
	 * Exit a parse tree produced by {@link BallerinaParser#nameReference}.
	 * @param ctx the parse tree
	 */
	void exitNameReference(BallerinaParser.NameReferenceContext ctx);
	/**
	 * Enter a parse tree produced by {@link BallerinaParser#returnParameters}.
	 * @param ctx the parse tree
	 */
	void enterReturnParameters(BallerinaParser.ReturnParametersContext ctx);
	/**
	 * Exit a parse tree produced by {@link BallerinaParser#returnParameters}.
	 * @param ctx the parse tree
	 */
	void exitReturnParameters(BallerinaParser.ReturnParametersContext ctx);
	/**
	 * Enter a parse tree produced by {@link BallerinaParser#parameterTypeNameList}.
	 * @param ctx the parse tree
	 */
	void enterParameterTypeNameList(BallerinaParser.ParameterTypeNameListContext ctx);
	/**
	 * Exit a parse tree produced by {@link BallerinaParser#parameterTypeNameList}.
	 * @param ctx the parse tree
	 */
	void exitParameterTypeNameList(BallerinaParser.ParameterTypeNameListContext ctx);
	/**
	 * Enter a parse tree produced by {@link BallerinaParser#parameterTypeName}.
	 * @param ctx the parse tree
	 */
	void enterParameterTypeName(BallerinaParser.ParameterTypeNameContext ctx);
	/**
	 * Exit a parse tree produced by {@link BallerinaParser#parameterTypeName}.
	 * @param ctx the parse tree
	 */
	void exitParameterTypeName(BallerinaParser.ParameterTypeNameContext ctx);
	/**
	 * Enter a parse tree produced by {@link BallerinaParser#parameterList}.
	 * @param ctx the parse tree
	 */
	void enterParameterList(BallerinaParser.ParameterListContext ctx);
	/**
	 * Exit a parse tree produced by {@link BallerinaParser#parameterList}.
	 * @param ctx the parse tree
	 */
	void exitParameterList(BallerinaParser.ParameterListContext ctx);
	/**
	 * Enter a parse tree produced by {@link BallerinaParser#parameter}.
	 * @param ctx the parse tree
	 */
	void enterParameter(BallerinaParser.ParameterContext ctx);
	/**
	 * Exit a parse tree produced by {@link BallerinaParser#parameter}.
	 * @param ctx the parse tree
	 */
	void exitParameter(BallerinaParser.ParameterContext ctx);
	/**
	 * Enter a parse tree produced by {@link BallerinaParser#defaultableParameter}.
	 * @param ctx the parse tree
	 */
	void enterDefaultableParameter(BallerinaParser.DefaultableParameterContext ctx);
	/**
	 * Exit a parse tree produced by {@link BallerinaParser#defaultableParameter}.
	 * @param ctx the parse tree
	 */
	void exitDefaultableParameter(BallerinaParser.DefaultableParameterContext ctx);
	/**
	 * Enter a parse tree produced by {@link BallerinaParser#restParameter}.
	 * @param ctx the parse tree
	 */
	void enterRestParameter(BallerinaParser.RestParameterContext ctx);
	/**
	 * Exit a parse tree produced by {@link BallerinaParser#restParameter}.
	 * @param ctx the parse tree
	 */
	void exitRestParameter(BallerinaParser.RestParameterContext ctx);
	/**
	 * Enter a parse tree produced by {@link BallerinaParser#formalParameterList}.
	 * @param ctx the parse tree
	 */
	void enterFormalParameterList(BallerinaParser.FormalParameterListContext ctx);
	/**
	 * Exit a parse tree produced by {@link BallerinaParser#formalParameterList}.
	 * @param ctx the parse tree
	 */
	void exitFormalParameterList(BallerinaParser.FormalParameterListContext ctx);
	/**
	 * Enter a parse tree produced by {@link BallerinaParser#fieldDefinition}.
	 * @param ctx the parse tree
	 */
	void enterFieldDefinition(BallerinaParser.FieldDefinitionContext ctx);
	/**
	 * Exit a parse tree produced by {@link BallerinaParser#fieldDefinition}.
	 * @param ctx the parse tree
	 */
	void exitFieldDefinition(BallerinaParser.FieldDefinitionContext ctx);
	/**
	 * Enter a parse tree produced by {@link BallerinaParser#simpleLiteral}.
	 * @param ctx the parse tree
	 */
	void enterSimpleLiteral(BallerinaParser.SimpleLiteralContext ctx);
	/**
	 * Exit a parse tree produced by {@link BallerinaParser#simpleLiteral}.
	 * @param ctx the parse tree
	 */
	void exitSimpleLiteral(BallerinaParser.SimpleLiteralContext ctx);
	/**
	 * Enter a parse tree produced by {@link BallerinaParser#integerLiteral}.
	 * @param ctx the parse tree
	 */
	void enterIntegerLiteral(BallerinaParser.IntegerLiteralContext ctx);
	/**
	 * Exit a parse tree produced by {@link BallerinaParser#integerLiteral}.
	 * @param ctx the parse tree
	 */
	void exitIntegerLiteral(BallerinaParser.IntegerLiteralContext ctx);
	/**
	 * Enter a parse tree produced by {@link BallerinaParser#namedArgs}.
	 * @param ctx the parse tree
	 */
	void enterNamedArgs(BallerinaParser.NamedArgsContext ctx);
	/**
	 * Exit a parse tree produced by {@link BallerinaParser#namedArgs}.
	 * @param ctx the parse tree
	 */
	void exitNamedArgs(BallerinaParser.NamedArgsContext ctx);
	/**
	 * Enter a parse tree produced by {@link BallerinaParser#restArgs}.
	 * @param ctx the parse tree
	 */
	void enterRestArgs(BallerinaParser.RestArgsContext ctx);
	/**
	 * Exit a parse tree produced by {@link BallerinaParser#restArgs}.
	 * @param ctx the parse tree
	 */
	void exitRestArgs(BallerinaParser.RestArgsContext ctx);
	/**
	 * Enter a parse tree produced by {@link BallerinaParser#xmlLiteral}.
	 * @param ctx the parse tree
	 */
	void enterXmlLiteral(BallerinaParser.XmlLiteralContext ctx);
	/**
	 * Exit a parse tree produced by {@link BallerinaParser#xmlLiteral}.
	 * @param ctx the parse tree
	 */
	void exitXmlLiteral(BallerinaParser.XmlLiteralContext ctx);
	/**
	 * Enter a parse tree produced by {@link BallerinaParser#xmlItem}.
	 * @param ctx the parse tree
	 */
	void enterXmlItem(BallerinaParser.XmlItemContext ctx);
	/**
	 * Exit a parse tree produced by {@link BallerinaParser#xmlItem}.
	 * @param ctx the parse tree
	 */
	void exitXmlItem(BallerinaParser.XmlItemContext ctx);
	/**
	 * Enter a parse tree produced by {@link BallerinaParser#content}.
	 * @param ctx the parse tree
	 */
	void enterContent(BallerinaParser.ContentContext ctx);
	/**
	 * Exit a parse tree produced by {@link BallerinaParser#content}.
	 * @param ctx the parse tree
	 */
	void exitContent(BallerinaParser.ContentContext ctx);
	/**
	 * Enter a parse tree produced by {@link BallerinaParser#comment}.
	 * @param ctx the parse tree
	 */
	void enterComment(BallerinaParser.CommentContext ctx);
	/**
	 * Exit a parse tree produced by {@link BallerinaParser#comment}.
	 * @param ctx the parse tree
	 */
	void exitComment(BallerinaParser.CommentContext ctx);
	/**
	 * Enter a parse tree produced by {@link BallerinaParser#element}.
	 * @param ctx the parse tree
	 */
	void enterElement(BallerinaParser.ElementContext ctx);
	/**
	 * Exit a parse tree produced by {@link BallerinaParser#element}.
	 * @param ctx the parse tree
	 */
	void exitElement(BallerinaParser.ElementContext ctx);
	/**
	 * Enter a parse tree produced by {@link BallerinaParser#startTag}.
	 * @param ctx the parse tree
	 */
	void enterStartTag(BallerinaParser.StartTagContext ctx);
	/**
	 * Exit a parse tree produced by {@link BallerinaParser#startTag}.
	 * @param ctx the parse tree
	 */
	void exitStartTag(BallerinaParser.StartTagContext ctx);
	/**
	 * Enter a parse tree produced by {@link BallerinaParser#closeTag}.
	 * @param ctx the parse tree
	 */
	void enterCloseTag(BallerinaParser.CloseTagContext ctx);
	/**
	 * Exit a parse tree produced by {@link BallerinaParser#closeTag}.
	 * @param ctx the parse tree
	 */
	void exitCloseTag(BallerinaParser.CloseTagContext ctx);
	/**
	 * Enter a parse tree produced by {@link BallerinaParser#emptyTag}.
	 * @param ctx the parse tree
	 */
	void enterEmptyTag(BallerinaParser.EmptyTagContext ctx);
	/**
	 * Exit a parse tree produced by {@link BallerinaParser#emptyTag}.
	 * @param ctx the parse tree
	 */
	void exitEmptyTag(BallerinaParser.EmptyTagContext ctx);
	/**
	 * Enter a parse tree produced by {@link BallerinaParser#procIns}.
	 * @param ctx the parse tree
	 */
	void enterProcIns(BallerinaParser.ProcInsContext ctx);
	/**
	 * Exit a parse tree produced by {@link BallerinaParser#procIns}.
	 * @param ctx the parse tree
	 */
	void exitProcIns(BallerinaParser.ProcInsContext ctx);
	/**
	 * Enter a parse tree produced by {@link BallerinaParser#attribute}.
	 * @param ctx the parse tree
	 */
	void enterAttribute(BallerinaParser.AttributeContext ctx);
	/**
	 * Exit a parse tree produced by {@link BallerinaParser#attribute}.
	 * @param ctx the parse tree
	 */
	void exitAttribute(BallerinaParser.AttributeContext ctx);
	/**
	 * Enter a parse tree produced by {@link BallerinaParser#text}.
	 * @param ctx the parse tree
	 */
	void enterText(BallerinaParser.TextContext ctx);
	/**
	 * Exit a parse tree produced by {@link BallerinaParser#text}.
	 * @param ctx the parse tree
	 */
	void exitText(BallerinaParser.TextContext ctx);
	/**
	 * Enter a parse tree produced by {@link BallerinaParser#xmlQuotedString}.
	 * @param ctx the parse tree
	 */
	void enterXmlQuotedString(BallerinaParser.XmlQuotedStringContext ctx);
	/**
	 * Exit a parse tree produced by {@link BallerinaParser#xmlQuotedString}.
	 * @param ctx the parse tree
	 */
	void exitXmlQuotedString(BallerinaParser.XmlQuotedStringContext ctx);
	/**
	 * Enter a parse tree produced by {@link BallerinaParser#xmlSingleQuotedString}.
	 * @param ctx the parse tree
	 */
	void enterXmlSingleQuotedString(BallerinaParser.XmlSingleQuotedStringContext ctx);
	/**
	 * Exit a parse tree produced by {@link BallerinaParser#xmlSingleQuotedString}.
	 * @param ctx the parse tree
	 */
	void exitXmlSingleQuotedString(BallerinaParser.XmlSingleQuotedStringContext ctx);
	/**
	 * Enter a parse tree produced by {@link BallerinaParser#xmlDoubleQuotedString}.
	 * @param ctx the parse tree
	 */
	void enterXmlDoubleQuotedString(BallerinaParser.XmlDoubleQuotedStringContext ctx);
	/**
	 * Exit a parse tree produced by {@link BallerinaParser#xmlDoubleQuotedString}.
	 * @param ctx the parse tree
	 */
	void exitXmlDoubleQuotedString(BallerinaParser.XmlDoubleQuotedStringContext ctx);
	/**
	 * Enter a parse tree produced by {@link BallerinaParser#xmlQualifiedName}.
	 * @param ctx the parse tree
	 */
	void enterXmlQualifiedName(BallerinaParser.XmlQualifiedNameContext ctx);
	/**
	 * Exit a parse tree produced by {@link BallerinaParser#xmlQualifiedName}.
	 * @param ctx the parse tree
	 */
	void exitXmlQualifiedName(BallerinaParser.XmlQualifiedNameContext ctx);
	/**
	 * Enter a parse tree produced by {@link BallerinaParser#stringTemplateLiteral}.
	 * @param ctx the parse tree
	 */
	void enterStringTemplateLiteral(BallerinaParser.StringTemplateLiteralContext ctx);
	/**
	 * Exit a parse tree produced by {@link BallerinaParser#stringTemplateLiteral}.
	 * @param ctx the parse tree
	 */
	void exitStringTemplateLiteral(BallerinaParser.StringTemplateLiteralContext ctx);
	/**
	 * Enter a parse tree produced by {@link BallerinaParser#stringTemplateContent}.
	 * @param ctx the parse tree
	 */
	void enterStringTemplateContent(BallerinaParser.StringTemplateContentContext ctx);
	/**
	 * Exit a parse tree produced by {@link BallerinaParser#stringTemplateContent}.
	 * @param ctx the parse tree
	 */
	void exitStringTemplateContent(BallerinaParser.StringTemplateContentContext ctx);
	/**
	 * Enter a parse tree produced by {@link BallerinaParser#anyIdentifierName}.
	 * @param ctx the parse tree
	 */
	void enterAnyIdentifierName(BallerinaParser.AnyIdentifierNameContext ctx);
	/**
	 * Exit a parse tree produced by {@link BallerinaParser#anyIdentifierName}.
	 * @param ctx the parse tree
	 */
	void exitAnyIdentifierName(BallerinaParser.AnyIdentifierNameContext ctx);
	/**
	 * Enter a parse tree produced by {@link BallerinaParser#reservedWord}.
	 * @param ctx the parse tree
	 */
	void enterReservedWord(BallerinaParser.ReservedWordContext ctx);
	/**
	 * Exit a parse tree produced by {@link BallerinaParser#reservedWord}.
	 * @param ctx the parse tree
	 */
	void exitReservedWord(BallerinaParser.ReservedWordContext ctx);
	/**
	 * Enter a parse tree produced by {@link BallerinaParser#tableQuery}.
	 * @param ctx the parse tree
	 */
	void enterTableQuery(BallerinaParser.TableQueryContext ctx);
	/**
	 * Exit a parse tree produced by {@link BallerinaParser#tableQuery}.
	 * @param ctx the parse tree
	 */
	void exitTableQuery(BallerinaParser.TableQueryContext ctx);
	/**
	 * Enter a parse tree produced by {@link BallerinaParser#aggregationQuery}.
	 * @param ctx the parse tree
	 */
	void enterAggregationQuery(BallerinaParser.AggregationQueryContext ctx);
	/**
	 * Exit a parse tree produced by {@link BallerinaParser#aggregationQuery}.
	 * @param ctx the parse tree
	 */
	void exitAggregationQuery(BallerinaParser.AggregationQueryContext ctx);
	/**
	 * Enter a parse tree produced by {@link BallerinaParser#streamletDefinition}.
	 * @param ctx the parse tree
	 */
	void enterStreamletDefinition(BallerinaParser.StreamletDefinitionContext ctx);
	/**
	 * Exit a parse tree produced by {@link BallerinaParser#streamletDefinition}.
	 * @param ctx the parse tree
	 */
	void exitStreamletDefinition(BallerinaParser.StreamletDefinitionContext ctx);
	/**
	 * Enter a parse tree produced by {@link BallerinaParser#streamletBody}.
	 * @param ctx the parse tree
	 */
	void enterStreamletBody(BallerinaParser.StreamletBodyContext ctx);
	/**
	 * Exit a parse tree produced by {@link BallerinaParser#streamletBody}.
	 * @param ctx the parse tree
	 */
	void exitStreamletBody(BallerinaParser.StreamletBodyContext ctx);
	/**
	 * Enter a parse tree produced by {@link BallerinaParser#streamingQueryDeclaration}.
	 * @param ctx the parse tree
	 */
	void enterStreamingQueryDeclaration(BallerinaParser.StreamingQueryDeclarationContext ctx);
	/**
	 * Exit a parse tree produced by {@link BallerinaParser#streamingQueryDeclaration}.
	 * @param ctx the parse tree
	 */
	void exitStreamingQueryDeclaration(BallerinaParser.StreamingQueryDeclarationContext ctx);
	/**
	 * Enter a parse tree produced by {@link BallerinaParser#queryStatement}.
	 * @param ctx the parse tree
	 */
	void enterQueryStatement(BallerinaParser.QueryStatementContext ctx);
	/**
	 * Exit a parse tree produced by {@link BallerinaParser#queryStatement}.
	 * @param ctx the parse tree
	 */
	void exitQueryStatement(BallerinaParser.QueryStatementContext ctx);
	/**
	 * Enter a parse tree produced by {@link BallerinaParser#streamingQueryStatement}.
	 * @param ctx the parse tree
	 */
	void enterStreamingQueryStatement(BallerinaParser.StreamingQueryStatementContext ctx);
	/**
	 * Exit a parse tree produced by {@link BallerinaParser#streamingQueryStatement}.
	 * @param ctx the parse tree
	 */
	void exitStreamingQueryStatement(BallerinaParser.StreamingQueryStatementContext ctx);
	/**
	 * Enter a parse tree produced by {@link BallerinaParser#patternClause}.
	 * @param ctx the parse tree
	 */
	void enterPatternClause(BallerinaParser.PatternClauseContext ctx);
	/**
	 * Exit a parse tree produced by {@link BallerinaParser#patternClause}.
	 * @param ctx the parse tree
	 */
	void exitPatternClause(BallerinaParser.PatternClauseContext ctx);
	/**
	 * Enter a parse tree produced by {@link BallerinaParser#withinClause}.
	 * @param ctx the parse tree
	 */
	void enterWithinClause(BallerinaParser.WithinClauseContext ctx);
	/**
	 * Exit a parse tree produced by {@link BallerinaParser#withinClause}.
	 * @param ctx the parse tree
	 */
	void exitWithinClause(BallerinaParser.WithinClauseContext ctx);
	/**
	 * Enter a parse tree produced by {@link BallerinaParser#orderByClause}.
	 * @param ctx the parse tree
	 */
	void enterOrderByClause(BallerinaParser.OrderByClauseContext ctx);
	/**
	 * Exit a parse tree produced by {@link BallerinaParser#orderByClause}.
	 * @param ctx the parse tree
	 */
	void exitOrderByClause(BallerinaParser.OrderByClauseContext ctx);
	/**
	 * Enter a parse tree produced by {@link BallerinaParser#selectClause}.
	 * @param ctx the parse tree
	 */
	void enterSelectClause(BallerinaParser.SelectClauseContext ctx);
	/**
	 * Exit a parse tree produced by {@link BallerinaParser#selectClause}.
	 * @param ctx the parse tree
	 */
	void exitSelectClause(BallerinaParser.SelectClauseContext ctx);
	/**
	 * Enter a parse tree produced by {@link BallerinaParser#selectExpressionList}.
	 * @param ctx the parse tree
	 */
	void enterSelectExpressionList(BallerinaParser.SelectExpressionListContext ctx);
	/**
	 * Exit a parse tree produced by {@link BallerinaParser#selectExpressionList}.
	 * @param ctx the parse tree
	 */
	void exitSelectExpressionList(BallerinaParser.SelectExpressionListContext ctx);
	/**
	 * Enter a parse tree produced by {@link BallerinaParser#selectExpression}.
	 * @param ctx the parse tree
	 */
	void enterSelectExpression(BallerinaParser.SelectExpressionContext ctx);
	/**
	 * Exit a parse tree produced by {@link BallerinaParser#selectExpression}.
	 * @param ctx the parse tree
	 */
	void exitSelectExpression(BallerinaParser.SelectExpressionContext ctx);
	/**
	 * Enter a parse tree produced by {@link BallerinaParser#groupByClause}.
	 * @param ctx the parse tree
	 */
	void enterGroupByClause(BallerinaParser.GroupByClauseContext ctx);
	/**
	 * Exit a parse tree produced by {@link BallerinaParser#groupByClause}.
	 * @param ctx the parse tree
	 */
	void exitGroupByClause(BallerinaParser.GroupByClauseContext ctx);
	/**
	 * Enter a parse tree produced by {@link BallerinaParser#havingClause}.
	 * @param ctx the parse tree
	 */
	void enterHavingClause(BallerinaParser.HavingClauseContext ctx);
	/**
	 * Exit a parse tree produced by {@link BallerinaParser#havingClause}.
	 * @param ctx the parse tree
	 */
	void exitHavingClause(BallerinaParser.HavingClauseContext ctx);
	/**
	 * Enter a parse tree produced by {@link BallerinaParser#streamingAction}.
	 * @param ctx the parse tree
	 */
	void enterStreamingAction(BallerinaParser.StreamingActionContext ctx);
	/**
	 * Exit a parse tree produced by {@link BallerinaParser#streamingAction}.
	 * @param ctx the parse tree
	 */
	void exitStreamingAction(BallerinaParser.StreamingActionContext ctx);
	/**
	 * Enter a parse tree produced by {@link BallerinaParser#setClause}.
	 * @param ctx the parse tree
	 */
	void enterSetClause(BallerinaParser.SetClauseContext ctx);
	/**
	 * Exit a parse tree produced by {@link BallerinaParser#setClause}.
	 * @param ctx the parse tree
	 */
	void exitSetClause(BallerinaParser.SetClauseContext ctx);
	/**
	 * Enter a parse tree produced by {@link BallerinaParser#setAssignmentClause}.
	 * @param ctx the parse tree
	 */
	void enterSetAssignmentClause(BallerinaParser.SetAssignmentClauseContext ctx);
	/**
	 * Exit a parse tree produced by {@link BallerinaParser#setAssignmentClause}.
	 * @param ctx the parse tree
	 */
	void exitSetAssignmentClause(BallerinaParser.SetAssignmentClauseContext ctx);
	/**
	 * Enter a parse tree produced by {@link BallerinaParser#streamingInput}.
	 * @param ctx the parse tree
	 */
	void enterStreamingInput(BallerinaParser.StreamingInputContext ctx);
	/**
	 * Exit a parse tree produced by {@link BallerinaParser#streamingInput}.
	 * @param ctx the parse tree
	 */
	void exitStreamingInput(BallerinaParser.StreamingInputContext ctx);
	/**
	 * Enter a parse tree produced by {@link BallerinaParser#joinStreamingInput}.
	 * @param ctx the parse tree
	 */
	void enterJoinStreamingInput(BallerinaParser.JoinStreamingInputContext ctx);
	/**
	 * Exit a parse tree produced by {@link BallerinaParser#joinStreamingInput}.
	 * @param ctx the parse tree
	 */
	void exitJoinStreamingInput(BallerinaParser.JoinStreamingInputContext ctx);
	/**
	 * Enter a parse tree produced by {@link BallerinaParser#outputRateLimit}.
	 * @param ctx the parse tree
	 */
	void enterOutputRateLimit(BallerinaParser.OutputRateLimitContext ctx);
	/**
	 * Exit a parse tree produced by {@link BallerinaParser#outputRateLimit}.
	 * @param ctx the parse tree
	 */
	void exitOutputRateLimit(BallerinaParser.OutputRateLimitContext ctx);
	/**
	 * Enter a parse tree produced by {@link BallerinaParser#patternStreamingInput}.
	 * @param ctx the parse tree
	 */
	void enterPatternStreamingInput(BallerinaParser.PatternStreamingInputContext ctx);
	/**
	 * Exit a parse tree produced by {@link BallerinaParser#patternStreamingInput}.
	 * @param ctx the parse tree
	 */
	void exitPatternStreamingInput(BallerinaParser.PatternStreamingInputContext ctx);
	/**
	 * Enter a parse tree produced by {@link BallerinaParser#patternStreamingEdgeInput}.
	 * @param ctx the parse tree
	 */
	void enterPatternStreamingEdgeInput(BallerinaParser.PatternStreamingEdgeInputContext ctx);
	/**
	 * Exit a parse tree produced by {@link BallerinaParser#patternStreamingEdgeInput}.
	 * @param ctx the parse tree
	 */
	void exitPatternStreamingEdgeInput(BallerinaParser.PatternStreamingEdgeInputContext ctx);
	/**
	 * Enter a parse tree produced by {@link BallerinaParser#whereClause}.
	 * @param ctx the parse tree
	 */
	void enterWhereClause(BallerinaParser.WhereClauseContext ctx);
	/**
	 * Exit a parse tree produced by {@link BallerinaParser#whereClause}.
	 * @param ctx the parse tree
	 */
	void exitWhereClause(BallerinaParser.WhereClauseContext ctx);
	/**
	 * Enter a parse tree produced by {@link BallerinaParser#functionClause}.
	 * @param ctx the parse tree
	 */
	void enterFunctionClause(BallerinaParser.FunctionClauseContext ctx);
	/**
	 * Exit a parse tree produced by {@link BallerinaParser#functionClause}.
	 * @param ctx the parse tree
	 */
	void exitFunctionClause(BallerinaParser.FunctionClauseContext ctx);
	/**
	 * Enter a parse tree produced by {@link BallerinaParser#windowClause}.
	 * @param ctx the parse tree
	 */
	void enterWindowClause(BallerinaParser.WindowClauseContext ctx);
	/**
	 * Exit a parse tree produced by {@link BallerinaParser#windowClause}.
	 * @param ctx the parse tree
	 */
	void exitWindowClause(BallerinaParser.WindowClauseContext ctx);
	/**
	 * Enter a parse tree produced by {@link BallerinaParser#outputEventType}.
	 * @param ctx the parse tree
	 */
	void enterOutputEventType(BallerinaParser.OutputEventTypeContext ctx);
	/**
	 * Exit a parse tree produced by {@link BallerinaParser#outputEventType}.
	 * @param ctx the parse tree
	 */
	void exitOutputEventType(BallerinaParser.OutputEventTypeContext ctx);
	/**
	 * Enter a parse tree produced by {@link BallerinaParser#joinType}.
	 * @param ctx the parse tree
	 */
	void enterJoinType(BallerinaParser.JoinTypeContext ctx);
	/**
	 * Exit a parse tree produced by {@link BallerinaParser#joinType}.
	 * @param ctx the parse tree
	 */
	void exitJoinType(BallerinaParser.JoinTypeContext ctx);
	/**
	 * Enter a parse tree produced by {@link BallerinaParser#timeScale}.
	 * @param ctx the parse tree
	 */
	void enterTimeScale(BallerinaParser.TimeScaleContext ctx);
	/**
	 * Exit a parse tree produced by {@link BallerinaParser#timeScale}.
	 * @param ctx the parse tree
	 */
	void exitTimeScale(BallerinaParser.TimeScaleContext ctx);
	/**
	 * Enter a parse tree produced by {@link BallerinaParser#deprecatedAttachment}.
	 * @param ctx the parse tree
	 */
	void enterDeprecatedAttachment(BallerinaParser.DeprecatedAttachmentContext ctx);
	/**
	 * Exit a parse tree produced by {@link BallerinaParser#deprecatedAttachment}.
	 * @param ctx the parse tree
	 */
	void exitDeprecatedAttachment(BallerinaParser.DeprecatedAttachmentContext ctx);
	/**
	 * Enter a parse tree produced by {@link BallerinaParser#deprecatedText}.
	 * @param ctx the parse tree
	 */
	void enterDeprecatedText(BallerinaParser.DeprecatedTextContext ctx);
	/**
	 * Exit a parse tree produced by {@link BallerinaParser#deprecatedText}.
	 * @param ctx the parse tree
	 */
	void exitDeprecatedText(BallerinaParser.DeprecatedTextContext ctx);
	/**
	 * Enter a parse tree produced by {@link BallerinaParser#deprecatedTemplateInlineCode}.
	 * @param ctx the parse tree
	 */
	void enterDeprecatedTemplateInlineCode(BallerinaParser.DeprecatedTemplateInlineCodeContext ctx);
	/**
	 * Exit a parse tree produced by {@link BallerinaParser#deprecatedTemplateInlineCode}.
	 * @param ctx the parse tree
	 */
	void exitDeprecatedTemplateInlineCode(BallerinaParser.DeprecatedTemplateInlineCodeContext ctx);
	/**
	 * Enter a parse tree produced by {@link BallerinaParser#singleBackTickDeprecatedInlineCode}.
	 * @param ctx the parse tree
	 */
	void enterSingleBackTickDeprecatedInlineCode(BallerinaParser.SingleBackTickDeprecatedInlineCodeContext ctx);
	/**
	 * Exit a parse tree produced by {@link BallerinaParser#singleBackTickDeprecatedInlineCode}.
	 * @param ctx the parse tree
	 */
	void exitSingleBackTickDeprecatedInlineCode(BallerinaParser.SingleBackTickDeprecatedInlineCodeContext ctx);
	/**
	 * Enter a parse tree produced by {@link BallerinaParser#doubleBackTickDeprecatedInlineCode}.
	 * @param ctx the parse tree
	 */
	void enterDoubleBackTickDeprecatedInlineCode(BallerinaParser.DoubleBackTickDeprecatedInlineCodeContext ctx);
	/**
	 * Exit a parse tree produced by {@link BallerinaParser#doubleBackTickDeprecatedInlineCode}.
	 * @param ctx the parse tree
	 */
	void exitDoubleBackTickDeprecatedInlineCode(BallerinaParser.DoubleBackTickDeprecatedInlineCodeContext ctx);
	/**
	 * Enter a parse tree produced by {@link BallerinaParser#tripleBackTickDeprecatedInlineCode}.
	 * @param ctx the parse tree
	 */
	void enterTripleBackTickDeprecatedInlineCode(BallerinaParser.TripleBackTickDeprecatedInlineCodeContext ctx);
	/**
	 * Exit a parse tree produced by {@link BallerinaParser#tripleBackTickDeprecatedInlineCode}.
	 * @param ctx the parse tree
	 */
	void exitTripleBackTickDeprecatedInlineCode(BallerinaParser.TripleBackTickDeprecatedInlineCodeContext ctx);
	/**
	 * Enter a parse tree produced by {@link BallerinaParser#documentationAttachment}.
	 * @param ctx the parse tree
	 */
	void enterDocumentationAttachment(BallerinaParser.DocumentationAttachmentContext ctx);
	/**
	 * Exit a parse tree produced by {@link BallerinaParser#documentationAttachment}.
	 * @param ctx the parse tree
	 */
	void exitDocumentationAttachment(BallerinaParser.DocumentationAttachmentContext ctx);
	/**
	 * Enter a parse tree produced by {@link BallerinaParser#documentationTemplateContent}.
	 * @param ctx the parse tree
	 */
	void enterDocumentationTemplateContent(BallerinaParser.DocumentationTemplateContentContext ctx);
	/**
	 * Exit a parse tree produced by {@link BallerinaParser#documentationTemplateContent}.
	 * @param ctx the parse tree
	 */
	void exitDocumentationTemplateContent(BallerinaParser.DocumentationTemplateContentContext ctx);
	/**
	 * Enter a parse tree produced by {@link BallerinaParser#documentationTemplateAttributeDescription}.
	 * @param ctx the parse tree
	 */
	void enterDocumentationTemplateAttributeDescription(
            BallerinaParser.DocumentationTemplateAttributeDescriptionContext ctx);
	/**
	 * Exit a parse tree produced by {@link BallerinaParser#documentationTemplateAttributeDescription}.
	 * @param ctx the parse tree
	 */
	void exitDocumentationTemplateAttributeDescription(
            BallerinaParser.DocumentationTemplateAttributeDescriptionContext ctx);
	/**
	 * Enter a parse tree produced by {@link BallerinaParser#docText}.
	 * @param ctx the parse tree
	 */
	void enterDocText(BallerinaParser.DocTextContext ctx);
	/**
	 * Exit a parse tree produced by {@link BallerinaParser#docText}.
	 * @param ctx the parse tree
	 */
	void exitDocText(BallerinaParser.DocTextContext ctx);
	/**
	 * Enter a parse tree produced by {@link BallerinaParser#documentationTemplateInlineCode}.
	 * @param ctx the parse tree
	 */
	void enterDocumentationTemplateInlineCode(BallerinaParser.DocumentationTemplateInlineCodeContext ctx);
	/**
	 * Exit a parse tree produced by {@link BallerinaParser#documentationTemplateInlineCode}.
	 * @param ctx the parse tree
	 */
	void exitDocumentationTemplateInlineCode(BallerinaParser.DocumentationTemplateInlineCodeContext ctx);
	/**
	 * Enter a parse tree produced by {@link BallerinaParser#singleBackTickDocInlineCode}.
	 * @param ctx the parse tree
	 */
	void enterSingleBackTickDocInlineCode(BallerinaParser.SingleBackTickDocInlineCodeContext ctx);
	/**
	 * Exit a parse tree produced by {@link BallerinaParser#singleBackTickDocInlineCode}.
	 * @param ctx the parse tree
	 */
	void exitSingleBackTickDocInlineCode(BallerinaParser.SingleBackTickDocInlineCodeContext ctx);
	/**
	 * Enter a parse tree produced by {@link BallerinaParser#doubleBackTickDocInlineCode}.
	 * @param ctx the parse tree
	 */
	void enterDoubleBackTickDocInlineCode(BallerinaParser.DoubleBackTickDocInlineCodeContext ctx);
	/**
	 * Exit a parse tree produced by {@link BallerinaParser#doubleBackTickDocInlineCode}.
	 * @param ctx the parse tree
	 */
	void exitDoubleBackTickDocInlineCode(BallerinaParser.DoubleBackTickDocInlineCodeContext ctx);
	/**
	 * Enter a parse tree produced by {@link BallerinaParser#tripleBackTickDocInlineCode}.
	 * @param ctx the parse tree
	 */
	void enterTripleBackTickDocInlineCode(BallerinaParser.TripleBackTickDocInlineCodeContext ctx);
	/**
	 * Exit a parse tree produced by {@link BallerinaParser#tripleBackTickDocInlineCode}.
	 * @param ctx the parse tree
	 */
	void exitTripleBackTickDocInlineCode(BallerinaParser.TripleBackTickDocInlineCodeContext ctx);
}<|MERGE_RESOLUTION|>--- conflicted
+++ resolved
@@ -1,8 +1,4 @@
-<<<<<<< HEAD
-// Generated from /home/mohan/ballerina/git-new/ballerina/compiler/ballerina-lang/src/main/resources/grammar/BallerinaParser.g4 by ANTLR 4.5.3
-=======
 // Generated from BallerinaParser.g4 by ANTLR 4.5.3
->>>>>>> 4d79e576
 package org.wso2.ballerinalang.compiler.parser.antlr4;
 import org.antlr.v4.runtime.tree.ParseTreeListener;
 
@@ -1922,15 +1918,15 @@
 	 */
 	void exitJoinStreamingInput(BallerinaParser.JoinStreamingInputContext ctx);
 	/**
-	 * Enter a parse tree produced by {@link BallerinaParser#outputRateLimit}.
-	 * @param ctx the parse tree
-	 */
-	void enterOutputRateLimit(BallerinaParser.OutputRateLimitContext ctx);
-	/**
-	 * Exit a parse tree produced by {@link BallerinaParser#outputRateLimit}.
-	 * @param ctx the parse tree
-	 */
-	void exitOutputRateLimit(BallerinaParser.OutputRateLimitContext ctx);
+	 * Enter a parse tree produced by {@link BallerinaParser#outputRate}.
+	 * @param ctx the parse tree
+	 */
+	void enterOutputRate(BallerinaParser.OutputRateContext ctx);
+	/**
+	 * Exit a parse tree produced by {@link BallerinaParser#outputRate}.
+	 * @param ctx the parse tree
+	 */
+	void exitOutputRate(BallerinaParser.OutputRateContext ctx);
 	/**
 	 * Enter a parse tree produced by {@link BallerinaParser#patternStreamingInput}.
 	 * @param ctx the parse tree
@@ -2002,15 +1998,15 @@
 	 */
 	void exitJoinType(BallerinaParser.JoinTypeContext ctx);
 	/**
-	 * Enter a parse tree produced by {@link BallerinaParser#timeScale}.
-	 * @param ctx the parse tree
-	 */
-	void enterTimeScale(BallerinaParser.TimeScaleContext ctx);
-	/**
-	 * Exit a parse tree produced by {@link BallerinaParser#timeScale}.
-	 * @param ctx the parse tree
-	 */
-	void exitTimeScale(BallerinaParser.TimeScaleContext ctx);
+	 * Enter a parse tree produced by {@link BallerinaParser#outputRateType}.
+	 * @param ctx the parse tree
+	 */
+	void enterOutputRateType(BallerinaParser.OutputRateTypeContext ctx);
+	/**
+	 * Exit a parse tree produced by {@link BallerinaParser#outputRateType}.
+	 * @param ctx the parse tree
+	 */
+	void exitOutputRateType(BallerinaParser.OutputRateTypeContext ctx);
 	/**
 	 * Enter a parse tree produced by {@link BallerinaParser#deprecatedAttachment}.
 	 * @param ctx the parse tree
