--- conflicted
+++ resolved
@@ -398,21 +398,17 @@
 	 */
 	void exitEndpointType(BallerinaParser.EndpointTypeContext ctx);
 	/**
-<<<<<<< HEAD
+	 * Enter a parse tree produced by {@link BallerinaParser#endpointInitlization}.
+	 * @param ctx the parse tree
+	 */
+	void enterEndpointInitlization(BallerinaParser.EndpointInitlizationContext ctx);
+	/**
+	 * Exit a parse tree produced by {@link BallerinaParser#endpointInitlization}.
+	 * @param ctx the parse tree
+	 */
+	void exitEndpointInitlization(BallerinaParser.EndpointInitlizationContext ctx);
+	/**
 	 * Enter a parse tree produced by the {@code unionTypeNameLabel}
-=======
-	 * Enter a parse tree produced by {@link BallerinaParser#endpointInitlization}.
-	 * @param ctx the parse tree
-	 */
-	void enterEndpointInitlization(BallerinaParser.EndpointInitlizationContext ctx);
-	/**
-	 * Exit a parse tree produced by {@link BallerinaParser#endpointInitlization}.
-	 * @param ctx the parse tree
-	 */
-	void exitEndpointInitlization(BallerinaParser.EndpointInitlizationContext ctx);
-	/**
-	 * Enter a parse tree produced by the {@code arrayTypeName}
->>>>>>> 9b08ea16
 	 * labeled alternative in {@link BallerinaParser#typeName}.
 	 * @param ctx the parse tree
 	 */
