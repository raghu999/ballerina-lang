--- conflicted
+++ resolved
@@ -318,7 +318,6 @@
 	 */
 	void exitEndpointType(BallerinaParser.EndpointTypeContext ctx);
 	/**
-<<<<<<< HEAD
 	 * Enter a parse tree produced by {@link BallerinaParser#endpointInitlization}.
 	 * @param ctx the parse tree
 	 */
@@ -329,11 +328,8 @@
 	 */
 	void exitEndpointInitlization(BallerinaParser.EndpointInitlizationContext ctx);
 	/**
-	 * Enter a parse tree produced by {@link BallerinaParser#typeName}.
-=======
 	 * Enter a parse tree produced by the {@code arrayTypeName}
 	 * labeled alternative in {@link BallerinaParser#typeName}.
->>>>>>> a40aa4cc
 	 * @param ctx the parse tree
 	 */
 	void enterArrayTypeName(BallerinaParser.ArrayTypeNameContext ctx);
