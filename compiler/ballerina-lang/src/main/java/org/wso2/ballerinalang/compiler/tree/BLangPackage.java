/*
 *  Copyright (c) 2017, WSO2 Inc. (http://www.wso2.org) All Rights Reserved.
 *
 *  WSO2 Inc. licenses this file to you under the Apache License,
 *  Version 2.0 (the "License"); you may not use this file except
 *  in compliance with the License.
 *  You may obtain a copy of the License at
 *
 *    http://www.apache.org/licenses/LICENSE-2.0
 *
 *  Unless required by applicable law or agreed to in writing,
 *  software distributed under the License is distributed on an
 *  "AS IS" BASIS, WITHOUT WARRANTIES OR CONDITIONS OF ANY
 *  KIND, either express or implied.  See the License for the
 *  specific language governing permissions and limitations
 *  under the License.
 */
package org.wso2.ballerinalang.compiler.tree;

import org.ballerinalang.compiler.CompilerPhase;
import org.ballerinalang.model.elements.PackageID;
import org.ballerinalang.model.tree.AnnotationNode;
import org.ballerinalang.model.tree.CompilationUnitNode;
import org.ballerinalang.model.tree.ConnectorNode;
import org.ballerinalang.model.tree.EndpointNode;
import org.ballerinalang.model.tree.EnumNode;
import org.ballerinalang.model.tree.FunctionNode;
import org.ballerinalang.model.tree.ImportPackageNode;
import org.ballerinalang.model.tree.NodeKind;
import org.ballerinalang.model.tree.ObjectNode;
import org.ballerinalang.model.tree.PackageDeclarationNode;
import org.ballerinalang.model.tree.PackageNode;
import org.ballerinalang.model.tree.ServiceNode;
import org.ballerinalang.model.tree.StructNode;
import org.ballerinalang.model.tree.TopLevelNode;
import org.ballerinalang.model.tree.TransformerNode;
import org.ballerinalang.model.tree.TypeDefinition;
import org.ballerinalang.model.tree.VariableNode;
import org.ballerinalang.model.tree.XMLNSDeclarationNode;
import org.ballerinalang.repository.PackageRepository;
import org.wso2.ballerinalang.compiler.packaging.RepoHierarchy;
import org.wso2.ballerinalang.compiler.semantics.model.symbols.BPackageSymbol;
import org.wso2.ballerinalang.compiler.semantics.model.symbols.BSymbol;

import java.nio.file.Path;
import java.util.ArrayList;
import java.util.EnumSet;
import java.util.List;
import java.util.Set;

/**
 * @since 0.94
 */
public class BLangPackage extends BLangNode implements PackageNode {
    public List<BLangCompilationUnit> compUnits;
    public BLangPackageDeclaration pkgDecl;
    public List<BLangImportPackage> imports;
    public List<BLangXMLNS> xmlnsList;
    public List<BLangEndpoint> globalEndpoints;
    public List<BLangVariable> globalVars;
    public List<BLangService> services;
    public List<BLangConnector> connectors;
    public List<BLangFunction> functions;
    public List<BLangStruct> structs;
    public List<BLangObject> objects;
    public List<BLangTypeDefinition> typeDefinitions;
    public List<BLangEnum> enums;
    public List<BLangAnnotation> annotations;
    public List<BLangRecord> records;
    public BLangFunction initFunction, startFunction, stopFunction;
    public Set<CompilerPhase> completedPhases;
    public List<BLangTransformer> transformers;
    public List<BSymbol> objAttachedFunctions;
    public List<TopLevelNode> topLevelNodes;

    public PackageID packageID;
    public BPackageSymbol symbol;
    public PackageRepository packageRepository;

    // TODO Revisit these instance variables
    public Path loadedFilePath;
    public boolean loadedFromProjectDir;
    public RepoHierarchy repos;

    public BLangPackage() {
        this.compUnits = new ArrayList<>();
        this.imports = new ArrayList<>();
        this.xmlnsList = new ArrayList<>();
        this.globalEndpoints = new ArrayList<>();
        this.globalVars = new ArrayList<>();
        this.services = new ArrayList<>();
        this.connectors = new ArrayList<>();
        this.functions = new ArrayList<>();
        this.structs = new ArrayList<>();
        this.objects = new ArrayList<>();
<<<<<<< HEAD
        this.typeDefinitions = new ArrayList<>();
=======
        this.records = new ArrayList<>();
>>>>>>> 79141a18
        this.enums = new ArrayList<>();
        this.annotations = new ArrayList<>();
        this.transformers = new ArrayList<>();

        this.objAttachedFunctions = new ArrayList<>();
        this.topLevelNodes = new ArrayList<>();
        this.completedPhases = EnumSet.noneOf(CompilerPhase.class);
    }

    @Override
    public List<BLangCompilationUnit> getCompilationUnits() {
        return compUnits;
    }

    @Override
    public void addCompilationUnit(CompilationUnitNode compUnit) {
        this.compUnits.add((BLangCompilationUnit) compUnit);
    }

    @Override
    public List<BLangImportPackage> getImports() {
        return imports;
    }

    @Override
    public List<BLangXMLNS> getNamespaceDeclarations() {
        return xmlnsList;
    }

    @Override
    public List<? extends EndpointNode> getGlobalEndpoints() {
        return globalEndpoints;
    }

    @Override
    public List<BLangVariable> getGlobalVariables() {
        return globalVars;
    }

    @Override
    public List<BLangService> getServices() {
        return services;
    }

    @Override
    public List<BLangConnector> getConnectors() {
        return connectors;
    }

    @Override
    public List<BLangFunction> getFunctions() {
        return functions;
    }

    @Override
    public List<BLangStruct> getStructs() {
        return structs;
    }

    @Override
    public List<? extends ObjectNode> getObjects() {
        return objects;
    }

    @Override
    public List<? extends TypeDefinition> getTypeDefinitions() {
        return typeDefinitions;
    }

    @Override
    public List<? extends EnumNode> getEnums() {
        return enums;
    }

    @Override
    public List<BLangAnnotation> getAnnotations() {
        return annotations;
    }

    @Override
    public List<? extends TransformerNode> getTransformers() {
        return transformers;
    }

    @Override
    public void accept(BLangNodeVisitor visitor) {
        visitor.visit(this);
    }

    @Override
    public void addImport(ImportPackageNode importPkg) {
        this.imports.add((BLangImportPackage) importPkg);
    }

    @Override
    public void addNamespaceDeclaration(XMLNSDeclarationNode xmlnsDecl) {
        this.xmlnsList.add((BLangXMLNS) xmlnsDecl);
        this.topLevelNodes.add(xmlnsDecl);
    }

    @Override
    public void addGlobalVariable(VariableNode globalVar) {
        this.globalVars.add((BLangVariable) globalVar);
        this.topLevelNodes.add(globalVar);
    }

    @Override
    public void addService(ServiceNode service) {
        this.services.add((BLangService) service);
        this.topLevelNodes.add(service);
    }

    @Override
    public void addConnector(ConnectorNode connector) {
        this.connectors.add((BLangConnector) connector);
        this.topLevelNodes.add(connector);
    }

    @Override
    public void addFunction(FunctionNode function) {
        this.functions.add((BLangFunction) function);
        this.topLevelNodes.add(function);
    }

    @Override
    public void addStruct(StructNode struct) {
        this.structs.add((BLangStruct) struct);
        this.topLevelNodes.add(struct);
    }

    @Override
    public void addObject(ObjectNode object) {
        this.objects.add((BLangObject) object);
        this.topLevelNodes.add(object);
    }

    @Override
    public void addEnum(EnumNode enumNode) {
        this.enums.add((BLangEnum) enumNode);
        this.topLevelNodes.add(enumNode);
    }

    @Override
    public void addAnnotation(AnnotationNode annotation) {
        this.annotations.add((BLangAnnotation) annotation);
        this.topLevelNodes.add(annotation);
    }

    @Override
    public void addTransformer(TransformerNode transformer) {
        this.transformers.add((BLangTransformer) transformer);
        this.topLevelNodes.add(transformer);
    }

    @Override
    public void addTypeDefinition(TypeDefinition typeDefinition) {
        this.typeDefinitions.add((BLangTypeDefinition) typeDefinition);
        this.topLevelNodes.add(typeDefinition);
    }

    @Override
    public void setPackageDeclaration(PackageDeclarationNode pkgDecl) {
        this.pkgDecl = (BLangPackageDeclaration) pkgDecl;
    }

    @Override
    public PackageDeclarationNode getPackageDeclaration() {
        return pkgDecl;
    }

    @Override
    public NodeKind getKind() {
        return NodeKind.PACKAGE;
    }
}<|MERGE_RESOLUTION|>--- conflicted
+++ resolved
@@ -93,11 +93,8 @@
         this.functions = new ArrayList<>();
         this.structs = new ArrayList<>();
         this.objects = new ArrayList<>();
-<<<<<<< HEAD
+        this.records = new ArrayList<>();
         this.typeDefinitions = new ArrayList<>();
-=======
-        this.records = new ArrayList<>();
->>>>>>> 79141a18
         this.enums = new ArrayList<>();
         this.annotations = new ArrayList<>();
         this.transformers = new ArrayList<>();
