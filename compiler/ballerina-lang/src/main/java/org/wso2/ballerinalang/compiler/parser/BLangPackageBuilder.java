/*
*  Copyright (c) 2017, WSO2 Inc. (http://www.wso2.org) All Rights Reserved.
*
*  WSO2 Inc. licenses this file to you under the Apache License,
*  Version 2.0 (the "License"); you may not use this file except
*  in compliance with the License.
*  You may obtain a copy of the License at
*
*    http://www.apache.org/licenses/LICENSE-2.0
*
*  Unless required by applicable law or agreed to in writing,
*  software distributed under the License is distributed on an
*  "AS IS" BASIS, WITHOUT WARRANTIES OR CONDITIONS OF ANY
*  KIND, either express or implied.  See the License for the
*  specific language governing permissions and limitations
*  under the License.
*/
package org.wso2.ballerinalang.compiler.parser;

import org.apache.commons.lang3.StringEscapeUtils;
import org.ballerinalang.model.TreeBuilder;
import org.ballerinalang.model.TreeUtils;
import org.ballerinalang.model.Whitespace;
import org.ballerinalang.model.elements.Flag;
import org.ballerinalang.model.elements.PackageID;
import org.ballerinalang.model.tree.ActionNode;
import org.ballerinalang.model.tree.AnnotatableNode;
import org.ballerinalang.model.tree.AnnotationAttachmentNode;
import org.ballerinalang.model.tree.AnnotationNode;
import org.ballerinalang.model.tree.CompilationUnitNode;
import org.ballerinalang.model.tree.ConnectorNode;
import org.ballerinalang.model.tree.EnumNode;
import org.ballerinalang.model.tree.FunctionNode;
import org.ballerinalang.model.tree.IdentifierNode;
import org.ballerinalang.model.tree.InvokableNode;
import org.ballerinalang.model.tree.NodeKind;
import org.ballerinalang.model.tree.OperatorKind;
import org.ballerinalang.model.tree.ResourceNode;
import org.ballerinalang.model.tree.ServiceNode;
import org.ballerinalang.model.tree.StructNode;
import org.ballerinalang.model.tree.TransformerNode;
import org.ballerinalang.model.tree.VariableNode;
import org.ballerinalang.model.tree.WorkerNode;
import org.ballerinalang.model.tree.clauses.FunctionClauseNode;
import org.ballerinalang.model.tree.clauses.GroupByNode;
import org.ballerinalang.model.tree.clauses.HavingNode;
import org.ballerinalang.model.tree.clauses.OrderByNode;
import org.ballerinalang.model.tree.clauses.PatternStreamingEdgeInputNode;
import org.ballerinalang.model.tree.clauses.SelectClauseNode;
import org.ballerinalang.model.tree.clauses.SelectExpressionNode;
<<<<<<< HEAD
import org.ballerinalang.model.tree.clauses.SetAssignmentNode;
import org.ballerinalang.model.tree.clauses.StreamActionNode;
import org.ballerinalang.model.tree.clauses.WindowNode;
=======
import org.ballerinalang.model.tree.clauses.StreamingInput;
import org.ballerinalang.model.tree.clauses.WhereNode;
import org.ballerinalang.model.tree.clauses.WindowClauseNode;
>>>>>>> e86f9dbf
import org.ballerinalang.model.tree.expressions.AnnotationAttachmentAttributeValueNode;
import org.ballerinalang.model.tree.expressions.ExpressionNode;
import org.ballerinalang.model.tree.expressions.XMLAttributeNode;
import org.ballerinalang.model.tree.expressions.XMLLiteralNode;
import org.ballerinalang.model.tree.statements.BlockNode;
import org.ballerinalang.model.tree.statements.ForkJoinNode;
import org.ballerinalang.model.tree.statements.IfNode;
import org.ballerinalang.model.tree.statements.StatementNode;
import org.ballerinalang.model.tree.statements.TransactionNode;
import org.ballerinalang.model.tree.statements.VariableDefinitionNode;
import org.ballerinalang.model.tree.types.TypeNode;
import org.ballerinalang.util.diagnostic.DiagnosticCode;
import org.wso2.ballerinalang.compiler.tree.BLangAction;
import org.wso2.ballerinalang.compiler.tree.BLangAnnotAttribute;
import org.wso2.ballerinalang.compiler.tree.BLangAnnotation;
import org.wso2.ballerinalang.compiler.tree.BLangAnnotationAttachment;
import org.wso2.ballerinalang.compiler.tree.BLangAnnotationAttachmentPoint;
import org.wso2.ballerinalang.compiler.tree.BLangConnector;
import org.wso2.ballerinalang.compiler.tree.BLangEnum;
import org.wso2.ballerinalang.compiler.tree.BLangEnum.BLangEnumerator;
import org.wso2.ballerinalang.compiler.tree.BLangFunction;
import org.wso2.ballerinalang.compiler.tree.BLangIdentifier;
import org.wso2.ballerinalang.compiler.tree.BLangImportPackage;
import org.wso2.ballerinalang.compiler.tree.BLangNameReference;
import org.wso2.ballerinalang.compiler.tree.BLangPackageDeclaration;
import org.wso2.ballerinalang.compiler.tree.BLangResource;
import org.wso2.ballerinalang.compiler.tree.BLangService;
import org.wso2.ballerinalang.compiler.tree.BLangStruct;
import org.wso2.ballerinalang.compiler.tree.BLangTransformer;
import org.wso2.ballerinalang.compiler.tree.BLangVariable;
import org.wso2.ballerinalang.compiler.tree.BLangWorker;
import org.wso2.ballerinalang.compiler.tree.BLangXMLNS;
import org.wso2.ballerinalang.compiler.tree.clauses.BLangGroupBy;
import org.wso2.ballerinalang.compiler.tree.clauses.BLangHaving;
import org.wso2.ballerinalang.compiler.tree.clauses.BLangOrderBy;
import org.wso2.ballerinalang.compiler.tree.clauses.BLangPatternStreamingEdgeInput;
import org.wso2.ballerinalang.compiler.tree.clauses.BLangSelectClause;
import org.wso2.ballerinalang.compiler.tree.clauses.BLangSelectExpression;
import org.wso2.ballerinalang.compiler.tree.clauses.BLangSetAssignment;
import org.wso2.ballerinalang.compiler.tree.clauses.BLangStreamAction;
import org.wso2.ballerinalang.compiler.tree.clauses.BLangWhere;
import org.wso2.ballerinalang.compiler.tree.clauses.BLangWindow;
<<<<<<< HEAD
=======
import org.wso2.ballerinalang.compiler.tree.clauses.BlangStreamingInput;
>>>>>>> e86f9dbf
import org.wso2.ballerinalang.compiler.tree.expressions.BLangAnnotAttachmentAttribute;
import org.wso2.ballerinalang.compiler.tree.expressions.BLangAnnotAttachmentAttributeValue;
import org.wso2.ballerinalang.compiler.tree.expressions.BLangArrayLiteral;
import org.wso2.ballerinalang.compiler.tree.expressions.BLangBinaryExpr;
import org.wso2.ballerinalang.compiler.tree.expressions.BLangConnectorInit;
import org.wso2.ballerinalang.compiler.tree.expressions.BLangExpression;
import org.wso2.ballerinalang.compiler.tree.expressions.BLangFieldBasedAccess;
import org.wso2.ballerinalang.compiler.tree.expressions.BLangIndexBasedAccess;
import org.wso2.ballerinalang.compiler.tree.expressions.BLangIntRangeExpression;
import org.wso2.ballerinalang.compiler.tree.expressions.BLangInvocation;
import org.wso2.ballerinalang.compiler.tree.expressions.BLangLambdaFunction;
import org.wso2.ballerinalang.compiler.tree.expressions.BLangLiteral;
import org.wso2.ballerinalang.compiler.tree.expressions.BLangRecordLiteral;
import org.wso2.ballerinalang.compiler.tree.expressions.BLangRecordLiteral.BLangRecordKey;
import org.wso2.ballerinalang.compiler.tree.expressions.BLangRecordLiteral.BLangRecordKeyValue;
import org.wso2.ballerinalang.compiler.tree.expressions.BLangSimpleVarRef;
import org.wso2.ballerinalang.compiler.tree.expressions.BLangStringTemplateLiteral;
import org.wso2.ballerinalang.compiler.tree.expressions.BLangTernaryExpr;
import org.wso2.ballerinalang.compiler.tree.expressions.BLangTypeCastExpr;
import org.wso2.ballerinalang.compiler.tree.expressions.BLangTypeConversionExpr;
import org.wso2.ballerinalang.compiler.tree.expressions.BLangTypeofExpr;
import org.wso2.ballerinalang.compiler.tree.expressions.BLangUnaryExpr;
import org.wso2.ballerinalang.compiler.tree.expressions.BLangVariableReference;
import org.wso2.ballerinalang.compiler.tree.expressions.BLangXMLAttribute;
import org.wso2.ballerinalang.compiler.tree.expressions.BLangXMLAttributeAccess;
import org.wso2.ballerinalang.compiler.tree.expressions.BLangXMLCommentLiteral;
import org.wso2.ballerinalang.compiler.tree.expressions.BLangXMLElementLiteral;
import org.wso2.ballerinalang.compiler.tree.expressions.BLangXMLProcInsLiteral;
import org.wso2.ballerinalang.compiler.tree.expressions.BLangXMLQName;
import org.wso2.ballerinalang.compiler.tree.expressions.BLangXMLQuotedString;
import org.wso2.ballerinalang.compiler.tree.expressions.BLangXMLTextLiteral;
import org.wso2.ballerinalang.compiler.tree.statements.BLangAbort;
import org.wso2.ballerinalang.compiler.tree.statements.BLangAssignment;
import org.wso2.ballerinalang.compiler.tree.statements.BLangBind;
import org.wso2.ballerinalang.compiler.tree.statements.BLangBlockStmt;
import org.wso2.ballerinalang.compiler.tree.statements.BLangBreak;
import org.wso2.ballerinalang.compiler.tree.statements.BLangCatch;
import org.wso2.ballerinalang.compiler.tree.statements.BLangExpressionStmt;
import org.wso2.ballerinalang.compiler.tree.statements.BLangForeach;
import org.wso2.ballerinalang.compiler.tree.statements.BLangForkJoin;
import org.wso2.ballerinalang.compiler.tree.statements.BLangIf;
import org.wso2.ballerinalang.compiler.tree.statements.BLangLock;
import org.wso2.ballerinalang.compiler.tree.statements.BLangNext;
import org.wso2.ballerinalang.compiler.tree.statements.BLangReturn;
import org.wso2.ballerinalang.compiler.tree.statements.BLangThrow;
import org.wso2.ballerinalang.compiler.tree.statements.BLangTransaction;
import org.wso2.ballerinalang.compiler.tree.statements.BLangTryCatchFinally;
import org.wso2.ballerinalang.compiler.tree.statements.BLangVariableDef;
import org.wso2.ballerinalang.compiler.tree.statements.BLangWhile;
import org.wso2.ballerinalang.compiler.tree.statements.BLangWorkerReceive;
import org.wso2.ballerinalang.compiler.tree.statements.BLangWorkerSend;
import org.wso2.ballerinalang.compiler.tree.statements.BLangXMLNSStatement;
import org.wso2.ballerinalang.compiler.tree.types.BLangArrayType;
import org.wso2.ballerinalang.compiler.tree.types.BLangBuiltInRefTypeNode;
import org.wso2.ballerinalang.compiler.tree.types.BLangConstrainedType;
import org.wso2.ballerinalang.compiler.tree.types.BLangEndpointTypeNode;
import org.wso2.ballerinalang.compiler.tree.types.BLangFunctionTypeNode;
import org.wso2.ballerinalang.compiler.tree.types.BLangType;
import org.wso2.ballerinalang.compiler.tree.types.BLangUserDefinedType;
import org.wso2.ballerinalang.compiler.tree.types.BLangValueType;
import org.wso2.ballerinalang.compiler.util.CompilerContext;
import org.wso2.ballerinalang.compiler.util.QuoteType;
import org.wso2.ballerinalang.compiler.util.TypeTags;
import org.wso2.ballerinalang.compiler.util.diagnotic.DiagnosticLog;
import org.wso2.ballerinalang.compiler.util.diagnotic.DiagnosticPos;

import java.util.ArrayList;
import java.util.Collections;
import java.util.HashSet;
import java.util.Iterator;
import java.util.List;
import java.util.Set;
import java.util.Stack;
import java.util.TreeSet;
import java.util.stream.Collectors;

/**
 * This class builds the package AST of a Ballerina source file.
 *
 * @since 0.94
 */
public class BLangPackageBuilder {

    private CompilationUnitNode compUnit;

    private Stack<BLangNameReference> nameReferenceStack = new Stack<>();

    private Stack<TypeNode> typeNodeStack = new Stack<>();

    private Stack<List<TypeNode>> typeNodeListStack = new Stack<>();

    private Stack<BlockNode> blockNodeStack = new Stack<>();

    private Stack<VariableNode> varStack = new Stack<>();

    private Stack<List<VariableNode>> varListStack = new Stack<>();

    private Stack<InvokableNode> invokableNodeStack = new Stack<>();

    private Stack<ExpressionNode> exprNodeStack = new Stack<>();

    private Stack<List<ExpressionNode>> exprNodeListStack = new Stack<>();

    private Stack<Set<Whitespace>> commaWsStack = new Stack<>();

    private Stack<Set<Whitespace>> invocationWsStack = new Stack<>();

    private Stack<BLangRecordLiteral> recordLiteralNodes = new Stack<>();

    private Stack<BLangTryCatchFinally> tryCatchFinallyNodesStack = new Stack<>();

    private Stack<StructNode> structStack = new Stack<>();

    private Stack<EnumNode> enumStack = new Stack<>();

    private List<BLangEnumerator> enumeratorList = new ArrayList<>();

    private Stack<IdentifierNode> identifierStack = new Stack<>();

    private Stack<ConnectorNode> connectorNodeStack = new Stack<>();

    private Stack<List<ActionNode>> actionNodeStack = new Stack<>();

    private Stack<AnnotationNode> annotationStack = new Stack<>();

    private Stack<AnnotationAttachmentAttributeValueNode> annotAttribValStack = new Stack<>();

    private Stack<AnnotationAttachmentNode> annotAttachmentStack = new Stack<>();

    private Stack<IfNode> ifElseStatementStack = new Stack<>();

    private Stack<TransactionNode> transactionNodeStack = new Stack<>();

    private Stack<ForkJoinNode> forkJoinNodesStack = new Stack<>();

    private Stack<ServiceNode> serviceNodeStack = new Stack<>();

    private Stack<XMLAttributeNode> xmlAttributeNodeStack = new Stack<>();

    private Stack<BLangAnnotationAttachmentPoint> attachmentPointStack = new Stack<>();

    private Stack<OrderByNode> orderByClauseStack = new Stack<>();

    private Stack<GroupByNode> groupByClauseStack = new Stack<>();

    private Stack<HavingNode> havingClauseStack = new Stack<>();

    private Stack<WhereNode> whereClauseStack = new Stack<>();

    private Stack<SelectExpressionNode> selectExpressionsStack = new Stack<>();

    private Stack<List<SelectExpressionNode>> selectExpressionsListStack = new Stack<>();

    private Stack<SelectClauseNode> selectClausesStack = new Stack<>();

    private Stack<FunctionClauseNode> functionClausesStack = new Stack<>();

<<<<<<< HEAD
    private Stack<SetAssignmentNode> setAssignmentStack = new Stack<>();

    private Stack<List<SetAssignmentNode>> setAssignmentListStack = new Stack<>();

    private Stack<StreamActionNode> streamActionNodeStack = new Stack<>();

    private Stack<PatternStreamingEdgeInputNode> patternStreamingEdgeInputStack = new Stack<>();

    private Stack<WindowNode> windowClauseStack = new Stack<>();
=======
    private Stack<WindowClauseNode> windowClausesStack = new Stack<>();

    private Stack<StreamingInput> streamingInputStack = new Stack<>();
>>>>>>> e86f9dbf

    private Set<BLangImportPackage> imports = new HashSet<>();

    private Set<Whitespace> endpointVarWs;

    private Set<Whitespace> endpointKeywordWs;

    private DiagnosticLog dlog;
    private BLangAnonymousModelHelper anonymousModelHelper;

    private static final String PIPE = "|";

    public BLangPackageBuilder(CompilerContext context, CompilationUnitNode compUnit) {
        this.dlog = DiagnosticLog.getInstance(context);
        this.anonymousModelHelper = BLangAnonymousModelHelper.getInstance(context);
        this.compUnit = compUnit;
    }

    public void addAttachPoint(BLangAnnotationAttachmentPoint.AttachmentPoint attachPoint,
                               String pkgIdentifier) {
        BLangAnnotationAttachmentPoint attachmentPoint;
        if (pkgIdentifier == null) {
            attachmentPoint =
                    new BLangAnnotationAttachmentPoint(attachPoint, null);
        } else {
            attachmentPoint =
                    new BLangAnnotationAttachmentPoint(attachPoint, null);
            attachmentPoint.pkgAlias = (BLangIdentifier) createIdentifier(pkgIdentifier);
        }
        attachmentPointStack.push(attachmentPoint);
    }

    public void addValueType(DiagnosticPos pos, Set<Whitespace> ws, String typeName) {
        BLangValueType typeNode = (BLangValueType) TreeBuilder.createValueTypeNode();
        typeNode.addWS(ws);
        typeNode.pos = pos;
        typeNode.typeKind = (TreeUtils.stringToTypeKind(typeName));

        addType(typeNode);
    }

    public void addArrayType(DiagnosticPos pos, Set<Whitespace> ws, int dimensions) {
        BLangType eType = (BLangType) this.typeNodeStack.pop();
        BLangArrayType arrayTypeNode = (BLangArrayType) TreeBuilder.createArrayTypeNode();
        arrayTypeNode.addWS(ws);
        arrayTypeNode.pos = pos;
        arrayTypeNode.elemtype = eType;
        arrayTypeNode.dimensions = dimensions;

        addType(arrayTypeNode);
    }

    public void addUserDefineType(Set<Whitespace> ws) {
        BLangNameReference nameReference = nameReferenceStack.pop();
        BLangUserDefinedType userDefinedType = addUserDefinedType(nameReference.pos, ws,
                (BLangIdentifier) nameReference.pkgAlias, (BLangIdentifier) nameReference.name);
        userDefinedType.addWS(nameReference.ws);
        addType(userDefinedType);
    }

    public void addAnonStructType(DiagnosticPos pos, Set<Whitespace> ws) {
        // Generate a name for the anonymous struct
        String genName = anonymousModelHelper.getNextAnonymousStructKey(pos.src.pkgID);
        IdentifierNode anonStructGenName = createIdentifier(genName);

        // Create an anonymous struct and add it to the list of structs in the current package.
        BLangStruct structNode = populateStructNode(pos, ws, anonStructGenName, true);
        this.compUnit.addTopLevelNode(structNode);

        addType(addUserDefinedType(pos, ws, (BLangIdentifier) TreeBuilder.createIdentifierNode(), structNode.name));

    }

    public void addBuiltInReferenceType(DiagnosticPos pos, Set<Whitespace> ws, String typeName) {
        BLangBuiltInRefTypeNode refType = (BLangBuiltInRefTypeNode) TreeBuilder.createBuiltInReferenceTypeNode();
        refType.typeKind = TreeUtils.stringToTypeKind(typeName);
        refType.pos = pos;
        refType.addWS(ws);
        addType(refType);
    }

    public void addConstraintType(DiagnosticPos pos, Set<Whitespace> ws, String typeName) {
        // TODO : Fix map<int> format.
        BLangNameReference nameReference = nameReferenceStack.pop();
        BLangUserDefinedType constraintType = (BLangUserDefinedType) TreeBuilder.createUserDefinedTypeNode();
        constraintType.pos = pos;
        constraintType.pkgAlias = (BLangIdentifier) nameReference.pkgAlias;
        constraintType.typeName = (BLangIdentifier) nameReference.name;
        constraintType.addWS(nameReference.ws);
        Set<Whitespace> refTypeWS = removeNthFromLast(ws, 2);

        BLangBuiltInRefTypeNode refType = (BLangBuiltInRefTypeNode) TreeBuilder.createBuiltInReferenceTypeNode();
        refType.typeKind = TreeUtils.stringToTypeKind(typeName);
        refType.pos = pos;
        refType.addWS(refTypeWS);

        BLangConstrainedType constrainedType = (BLangConstrainedType) TreeBuilder.createConstrainedTypeNode();
        constrainedType.type = refType;
        constrainedType.constraint = constraintType;
        constrainedType.pos = pos;
        constrainedType.addWS(ws);

        addType(constrainedType);
    }

    public void addEndpointType(DiagnosticPos pos, Set<Whitespace> ws) {
        BLangNameReference nameReference = nameReferenceStack.pop();
        BLangUserDefinedType constraintType = (BLangUserDefinedType) TreeBuilder.createUserDefinedTypeNode();
        constraintType.pos = pos;
        constraintType.pkgAlias = (BLangIdentifier) nameReference.pkgAlias;
        constraintType.typeName = (BLangIdentifier) nameReference.name;
        constraintType.addWS(nameReference.ws);

        BLangEndpointTypeNode endpointTypeNode = (BLangEndpointTypeNode) TreeBuilder.createEndpointTypeNode();
        endpointTypeNode.pos = pos;
        endpointTypeNode.constraint = constraintType;
        endpointVarWs = removeNthFromStart(ws, 3);
        endpointKeywordWs = removeNthFromStart(ws, 0);
        endpointTypeNode.addWS(ws);

        addType(endpointTypeNode);
    }

    public void addFunctionType(DiagnosticPos pos, Set<Whitespace> ws, boolean paramsAvail, boolean paramsTypeOnly,
                                boolean retParamsAvail, boolean retParamTypeOnly, boolean returnsKeywordExists) {
        // TODO : Fix function main ()(boolean , function(string x)(float, int)){} issue
        BLangFunctionTypeNode functionTypeNode = (BLangFunctionTypeNode) TreeBuilder.createFunctionTypeNode();
        functionTypeNode.pos = pos;
        functionTypeNode.returnsKeywordExists = returnsKeywordExists;

        if (retParamsAvail) {
            functionTypeNode.addWS(commaWsStack.pop());
            if (retParamTypeOnly) {
                functionTypeNode.returnParamTypeNodes.addAll(this.typeNodeListStack.pop());
            } else {
                this.varListStack.pop().forEach(v -> functionTypeNode.returnParamTypeNodes.add(v.getTypeNode()));
            }
        }
        if (paramsAvail) {
            functionTypeNode.addWS(commaWsStack.pop());
            if (paramsTypeOnly) {
                functionTypeNode.paramTypeNodes.addAll(this.typeNodeListStack.pop());
            } else {
                this.varListStack.pop().forEach(v -> functionTypeNode.paramTypeNodes.add(v.getTypeNode()));
            }
        }

        functionTypeNode.addWS(ws);
        addType(functionTypeNode);
    }

    private void addType(TypeNode typeNode) {
        this.typeNodeStack.push(typeNode);
    }

    public void addNameReference(DiagnosticPos currentPos, Set<Whitespace> ws, String pkgName, String name) {
        IdentifierNode pkgNameNode = createIdentifier(pkgName);
        IdentifierNode nameNode = createIdentifier(name);
        nameReferenceStack.push(new BLangNameReference(currentPos, ws, pkgNameNode, nameNode));
    }

    public void startVarList() {
        this.varListStack.push(new ArrayList<>());
    }

    public void startFunctionDef() {
        FunctionNode functionNode = TreeBuilder.createFunctionNode();
        attachAnnotations(functionNode);
        this.invokableNodeStack.push(functionNode);
    }

    public void startBlock() {
        this.blockNodeStack.push(TreeBuilder.createBlockNode());
    }

    private IdentifierNode createIdentifier(String value) {
        IdentifierNode node = TreeBuilder.createIdentifierNode();
        if (value == null) {
            return node;
        }

        if (value.startsWith(PIPE) && value.endsWith(PIPE)) {
            node.setValue(value.substring(1, value.length() - 1));
            node.setLiteral(true);
        } else {
            node.setValue(value);
            node.setLiteral(false);
        }
        return node;
    }

    public void addVarToStruct(DiagnosticPos pos,
                               Set<Whitespace> ws,
                               String identifier,
                               boolean exprAvailable,
                               int annotCount,
                               boolean isPrivate) {

        Set<Whitespace> wsForSemiColon = removeNthFromLast(ws, 0);
        BLangStruct structNode = (BLangStruct) this.structStack.peek();
        structNode.addWS(wsForSemiColon);
        BLangVariable field = addVar(pos, ws, identifier, exprAvailable, annotCount);

        if (!isPrivate) {
            field.flagSet.add(Flag.PUBLIC);
        }
    }

    public void addVarToAnnotation(DiagnosticPos pos,
                                   Set<Whitespace> ws,
                                   String identifier,
                                   boolean exprAvailable,
                                   int annotCount) {

        Set<Whitespace> wsForSemiColon = removeNthFromLast(ws, 0);
        AnnotationNode annotNode = this.annotationStack.peek();
        annotNode.addWS(wsForSemiColon);
        addVar(pos, ws, identifier, exprAvailable, annotCount);
    }


    public BLangVariable addVar(DiagnosticPos pos,
                                Set<Whitespace> ws,
                                String identifier,
                                boolean exprAvailable,
                                int annotCount) {
        BLangVariable var = (BLangVariable) this.generateBasicVarNode(pos, ws, identifier, exprAvailable);
        attachAnnotations(var, annotCount);
        var.pos = pos;
        if (this.varListStack.empty()) {
            this.varStack.push(var);
        } else {
            this.varListStack.peek().add(var);
        }

        return var;
    }

    public void endCallableUnitSignature(Set<Whitespace> ws, String identifier, boolean paramsAvail,
                                         boolean retParamsAvail, boolean retParamTypeOnly) {
        InvokableNode invNode = this.invokableNodeStack.peek();
        invNode.setName(this.createIdentifier(identifier));
        invNode.addWS(ws);
        if (retParamsAvail) {
            if (retParamTypeOnly) {
                this.typeNodeListStack.pop().forEach(e -> {
                    VariableNode var = TreeBuilder.createVariableNode();
                    var.setTypeNode(e);

                    // Create an empty name node
                    IdentifierNode nameNode = TreeBuilder.createIdentifierNode();
                    nameNode.setValue("");
                    var.setName(nameNode);
                    invNode.addReturnParameter(var);
                });
            } else {
                this.varListStack.pop().forEach(invNode::addReturnParameter);
            }
        }
        if (paramsAvail) {
            this.varListStack.pop().forEach(invNode::addParameter);
        }
    }

    public void startLambdaFunctionDef(PackageID pkgID) {
        startFunctionDef();
        BLangFunction lambdaFunction = (BLangFunction) this.invokableNodeStack.peek();
        lambdaFunction.setName(createIdentifier(anonymousModelHelper.getNextAnonymousFunctionKey(pkgID)));
        lambdaFunction.addFlag(Flag.LAMBDA);
    }

    public void addLambdaFunctionDef(DiagnosticPos pos, Set<Whitespace> ws, boolean paramsAvail, boolean retParamsAvail,
                                     boolean retParamTypeOnly) {
        BLangFunction lambdaFunction = (BLangFunction) this.invokableNodeStack.peek();
        lambdaFunction.pos = pos;
        endCallableUnitSignature(ws, lambdaFunction.getName().value, paramsAvail, retParamsAvail, retParamTypeOnly);
        BLangLambdaFunction lambdaExpr = (BLangLambdaFunction) TreeBuilder.createLambdaFunctionNode();
        lambdaExpr.function = lambdaFunction;
        lambdaExpr.pos = pos;
        addExpressionNode(lambdaExpr);
        // TODO: is null correct here
        endFunctionDef(pos, null, false, false, true, false);
    }

    public void addVariableDefStatement(DiagnosticPos pos,
                                        Set<Whitespace> ws,
                                        String identifier,
                                        boolean exprAvailable,
                                        boolean endpoint) {
        BLangVariable var = (BLangVariable) TreeBuilder.createVariableNode();
        BLangVariableDef varDefNode = (BLangVariableDef) TreeBuilder.createVariableDefinitionNode();

        Set<Whitespace> wsOfSemiColon = null;
        if (endpoint) {
            var.addWS(endpointVarWs);
            var.addWS(endpointKeywordWs);
            endpointVarWs = null;
            endpointKeywordWs = null;
        } else {
            wsOfSemiColon = removeNthFromLast(ws, 0);
        }
        var.pos = pos;
        var.addWS(ws);
        var.setName(this.createIdentifier(identifier));
        var.setTypeNode(this.typeNodeStack.pop());
        if (exprAvailable) {
            var.setInitialExpression(this.exprNodeStack.pop());
        }

        varDefNode.pos = pos;
        varDefNode.setVariable(var);
        varDefNode.addWS(wsOfSemiColon);
        addStmtToCurrentBlock(varDefNode);
    }

    public void addConnectorInitExpression(DiagnosticPos pos, Set<Whitespace> ws, boolean exprAvailable) {
        BLangConnectorInit connectorInitNode = (BLangConnectorInit) TreeBuilder.createConnectorInitNode();
        connectorInitNode.pos = pos;
        connectorInitNode.addWS(ws);
        connectorInitNode.connectorType = (BLangUserDefinedType) typeNodeStack.pop();
        if (exprAvailable) {
            List<ExpressionNode> exprNodes = exprNodeListStack.pop();
            exprNodes.forEach(exprNode -> connectorInitNode.argsExpr.add((BLangExpression) exprNode));
            connectorInitNode.addWS(commaWsStack.pop());
        }
        this.addExpressionNode(connectorInitNode);
    }

    private void addStmtToCurrentBlock(StatementNode statement) {
        this.blockNodeStack.peek().addStatement(statement);
    }

    public void startTryCatchFinallyStmt() {
        this.tryCatchFinallyNodesStack.push((BLangTryCatchFinally) TreeBuilder.createTryCatchFinallyNode());
        startBlock();
    }

    public void addTryClause(DiagnosticPos pos) {
        BLangBlockStmt tryBlock = (BLangBlockStmt) this.blockNodeStack.pop();
        tryBlock.pos = pos;
        tryCatchFinallyNodesStack.peek().tryBody = tryBlock;
    }

    public void startCatchClause() {
        startBlock();
    }

    public void addCatchClause(DiagnosticPos poc, Set<Whitespace> ws, String paramName) {
        BLangVariable variableNode = (BLangVariable) TreeBuilder.createVariableNode();
        variableNode.typeNode = (BLangType) this.typeNodeStack.pop();
        variableNode.name = (BLangIdentifier) createIdentifier(paramName);
        variableNode.pos = variableNode.typeNode.pos;
        variableNode.addWS(removeNthFromLast(ws, 3));

        BLangCatch catchNode = (BLangCatch) TreeBuilder.createCatchNode();
        catchNode.pos = poc;
        catchNode.addWS(ws);
        catchNode.body = (BLangBlockStmt) this.blockNodeStack.pop();
        catchNode.param = variableNode;
        tryCatchFinallyNodesStack.peek().catchBlocks.add(catchNode);
    }

    public void startFinallyBlock() {
        startBlock();
    }

    public void addFinallyBlock(DiagnosticPos poc, Set<Whitespace> ws) {
        BLangBlockStmt blockNode = (BLangBlockStmt) this.blockNodeStack.pop();
        BLangTryCatchFinally rootTry = tryCatchFinallyNodesStack.peek();
        rootTry.finallyBody = blockNode;
        rootTry.addWS(ws);
        blockNode.pos = poc;
    }

    public void addTryCatchFinallyStmt(DiagnosticPos poc, Set<Whitespace> ws) {
        BLangTryCatchFinally stmtNode = tryCatchFinallyNodesStack.pop();
        stmtNode.pos = poc;
        stmtNode.addWS(ws);
        addStmtToCurrentBlock(stmtNode);
    }

    public void addThrowStmt(DiagnosticPos poc, Set<Whitespace> ws) {
        ExpressionNode throwExpr = this.exprNodeStack.pop();
        BLangThrow throwNode = (BLangThrow) TreeBuilder.createThrowNode();
        throwNode.pos = poc;
        throwNode.addWS(ws);
        throwNode.expr = (BLangExpression) throwExpr;
        addStmtToCurrentBlock(throwNode);
    }

    private void addExpressionNode(ExpressionNode expressionNode) {
        this.exprNodeStack.push(expressionNode);
    }

    public void addLiteralValue(DiagnosticPos pos, Set<Whitespace> ws, int typeTag, Object value) {
        BLangLiteral litExpr = (BLangLiteral) TreeBuilder.createLiteralExpression();
        litExpr.addWS(ws);
        litExpr.pos = pos;
        litExpr.typeTag = typeTag;
        litExpr.value = value;
        addExpressionNode(litExpr);
    }

    public void addArrayInitExpr(DiagnosticPos pos, Set<Whitespace> ws, boolean argsAvailable) {
        List<ExpressionNode> argExprList;
        BLangArrayLiteral arrayLiteral = (BLangArrayLiteral) TreeBuilder.createArrayLiteralNode();
        if (argsAvailable) {
            arrayLiteral.addWS(commaWsStack.pop());
            argExprList = exprNodeListStack.pop();
        } else {
            argExprList = new ArrayList<>(0);
        }
        arrayLiteral.exprs = argExprList.stream().map(expr -> (BLangExpression) expr).collect(Collectors.toList());
        arrayLiteral.pos = pos;
        arrayLiteral.addWS(ws);
        addExpressionNode(arrayLiteral);
    }

    public void addKeyValueRecord(Set<Whitespace> ws) {
        BLangRecordKeyValue keyValue = (BLangRecordKeyValue) TreeBuilder.createRecordKeyValue();
        keyValue.addWS(ws);
        keyValue.valueExpr = (BLangExpression) exprNodeStack.pop();
        keyValue.key = new BLangRecordKey((BLangExpression) exprNodeStack.pop());
        recordLiteralNodes.peek().keyValuePairs.add(keyValue);
    }

    public void addMapStructLiteral(DiagnosticPos pos, Set<Whitespace> ws) {
        BLangRecordLiteral recordTypeLiteralNode = recordLiteralNodes.pop();
        recordTypeLiteralNode.pos = pos;
        recordTypeLiteralNode.addWS(ws);
        addExpressionNode(recordTypeLiteralNode);
    }

    public void startMapStructLiteral() {
        BLangRecordLiteral literalNode = (BLangRecordLiteral) TreeBuilder.createRecordLiteralNode();
        recordLiteralNodes.push(literalNode);
    }

    public void startExprNodeList() {
        this.exprNodeListStack.push(new ArrayList<>());
    }

    public void endExprNodeList(Set<Whitespace> ws, int exprCount) {
        commaWsStack.push(ws);
        List<ExpressionNode> exprList = exprNodeListStack.peek();
        addExprToExprNodeList(exprList, exprCount);
    }

    private void addExprToExprNodeList(List<ExpressionNode> exprList, int n) {
        if (exprNodeStack.isEmpty()) {
            throw new IllegalStateException("Expression stack cannot be empty in processing an ExpressionList");
        }
        ExpressionNode expr = exprNodeStack.pop();
        if (n > 1) {
            addExprToExprNodeList(exprList, n - 1);
        }
        exprList.add(expr);
    }


    public void createSimpleVariableReference(DiagnosticPos pos, Set<Whitespace> ws) {
        BLangNameReference nameReference = nameReferenceStack.pop();
        BLangSimpleVarRef varRef = (BLangSimpleVarRef) TreeBuilder
                .createSimpleVariableReferenceNode();
        varRef.pos = pos;
        varRef.addWS(ws);
        varRef.addWS(nameReference.ws);
        varRef.pkgAlias = (BLangIdentifier) nameReference.pkgAlias;
        varRef.variableName = (BLangIdentifier) nameReference.name;
        this.exprNodeStack.push(varRef);
    }

    public void createFunctionInvocation(DiagnosticPos pos, Set<Whitespace> ws, boolean argsAvailable) {
        BLangInvocation invocationNode = (BLangInvocation) TreeBuilder.createInvocationNode();
        invocationNode.pos = pos;
        invocationNode.addWS(ws);
        if (argsAvailable) {
            List<ExpressionNode> exprNodes = exprNodeListStack.pop();
            exprNodes.forEach(exprNode -> invocationNode.argExprs.add((BLangExpression) exprNode));
            invocationNode.addWS(commaWsStack.pop());
        }

        BLangNameReference nameReference = nameReferenceStack.pop();
        invocationNode.name = (BLangIdentifier) nameReference.name;
        invocationNode.addWS(nameReference.ws);
        invocationNode.pkgAlias = (BLangIdentifier) nameReference.pkgAlias;
        addExpressionNode(invocationNode);
    }

    public void startInvocationNode(Set<Whitespace> ws) {
        invocationWsStack.push(ws);
    }

    public void createInvocationNode(DiagnosticPos pos, Set<Whitespace> ws, String invocation, boolean argsAvailable) {
        BLangInvocation invocationNode = (BLangInvocation) TreeBuilder.createInvocationNode();
        invocationNode.pos = pos;
        invocationNode.addWS(ws);
        invocationNode.addWS(invocationWsStack.pop());
        if (argsAvailable) {
            List<ExpressionNode> exprNodes = exprNodeListStack.pop();
            exprNodes.forEach(exprNode -> invocationNode.argExprs.add((BLangExpression) exprNode));
            invocationNode.addWS(commaWsStack.pop());
        }

        invocationNode.expr = (BLangVariableReference) exprNodeStack.pop();
        invocationNode.name = (BLangIdentifier) createIdentifier(invocation);
        invocationNode.pkgAlias = (BLangIdentifier) createIdentifier(null);
        addExpressionNode(invocationNode);
    }

    public void createFieldBasedAccessNode(DiagnosticPos pos, Set<Whitespace> ws, String fieldName) {
        BLangFieldBasedAccess fieldBasedAccess = (BLangFieldBasedAccess) TreeBuilder.createFieldBasedAccessNode();
        fieldBasedAccess.pos = pos;
        fieldBasedAccess.addWS(ws);
        fieldBasedAccess.field = (BLangIdentifier) createIdentifier(fieldName);
        fieldBasedAccess.expr = (BLangVariableReference) exprNodeStack.pop();
        addExpressionNode(fieldBasedAccess);
    }

    public void createIndexBasedAccessNode(DiagnosticPos pos, Set<Whitespace> ws) {
        BLangIndexBasedAccess indexBasedAccess = (BLangIndexBasedAccess) TreeBuilder.createIndexBasedAccessNode();
        indexBasedAccess.pos = pos;
        indexBasedAccess.addWS(ws);
        indexBasedAccess.indexExpr = (BLangExpression) exprNodeStack.pop();
        indexBasedAccess.expr = (BLangVariableReference) exprNodeStack.pop();
        addExpressionNode(indexBasedAccess);
    }

    public void createBinaryExpr(DiagnosticPos pos, Set<Whitespace> ws, String operator) {
        BLangBinaryExpr binaryExpressionNode = (BLangBinaryExpr) TreeBuilder.createBinaryExpressionNode();
        binaryExpressionNode.pos = pos;
        binaryExpressionNode.addWS(ws);
        binaryExpressionNode.rhsExpr = (BLangExpression) exprNodeStack.pop();
        binaryExpressionNode.lhsExpr = (BLangExpression) exprNodeStack.pop();
        binaryExpressionNode.opKind = OperatorKind.valueFrom(operator);
        addExpressionNode(binaryExpressionNode);
    }

    public void createTypeCastExpr(DiagnosticPos pos, Set<Whitespace> ws) {
        BLangTypeCastExpr typeCastNode = (BLangTypeCastExpr) TreeBuilder.createTypeCastNode();
        typeCastNode.pos = pos;
        typeCastNode.addWS(ws);
        typeCastNode.expr = (BLangExpression) exprNodeStack.pop();
        typeCastNode.typeNode = (BLangType) typeNodeStack.pop();
        addExpressionNode(typeCastNode);
    }

    public void createTypeAccessExpr(DiagnosticPos pos, Set<Whitespace> ws) {
        BLangTypeofExpr typeAccessExpr = (BLangTypeofExpr) TreeBuilder.createTypeAccessNode();
        typeAccessExpr.pos = pos;
        typeAccessExpr.addWS(ws);
        typeAccessExpr.typeNode = (BLangType) typeNodeStack.pop();
        addExpressionNode(typeAccessExpr);
    }

    public void createTypeConversionExpr(DiagnosticPos pos, Set<Whitespace> ws, boolean namedTransformer) {
        BLangTypeConversionExpr typeConversionNode = (BLangTypeConversionExpr) TreeBuilder.createTypeConversionNode();
        typeConversionNode.pos = pos;
        typeConversionNode.addWS(ws);
        typeConversionNode.typeNode = (BLangType) typeNodeStack.pop();
        typeConversionNode.expr = (BLangExpression) exprNodeStack.pop();
        if (namedTransformer) {
            typeConversionNode.transformerInvocation = (BLangInvocation) exprNodeStack.pop();
        }
        addExpressionNode(typeConversionNode);
    }

    public void createUnaryExpr(DiagnosticPos pos, Set<Whitespace> ws, String operator) {
        BLangUnaryExpr unaryExpressionNode = (BLangUnaryExpr) TreeBuilder.createUnaryExpressionNode();
        unaryExpressionNode.pos = pos;
        unaryExpressionNode.addWS(ws);
        unaryExpressionNode.expr = (BLangExpression) exprNodeStack.pop();
        unaryExpressionNode.operator = OperatorKind.valueFrom(operator);
        addExpressionNode(unaryExpressionNode);
    }

    public void createTernaryExpr(DiagnosticPos pos, Set<Whitespace> ws) {
        BLangTernaryExpr ternaryExpr = (BLangTernaryExpr) TreeBuilder.createTernaryExpressionNode();
        ternaryExpr.pos = pos;
        ternaryExpr.addWS(ws);
        ternaryExpr.elseExpr = (BLangExpression) exprNodeStack.pop();
        ternaryExpr.thenExpr = (BLangExpression) exprNodeStack.pop();
        ternaryExpr.expr = (BLangExpression) exprNodeStack.pop();
        if (ternaryExpr.expr.getKind() == NodeKind.TERNARY_EXPR) {
            // Re-organizing ternary expression tree if there nested ternary expressions.
            BLangTernaryExpr root = (BLangTernaryExpr) ternaryExpr.expr;
            BLangTernaryExpr parent = root;
            while (parent.elseExpr.getKind() == NodeKind.TERNARY_EXPR) {
                parent = (BLangTernaryExpr) parent.elseExpr;
            }
            ternaryExpr.expr = parent.elseExpr;
            parent.elseExpr = ternaryExpr;
            ternaryExpr = root;
        }
        addExpressionNode(ternaryExpr);
    }


    public void endFunctionDef(DiagnosticPos pos,
                               Set<Whitespace> ws,
                               boolean publicFunc,
                               boolean nativeFunc,
                               boolean bodyExists,
                               boolean isReceiverAttached) {
        BLangFunction function = (BLangFunction) this.invokableNodeStack.pop();
        function.pos = pos;
        function.addWS(ws);

        if (publicFunc) {
            function.flagSet.add(Flag.PUBLIC);
        }

        if (nativeFunc) {
            function.flagSet.add(Flag.NATIVE);
        }

        if (!bodyExists) {
            function.body = null;
        }

        if (isReceiverAttached) {
            function.receiver = (BLangVariable) this.varStack.pop();
            function.flagSet.add(Flag.ATTACHED);
        }

        this.compUnit.addTopLevelNode(function);
    }

    public void startWorker() {
        WorkerNode workerNode = TreeBuilder.createWorkerNode();
        this.invokableNodeStack.push(workerNode);
        startBlock();
    }

    public void addWorker(DiagnosticPos pos, Set<Whitespace> ws, String workerName) {
        BLangWorker worker = (BLangWorker) this.invokableNodeStack.pop();
        worker.setName(createIdentifier(workerName));
        worker.pos = pos;
        worker.addWS(ws);
        worker.setBody(this.blockNodeStack.pop());
        if (this.forkJoinNodesStack.empty()) {
            InvokableNode invokableNode = this.invokableNodeStack.peek();
            invokableNode.getParameters().forEach(worker::addParameter);
            invokableNode.getReturnParameters().forEach(worker::addReturnParameter);
            invokableNode.addWorker(worker);
            invokableNode.addFlag(Flag.PARALLEL);
        } else {
            ((BLangForkJoin) this.forkJoinNodesStack.peek()).workers.add(worker);
        }
    }

    public void attachWorkerWS(Set<Whitespace> ws) {
        BLangWorker worker = (BLangWorker) this.invokableNodeStack.peek();
        worker.addWS(ws);
    }

    public void startForkJoinStmt() {
        this.forkJoinNodesStack.push(TreeBuilder.createForkJoinNode());
    }

    public void addForkJoinStmt(DiagnosticPos pos, Set<Whitespace> ws) {
        BLangForkJoin forkJoin = (BLangForkJoin) this.forkJoinNodesStack.pop();
        forkJoin.pos = pos;
        forkJoin.addWS(ws);
        this.addStmtToCurrentBlock(forkJoin);
    }

    public void startJoinCause() {
        startBlock();
    }

    public void addJoinCause(Set<Whitespace> ws, String identifier) {
        BLangForkJoin forkJoin = (BLangForkJoin) this.forkJoinNodesStack.peek();
        forkJoin.joinedBody = (BLangBlockStmt) this.blockNodeStack.pop();
        Set<Whitespace> varWS = removeNthFromLast(ws, 3);
        forkJoin.addWS(ws);
        forkJoin.joinResultVar = (BLangVariable) this.generateBasicVarNode(
                (DiagnosticPos) this.typeNodeStack.peek().getPosition(), varWS, identifier, false);
    }

    public void addJoinCondition(Set<Whitespace> ws, String joinType, List<String> workerNames, int joinCount) {
        BLangForkJoin forkJoin = (BLangForkJoin) this.forkJoinNodesStack.peek();
        forkJoin.joinedWorkerCount = joinCount;
        forkJoin.joinType = ForkJoinNode.JoinType.valueOf(joinType);
        forkJoin.addWS(ws);
        workerNames.forEach(s -> forkJoin.joinedWorkers.add((BLangIdentifier) createIdentifier(s)));
    }

    public void startTimeoutCause() {
        startBlock();
    }

    public void addTimeoutCause(Set<Whitespace> ws, String identifier) {
        BLangForkJoin forkJoin = (BLangForkJoin) this.forkJoinNodesStack.peek();
        forkJoin.timeoutBody = (BLangBlockStmt) this.blockNodeStack.pop();
        forkJoin.timeoutExpression = (BLangExpression) this.exprNodeStack.pop();
        Set<Whitespace> varWS = removeNthFromLast(ws, 3);
        forkJoin.addWS(ws);
        forkJoin.timeoutVariable = (BLangVariable) this.generateBasicVarNode(
                (DiagnosticPos) this.typeNodeStack.peek().getPosition(), varWS, identifier, false);
    }

    public void endCallableUnitBody(Set<Whitespace> ws) {
        BlockNode block = this.blockNodeStack.pop();
        InvokableNode invokableNode = this.invokableNodeStack.peek();
        invokableNode.addWS(ws);
        invokableNode.setBody(block);
    }

    public void setPackageDeclaration(DiagnosticPos pos, Set<Whitespace> ws, List<String> nameComps, String version) {
        List<BLangIdentifier> pkgNameComps = new ArrayList<>();
        nameComps.forEach(e -> pkgNameComps.add((BLangIdentifier) this.createIdentifier(e)));
        BLangIdentifier versionNode = (BLangIdentifier) this.createIdentifier(version);

        BLangPackageDeclaration pkgDcl = (BLangPackageDeclaration) TreeBuilder.createPackageDeclarationNode();
        pkgDcl.pos = pos;
        pkgDcl.addWS(ws);
        pkgDcl.pkgNameComps = pkgNameComps;
        pkgDcl.version = versionNode;
        this.compUnit.addTopLevelNode(pkgDcl);
    }

    public void addImportPackageDeclaration(DiagnosticPos pos,
                                            Set<Whitespace> ws,
                                            List<String> nameComps,
                                            String version,
                                            String alias) {

        List<BLangIdentifier> pkgNameComps = new ArrayList<>();
        nameComps.forEach(e -> pkgNameComps.add((BLangIdentifier) this.createIdentifier(e)));
        BLangIdentifier versionNode = (BLangIdentifier) this.createIdentifier(version);
        BLangIdentifier aliasNode = (alias != null && !alias.isEmpty()) ?
                (BLangIdentifier) this.createIdentifier(alias) :
                pkgNameComps.get(pkgNameComps.size() - 1);

        BLangImportPackage importDcl = (BLangImportPackage) TreeBuilder.createImportPackageNode();
        importDcl.pos = pos;
        importDcl.addWS(ws);
        importDcl.pkgNameComps = pkgNameComps;
        importDcl.version = versionNode;
        importDcl.alias = aliasNode;
        this.compUnit.addTopLevelNode(importDcl);
        if (this.imports.contains(importDcl)) {
            this.dlog.warning(pos, DiagnosticCode.REDECLARED_IMPORT_PACKAGE, importDcl.getQualifiedPackageName());
        } else {
            this.imports.add(importDcl);
        }
    }

    private VariableNode generateBasicVarNode(DiagnosticPos pos,
                                              Set<Whitespace> ws,
                                              String identifier,
                                              boolean exprAvailable) {
        BLangVariable var = (BLangVariable) TreeBuilder.createVariableNode();
        var.pos = pos;
        IdentifierNode name = this.createIdentifier(identifier);
        var.setName(name);
        var.addWS(ws);
        var.setTypeNode(this.typeNodeStack.pop());
        if (exprAvailable) {
            var.setInitialExpression(this.exprNodeStack.pop());
        }
        return var;
    }

    public void addGlobalVariable(DiagnosticPos pos,
                                  Set<Whitespace> ws,
                                  String identifier,
                                  boolean exprAvailable,
                                  boolean publicVar) {
        BLangVariable var = (BLangVariable) this.generateBasicVarNode(pos, ws, identifier, exprAvailable);
        if (publicVar) {
            var.flagSet.add(Flag.PUBLIC);
        }

        this.compUnit.addTopLevelNode(var);
    }

    public void addConstVariable(DiagnosticPos pos, Set<Whitespace> ws, String identifier, boolean publicVar) {
        BLangVariable var = (BLangVariable) this.generateBasicVarNode(pos, ws, identifier, true);
        var.flagSet.add(Flag.CONST);
        if (publicVar) {
            var.flagSet.add(Flag.PUBLIC);
        }
        attachAnnotations(var);
        this.compUnit.addTopLevelNode(var);
    }

    public void startStructDef() {
        StructNode structNode = TreeBuilder.createStructNode();
        attachAnnotations(structNode);
        this.structStack.add(structNode);
    }

    public void endStructDef(DiagnosticPos pos, Set<Whitespace> ws, String identifier, boolean publicStruct) {
        BLangStruct structNode = populateStructNode(pos, ws, createIdentifier(identifier), false);
        structNode.setName(this.createIdentifier(identifier));
        if (publicStruct) {
            structNode.flagSet.add(Flag.PUBLIC);
        }

        this.compUnit.addTopLevelNode(structNode);
    }

    public void startEnumDef(DiagnosticPos pos) {
        BLangEnum bLangEnum = (BLangEnum) TreeBuilder.createEnumNode();
        bLangEnum.pos = pos;
        attachAnnotations(bLangEnum);
        this.enumStack.add(bLangEnum);
    }

    public void endEnumDef(String identifier, boolean publicEnum) {
        BLangEnum enumNode = (BLangEnum) this.enumStack.pop();
        enumNode.name = (BLangIdentifier) this.createIdentifier(identifier);
        if (publicEnum) {
            enumNode.flagSet.add(Flag.PUBLIC);
        }

        enumeratorList.forEach(enumNode::addEnumerator);
        this.compUnit.addTopLevelNode(enumNode);
        enumeratorList = new ArrayList<>();
    }

    public void addEnumerator(DiagnosticPos pos, Set<Whitespace> ws, String name) {
        BLangEnumerator enumerator = (BLangEnumerator) TreeBuilder.createEnumeratorNode();
        enumerator.pos = pos;
        enumerator.addWS(ws);
        enumerator.name = (BLangIdentifier) createIdentifier(name);
        enumeratorList.add(enumerator);
    }


    public void startConnectorDef() {
        ConnectorNode connectorNode = TreeBuilder.createConnectorNode();
        attachAnnotations(connectorNode);
        this.connectorNodeStack.push(connectorNode);
    }

    public void startConnectorBody() {
        /* end of connector definition header, so let's populate
         * the connector information before processing the body */
        ConnectorNode connectorNode = this.connectorNodeStack.peek();
        if (!this.varListStack.empty()) {
            this.varListStack.pop().forEach(connectorNode::addParameter);
        }
        /* add a temporary block node to contain connector variable definitions */
        this.blockNodeStack.add(TreeBuilder.createBlockNode());
        /* action node list to contain the actions of the connector */
        this.actionNodeStack.add(new ArrayList<>());
    }

    public void endConnectorDef(DiagnosticPos pos, Set<Whitespace> ws, String identifier, boolean publicCon) {
        BLangConnector connectorNode = (BLangConnector) this.connectorNodeStack.pop();
        connectorNode.pos = pos;
        connectorNode.addWS(ws);
        connectorNode.setName(this.createIdentifier(identifier));
        if (publicCon) {
            connectorNode.flagSet.add(Flag.PUBLIC);
        }

        this.compUnit.addTopLevelNode(connectorNode);
    }

    public void endConnectorBody(Set<Whitespace> ws) {
        ConnectorNode connectorNode = this.connectorNodeStack.peek();
        connectorNode.addWS(ws);
        this.blockNodeStack.pop().getStatements().forEach(
                e -> connectorNode.addVariableDef((VariableDefinitionNode) e));
        this.actionNodeStack.pop().forEach(connectorNode::addAction);
    }

    public void startActionDef() {
        ActionNode actionNode = TreeBuilder.createActionNode();
        this.invokableNodeStack.push(actionNode);
    }

    public void endActionDef(DiagnosticPos pos,
                             Set<Whitespace> ws, int annotCount, boolean nativeAction, boolean bodyExists) {
        BLangAction actionNode = (BLangAction) this.invokableNodeStack.pop();
        actionNode.pos = pos;
        actionNode.addWS(ws);
        if (nativeAction) {
            actionNode.flagSet.add(Flag.NATIVE);
        }

        if (!bodyExists) {
            actionNode.body = null;
        }

        attachAnnotations(actionNode, annotCount);
        this.connectorNodeStack.peek().addAction(actionNode);
    }

    public void startProcessingTypeNodeList() {
        this.typeNodeListStack.push(new ArrayList<>());
    }

    public void endProcessingTypeNodeList(int size) {
        for (int i = 0; i < size; i++) {
            this.typeNodeListStack.peek().add(0, typeNodeStack.pop());
        }
    }

    public void endProcessingTypeNodeList(Set<Whitespace> ws, int size) {
        commaWsStack.push(ws);
        endProcessingTypeNodeList(size);
    }

    public void startAnnotationDef(DiagnosticPos pos) {
        BLangAnnotation annotNode = (BLangAnnotation) TreeBuilder.createAnnotationNode();
        annotNode.pos = pos;
        attachAnnotations(annotNode);
        this.annotationStack.add(annotNode);
    }

    public void endAnnotationDef(Set<Whitespace> ws, String identifier, boolean publicAnnotation) {
        BLangAnnotation annotationNode = (BLangAnnotation) this.annotationStack.pop();
        annotationNode.addWS(ws);
        annotationNode.setName(this.createIdentifier(identifier));
        this.varListStack.pop().forEach(var -> {
            BLangVariable variable = (BLangVariable) var;
            BLangAnnotAttribute annAttrNode = (BLangAnnotAttribute) TreeBuilder.createAnnotAttributeNode();
            var.getFlags().forEach(annAttrNode::addFlag);
            var.getAnnotationAttachments().forEach(annAttrNode::addAnnotationAttachment);
            annAttrNode.typeNode = variable.typeNode;
            annAttrNode.expr = variable.expr;
            annAttrNode.name = variable.name;
            annAttrNode.addWS(variable.getWS());
            annAttrNode.pos = variable.pos;

            // add the attribute to the annotation definition
            annotationNode.addAttribute(annAttrNode);
        });

        if (publicAnnotation) {
            annotationNode.flagSet.add(Flag.PUBLIC);
        }
        while (!attachmentPointStack.empty()) {
            ((BLangAnnotation) annotationNode).attachmentPoints.add(attachmentPointStack.pop());
        }
        this.compUnit.addTopLevelNode(annotationNode);
    }

    public void startAnnotationAttachment(DiagnosticPos currentPos) {
        BLangAnnotationAttachment annotAttachmentNode =
                (BLangAnnotationAttachment) TreeBuilder.createAnnotAttachmentNode();
        annotAttachmentNode.pos = currentPos;
        annotAttachmentStack.push(annotAttachmentNode);
    }

    public void setAnnotationAttachmentName(Set<Whitespace> ws) {
        BLangNameReference nameReference = nameReferenceStack.pop();
        AnnotationAttachmentNode annotAttach = annotAttachmentStack.peek();
        annotAttach.addWS(nameReference.ws);
        annotAttach.addWS(ws);
        annotAttach.setAnnotationName(nameReference.name);
        annotAttach.setPackageAlias(nameReference.pkgAlias);
    }

    public void createLiteralTypeAttributeValue(DiagnosticPos currentPos, Set<Whitespace> ws) {
        createAnnotAttribValueFromExpr(currentPos, ws);
    }

    public void createVarRefTypeAttributeValue(DiagnosticPos currentPos, Set<Whitespace> ws) {
        createAnnotAttribValueFromSimpleVarRefExpr(currentPos, ws);
    }

    public void createAnnotationTypeAttributeValue(DiagnosticPos currentPos, Set<Whitespace> ws) {
        BLangAnnotAttachmentAttributeValue annotAttrVal =
                (BLangAnnotAttachmentAttributeValue) TreeBuilder.createAnnotAttributeValueNode();
        annotAttrVal.pos = currentPos;
        annotAttrVal.addWS(ws);
        annotAttrVal.setValue(annotAttachmentStack.pop());
        annotAttribValStack.push(annotAttrVal);
    }

    public void createArrayTypeAttributeValue(DiagnosticPos currentPos, Set<Whitespace> ws) {
        BLangAnnotAttachmentAttributeValue annotAttrVal =
                (BLangAnnotAttachmentAttributeValue) TreeBuilder.createAnnotAttributeValueNode();
        annotAttrVal.pos = currentPos;
        annotAttrVal.addWS(ws);
        while (!annotAttribValStack.isEmpty()) {
            annotAttrVal.addValue(annotAttribValStack.pop());
        }
        annotAttribValStack.push(annotAttrVal);
    }

    public void createAnnotAttachmentAttribute(DiagnosticPos pos, Set<Whitespace> ws, String attrName) {
        AnnotationAttachmentAttributeValueNode attributeValueNode = annotAttribValStack.pop();
        BLangAnnotAttachmentAttribute attrib =
                (BLangAnnotAttachmentAttribute) TreeBuilder.createAnnotAttachmentAttributeNode();
        attrib.name = (BLangIdentifier) createIdentifier(attrName);
        attrib.value = (BLangAnnotAttachmentAttributeValue) attributeValueNode;
        attrib.addWS(ws);
        annotAttachmentStack.peek().addAttribute(attrib);
    }

    private void createAnnotAttribValueFromExpr(DiagnosticPos currentPos, Set<Whitespace> ws) {
        BLangAnnotAttachmentAttributeValue annotAttrVal =
                (BLangAnnotAttachmentAttributeValue) TreeBuilder.createAnnotAttributeValueNode();
        annotAttrVal.pos = currentPos;
        annotAttrVal.addWS(ws);
        annotAttrVal.setValue(exprNodeStack.pop());
        annotAttribValStack.push(annotAttrVal);
    }

    private void createAnnotAttribValueFromSimpleVarRefExpr(DiagnosticPos currentPos, Set<Whitespace> ws) {
        BLangAnnotAttachmentAttributeValue annotAttrVal =
                (BLangAnnotAttachmentAttributeValue) TreeBuilder.createAnnotAttributeValueNode();
        annotAttrVal.pos = currentPos;
        annotAttrVal.addWS(ws);
        createSimpleVariableReference(currentPos, ws);
        annotAttrVal.setValue(exprNodeStack.pop());
        annotAttribValStack.push(annotAttrVal);
    }

    private void attachAnnotations(AnnotatableNode annotatableNode) {
        annotAttachmentStack.forEach(annot -> annotatableNode.addAnnotationAttachment(annot));
        annotAttachmentStack.clear();
    }

    private void attachAnnotations(AnnotatableNode annotatableNode, int count) {
        if (count == 0 || annotAttachmentStack.empty()) {
            return;
        }

        List<AnnotationAttachmentNode> tempAnnotAttachments = new ArrayList<>(count);
        for (int i = 0; i < count; i++) {
            if (annotAttachmentStack.empty()) {
                break;
            }
            tempAnnotAttachments.add(annotAttachmentStack.pop());
        }
        // reversing the collected annotations to preserve the original order
        Collections.reverse(tempAnnotAttachments);
        tempAnnotAttachments.forEach(annot -> annotatableNode.addAnnotationAttachment(annot));
    }

    public void addAssignmentStatement(DiagnosticPos pos, Set<Whitespace> ws, boolean isVarDeclaration) {
        ExpressionNode rExprNode = exprNodeStack.pop();
        List<ExpressionNode> lExprList = exprNodeListStack.pop();
        BLangAssignment assignmentNode = (BLangAssignment) TreeBuilder.createAssignmentNode();
        assignmentNode.setExpression(rExprNode);
        assignmentNode.setDeclaredWithVar(isVarDeclaration);
        assignmentNode.pos = pos;
        assignmentNode.addWS(ws);
        assignmentNode.addWS(commaWsStack.pop());
        lExprList.forEach(expressionNode -> assignmentNode.addVariable((BLangVariableReference) expressionNode));
        addStmtToCurrentBlock(assignmentNode);
    }

    public void addBindStatement(DiagnosticPos pos, Set<Whitespace> ws, String varName) {
        ExpressionNode rExprNode = exprNodeStack.pop();
        BLangSimpleVarRef varRef = (BLangSimpleVarRef) TreeBuilder
                .createSimpleVariableReferenceNode();
        varRef.pos = pos;
        varRef.addWS(removeNthFromLast(ws, 1));
        varRef.pkgAlias = (BLangIdentifier) createIdentifier(null);
        varRef.variableName = (BLangIdentifier) createIdentifier(varName);


        BLangBind bindNode = (BLangBind) TreeBuilder.createBindNode();
        bindNode.setExpression(rExprNode);
        bindNode.pos = pos;
        bindNode.addWS(ws);
        bindNode.setVariable(varRef);
        addStmtToCurrentBlock(bindNode);
    }

    public void startForeachStatement() {
        startBlock();
    }

    public void addForeachStatement(DiagnosticPos pos, Set<Whitespace> ws) {
        BLangForeach foreach = (BLangForeach) TreeBuilder.createForeachNode();
        foreach.addWS(ws);
        foreach.pos = pos;
        foreach.setCollection(exprNodeStack.pop());
        foreach.addWS(commaWsStack.pop());
        List<ExpressionNode> lExprList = exprNodeListStack.pop();
        lExprList.forEach(expressionNode -> foreach.addVariable((BLangVariableReference) expressionNode));
        BLangBlockStmt foreachBlock = (BLangBlockStmt) this.blockNodeStack.pop();
        foreachBlock.pos = pos;
        foreach.setBody(foreachBlock);
        addStmtToCurrentBlock(foreach);
    }

    public void startWhileStmt() {
        startBlock();
    }

    public void addWhileStmt(DiagnosticPos pos, Set<Whitespace> ws) {
        BLangWhile whileNode = (BLangWhile) TreeBuilder.createWhileNode();
        whileNode.setCondition(exprNodeStack.pop());
        whileNode.pos = pos;
        whileNode.addWS(ws);
        BLangBlockStmt whileBlock = (BLangBlockStmt) this.blockNodeStack.pop();
        whileBlock.pos = pos;
        whileNode.setBody(whileBlock);
        addStmtToCurrentBlock(whileNode);
    }

    public void startLockStmt() {
        startBlock();
    }

    public void addLockStmt(DiagnosticPos pos, Set<Whitespace> ws) {
        BLangLock lockNode = (BLangLock) TreeBuilder.createLockNode();
        lockNode.pos = pos;
        lockNode.addWS(ws);
        BLangBlockStmt lockBlock = (BLangBlockStmt) this.blockNodeStack.pop();
        lockBlock.pos = pos;
        lockNode.setBody(lockBlock);
        addStmtToCurrentBlock(lockNode);
    }

    public void addNextStatement(DiagnosticPos pos, Set<Whitespace> ws) {
        BLangNext nextNode = (BLangNext) TreeBuilder.createNextNode();
        nextNode.pos = pos;
        nextNode.addWS(ws);
        addStmtToCurrentBlock(nextNode);
    }

    public void addBreakStatement(DiagnosticPos pos, Set<Whitespace> ws) {
        BLangBreak breakNode = (BLangBreak) TreeBuilder.createBreakNode();
        breakNode.pos = pos;
        breakNode.addWS(ws);
        addStmtToCurrentBlock(breakNode);
    }

    public void addReturnStatement(DiagnosticPos pos, Set<Whitespace> ws, boolean exprAvailable) {
        BLangReturn retStmt = (BLangReturn) TreeBuilder.createReturnNode();
        retStmt.pos = pos;
        retStmt.addWS(ws);
        if (exprAvailable) {
            retStmt.addWS(commaWsStack.pop());
            for (ExpressionNode expr : this.exprNodeListStack.pop()) {
                retStmt.exprs.add((BLangExpression) expr);
            }
        }
        addStmtToCurrentBlock(retStmt);
    }

    public void startTransactionStmt() {
        transactionNodeStack.push(TreeBuilder.createTransactionNode());
        startBlock();
    }

    public void addTransactionBlock(DiagnosticPos pos) {
        TransactionNode transactionNode = transactionNodeStack.peek();
        BLangBlockStmt transactionBlock = (BLangBlockStmt) this.blockNodeStack.pop();
        transactionBlock.pos = pos;
        transactionNode.setTransactionBody(transactionBlock);
    }

    public void endTransactionBlock(Set<Whitespace> ws) {
        TransactionNode transactionNode = transactionNodeStack.peek();
        transactionNode.getTransactionBody().addWS(ws);
    }

    public void startFailedBlock() {
        startBlock();
    }

    public void addFailedBlock(DiagnosticPos pos, Set<Whitespace> ws) {
        TransactionNode transactionNode = transactionNodeStack.peek();
        BLangBlockStmt failedBlock = (BLangBlockStmt) this.blockNodeStack.pop();
        failedBlock.pos = pos;
        transactionNode.addWS(ws);
        transactionNode.setFailedBody(failedBlock);
    }

    public void endTransactionStmt(DiagnosticPos pos, Set<Whitespace> ws) {
        BLangTransaction transaction = (BLangTransaction) transactionNodeStack.pop();
        transaction.pos = pos;
        transaction.addWS(ws);
        addStmtToCurrentBlock(transaction);
    }

    public void addAbortStatement(DiagnosticPos pos, Set<Whitespace> ws) {
        BLangAbort abortNode = (BLangAbort) TreeBuilder.createAbortNode();
        abortNode.pos = pos;
        abortNode.addWS(ws);
        addStmtToCurrentBlock(abortNode);
    }

    public void addRetryCountExpression() {
        BLangTransaction transaction = (BLangTransaction) transactionNodeStack.peek();
        transaction.retryCount = (BLangExpression) exprNodeStack.pop();
    }

    public void startIfElseNode(DiagnosticPos pos) {
        BLangIf ifNode = (BLangIf) TreeBuilder.createIfElseStatementNode();
        ifNode.pos = pos;
        ifElseStatementStack.push(ifNode);
        startBlock();
    }

    public void addIfBlock(DiagnosticPos pos, Set<Whitespace> ws) {
        IfNode ifNode = ifElseStatementStack.peek();
        ((BLangIf) ifNode).pos = pos;
        ifNode.addWS(ws);
        ifNode.setCondition(exprNodeStack.pop());
        ifNode.setBody(blockNodeStack.pop());
    }

    public void addElseIfBlock(DiagnosticPos pos, Set<Whitespace> ws) {
        IfNode elseIfNode = ifElseStatementStack.pop();
        ((BLangIf) elseIfNode).pos = pos;
        elseIfNode.setCondition(exprNodeStack.pop());
        elseIfNode.setBody(blockNodeStack.pop());
        Set<Whitespace> elseWS = removeNthFromStart(ws, 0);
        elseIfNode.addWS(ws);

        IfNode parentIfNode = ifElseStatementStack.peek();
        while (parentIfNode.getElseStatement() != null) {
            parentIfNode = (IfNode) parentIfNode.getElseStatement();
        }
        parentIfNode.addWS(elseWS);
        parentIfNode.setElseStatement(elseIfNode);
    }

    public void addElseBlock(DiagnosticPos pos, Set<Whitespace> ws) {
        IfNode ifNode = ifElseStatementStack.peek();
        while (ifNode.getElseStatement() != null) {
            ifNode = (IfNode) ifNode.getElseStatement();
        }
        ifNode.addWS(ws);
        BlockNode elseBlock = blockNodeStack.pop();
        ((BLangBlockStmt) elseBlock).pos = pos;
        ifNode.setElseStatement(elseBlock);
    }

    public void endIfElseNode(Set<Whitespace> ws) {
        IfNode ifNode = ifElseStatementStack.pop();
        ifNode.addWS(ws);
        addStmtToCurrentBlock(ifNode);
    }

    public void addWorkerSendStmt(DiagnosticPos pos, Set<Whitespace> ws, String workerName, boolean isForkJoinSend) {
        BLangWorkerSend workerSendNode = (BLangWorkerSend) TreeBuilder.createWorkerSendNode();
        workerSendNode.setWorkerName(this.createIdentifier(workerName));
        exprNodeListStack.pop().forEach(expr -> workerSendNode.exprs.add((BLangExpression) expr));
        workerSendNode.addWS(commaWsStack.pop());
        workerSendNode.isForkJoinSend = isForkJoinSend;
        workerSendNode.pos = pos;
        workerSendNode.addWS(ws);
        addStmtToCurrentBlock(workerSendNode);
    }

    public void addWorkerReceiveStmt(DiagnosticPos pos, Set<Whitespace> ws, String workerName) {
        BLangWorkerReceive workerReceiveNode = (BLangWorkerReceive) TreeBuilder.createWorkerReceiveNode();
        workerReceiveNode.setWorkerName(this.createIdentifier(workerName));
        exprNodeListStack.pop().forEach(expr -> workerReceiveNode.exprs.add((BLangExpression) expr));
        workerReceiveNode.addWS(commaWsStack.pop());
        workerReceiveNode.pos = pos;
        workerReceiveNode.addWS(ws);
        addStmtToCurrentBlock(workerReceiveNode);
    }

    public void addExpressionStmt(DiagnosticPos pos, Set<Whitespace> ws) {
        BLangExpressionStmt exprStmt = (BLangExpressionStmt) TreeBuilder.createExpressionStatementNode();
        exprStmt.pos = pos;
        exprStmt.addWS(ws);
        exprStmt.expr = (BLangExpression) exprNodeStack.pop();
        addStmtToCurrentBlock(exprStmt);
    }

    public void startServiceDef(DiagnosticPos pos) {
        BLangService serviceNode = (BLangService) TreeBuilder.createServiceNode();
        serviceNode.pos = pos;
        attachAnnotations(serviceNode);
        serviceNodeStack.push(serviceNode);
    }

    public void addServiceBody(Set<Whitespace> ws) {
        ServiceNode serviceNode = serviceNodeStack.peek();
        serviceNode.addWS(ws);
        blockNodeStack.pop().getStatements()
                .forEach(varDef -> serviceNode.addVariable((VariableDefinitionNode) varDef));
    }

    public void endServiceDef(DiagnosticPos pos, Set<Whitespace> ws, String protocolPkg, String serviceName) {
        BLangService serviceNode = (BLangService) serviceNodeStack.pop();
        serviceNode.setName(createIdentifier(serviceName));
        serviceNode.setProtocolPackageIdentifier(createIdentifier(protocolPkg));
        serviceNode.pos = pos;
        serviceNode.addWS(ws);
        this.compUnit.addTopLevelNode(serviceNode);
    }

    public void startResourceDef() {
        ResourceNode resourceNode = TreeBuilder.createResourceNode();
        invokableNodeStack.push(resourceNode);
    }

    public void endResourceDef(DiagnosticPos pos, Set<Whitespace> ws, String resourceName, int annotCount) {
        BLangResource resourceNode = (BLangResource) invokableNodeStack.pop();
        resourceNode.pos = pos;
        resourceNode.addWS(ws);
        resourceNode.setName(createIdentifier(resourceName));
        attachAnnotations(resourceNode, annotCount);
        varListStack.pop().forEach(resourceNode::addParameter);
        serviceNodeStack.peek().addResource(resourceNode);
    }

    public void createXMLQName(DiagnosticPos pos, Set<Whitespace> ws, String localname, String prefix) {
        BLangXMLQName qname = (BLangXMLQName) TreeBuilder.createXMLQNameNode();
        qname.localname = (BLangIdentifier) createIdentifier(localname);
        qname.prefix = (BLangIdentifier) createIdentifier(prefix);
        qname.pos = pos;
        qname.addWS(ws);
        addExpressionNode(qname);
    }

    public void createXMLAttribute(DiagnosticPos pos, Set<Whitespace> ws) {
        BLangXMLAttribute xmlAttribute = (BLangXMLAttribute) TreeBuilder.createXMLAttributeNode();
        xmlAttribute.value = (BLangXMLQuotedString) exprNodeStack.pop();
        xmlAttribute.name = (BLangExpression) exprNodeStack.pop();
        xmlAttribute.pos = pos;
        xmlAttribute.addWS(ws);
        xmlAttributeNodeStack.push(xmlAttribute);
    }

    public void attachXmlLiteralWS(Set<Whitespace> ws) {
        this.exprNodeStack.peek().addWS(ws);
    }

    public void startXMLElement(DiagnosticPos pos, Set<Whitespace> ws, boolean isRoot) {
        BLangXMLElementLiteral xmlElement = (BLangXMLElementLiteral) TreeBuilder.createXMLElementLiteralNode();
        BLangExpression startTag = (BLangExpression) exprNodeStack.pop();
        xmlElement.addWS(ws);
        xmlElement.startTagName = startTag;
        xmlElement.pos = pos;
        xmlElement.isRoot = isRoot;
        xmlAttributeNodeStack.forEach(attribute -> xmlElement.addAttribute(attribute));
        xmlAttributeNodeStack.clear();
        addExpressionNode(xmlElement);
    }

    public void endXMLElement(Set<Whitespace> ws) {
        BLangExpression endTag = (BLangExpression) exprNodeStack.pop();
        BLangXMLElementLiteral xmlElement = (BLangXMLElementLiteral) exprNodeStack.peek();
        xmlElement.addWS(ws);
        xmlElement.endTagName = endTag;
    }

    public void createXMLQuotedLiteral(DiagnosticPos pos,
                                       Set<Whitespace> ws,
                                       Stack<String> precedingTextFragments,
                                       String endingText,
                                       QuoteType quoteType) {
        List<BLangExpression> templateExprs =
                getExpressionsInTemplate(pos, ws, precedingTextFragments, endingText, NodeKind.LITERAL);
        BLangXMLQuotedString quotedString = (BLangXMLQuotedString) TreeBuilder.createXMLQuotedStringNode();
        quotedString.pos = pos;
        quotedString.quoteType = quoteType;
        quotedString.textFragments = templateExprs;
        addExpressionNode(quotedString);
    }

    public void addChildToXMLElement(Set<Whitespace> ws) {
        XMLLiteralNode child = (XMLLiteralNode) exprNodeStack.pop();
        child.addWS(ws);
        BLangXMLElementLiteral parentXMLExpr = (BLangXMLElementLiteral) exprNodeStack.peek();
        parentXMLExpr.addChild(child);
    }

    public void createXMLTextLiteral(DiagnosticPos pos,
                                     Set<Whitespace> ws,
                                     Stack<String> precedingTextFragments,
                                     String endingText) {
        BLangXMLTextLiteral xmlTextLiteral = (BLangXMLTextLiteral) TreeBuilder.createXMLTextLiteralNode();
        xmlTextLiteral.textFragments =
                getExpressionsInTemplate(pos, ws, precedingTextFragments, endingText, NodeKind.XML_TEXT_LITERAL);
        xmlTextLiteral.pos = pos;
        addExpressionNode(xmlTextLiteral);
    }

    public void addXMLTextToElement(DiagnosticPos pos,
                                    Set<Whitespace> ws,
                                    Stack<String> precedingTextFragments,
                                    String endingText) {

        List<BLangExpression> templateExprs =
                getExpressionsInTemplate(pos, ws, precedingTextFragments, endingText, NodeKind.XML_TEXT_LITERAL);
        BLangXMLElementLiteral parentElement = (BLangXMLElementLiteral) exprNodeStack.peek();
        templateExprs.forEach(expr -> parentElement.addChild(expr));
    }

    public void createXMLCommentLiteral(DiagnosticPos pos,
                                        Set<Whitespace> ws,
                                        Stack<String> precedingTextFragments,
                                        String endingText) {

        BLangXMLCommentLiteral xmlCommentLiteral = (BLangXMLCommentLiteral) TreeBuilder.createXMLCommentLiteralNode();
        xmlCommentLiteral.textFragments =
                getExpressionsInTemplate(pos, null, precedingTextFragments, endingText, NodeKind.LITERAL);
        xmlCommentLiteral.pos = pos;
        xmlCommentLiteral.addWS(ws);
        addExpressionNode(xmlCommentLiteral);
    }

    public void createXMLPILiteral(DiagnosticPos pos,
                                   Set<Whitespace> ws,
                                   String targetQName,
                                   Stack<String> precedingTextFragments,
                                   String endingText) {
        List<BLangExpression> dataExprs =
                getExpressionsInTemplate(pos, ws, precedingTextFragments, endingText, NodeKind.LITERAL);
        addLiteralValue(pos, ws, TypeTags.STRING, targetQName);

        BLangXMLProcInsLiteral xmlProcInsLiteral =
                (BLangXMLProcInsLiteral) TreeBuilder.createXMLProcessingIntsructionLiteralNode();
        xmlProcInsLiteral.pos = pos;
        xmlProcInsLiteral.dataFragments = dataExprs;
        xmlProcInsLiteral.target = (BLangLiteral) exprNodeStack.pop();
        ;
        addExpressionNode(xmlProcInsLiteral);
    }

    public void addXMLNSDeclaration(DiagnosticPos pos,
                                    Set<Whitespace> ws,
                                    String namespaceUri,
                                    String prefix,
                                    boolean isTopLevel) {
        BLangXMLNS xmlns = (BLangXMLNS) TreeBuilder.createXMLNSNode();
        BLangIdentifier prefixIdentifer = (BLangIdentifier) TreeBuilder.createIdentifierNode();
        prefixIdentifer.pos = pos;
        prefixIdentifer.value = prefix;

        addLiteralValue(pos, removeNthFromStart(ws, 1), TypeTags.STRING, namespaceUri);
        xmlns.namespaceURI = (BLangLiteral) exprNodeStack.pop();
        xmlns.prefix = prefixIdentifer;
        xmlns.pos = pos;
        xmlns.addWS(ws);

        if (isTopLevel) {
            this.compUnit.addTopLevelNode(xmlns);
            return;
        }

        BLangXMLNSStatement xmlnsStmt = (BLangXMLNSStatement) TreeBuilder.createXMLNSDeclrStatementNode();
        xmlnsStmt.xmlnsDecl = xmlns;
        xmlnsStmt.pos = pos;
        addStmtToCurrentBlock(xmlnsStmt);
    }

    public void createStringTemplateLiteral(DiagnosticPos pos, Set<Whitespace> ws, Stack<String> precedingTextFragments,
                                            String endingText) {
        BLangStringTemplateLiteral stringTemplateLiteral =
                (BLangStringTemplateLiteral) TreeBuilder.createStringTemplateLiteralNode();
        stringTemplateLiteral.exprs =
                getExpressionsInTemplate(pos, null, precedingTextFragments, endingText, NodeKind.LITERAL);
        stringTemplateLiteral.addWS(ws);
        stringTemplateLiteral.pos = pos;
        addExpressionNode(stringTemplateLiteral);
    }

    public void createXmlAttributesRefExpr(DiagnosticPos pos, Set<Whitespace> ws, boolean singleAttribute) {
        BLangXMLAttributeAccess xmlAttributeAccess =
                (BLangXMLAttributeAccess) TreeBuilder.createXMLAttributeAccessNode();
        xmlAttributeAccess.pos = pos;
        xmlAttributeAccess.addWS(ws);
        if (singleAttribute) {
            xmlAttributeAccess.indexExpr = (BLangExpression) exprNodeStack.pop();
        }
        xmlAttributeAccess.expr = (BLangVariableReference) exprNodeStack.pop();
        addExpressionNode(xmlAttributeAccess);
    }

    public void startTransformerDef() {
        TransformerNode transformerNode = TreeBuilder.createTransformerNode();
        attachAnnotations(transformerNode);
        this.invokableNodeStack.push(transformerNode);
    }

    public void endTransformerDef(DiagnosticPos pos,
                                  Set<Whitespace> ws,
                                  boolean publicFunc,
                                  String name,
                                  boolean paramsAvailable) {

        BLangTransformer transformer = (BLangTransformer) this.invokableNodeStack.pop();
        transformer.pos = pos;
        transformer.addWS(ws);
        transformer.setName(this.createIdentifier(name));

        if (paramsAvailable) {
            this.varListStack.pop().forEach(transformer::addParameter);
        }

        // get the source and the target params
        List<VariableNode> mappingParams = this.varListStack.pop();

        // set the first mapping-param as the source for transformer
        transformer.setSource(mappingParams.remove(0));
        mappingParams.forEach(transformer::addReturnParameter);

        if (publicFunc) {
            transformer.flagSet.add(Flag.PUBLIC);
        }

        this.compUnit.addTopLevelNode(transformer);
    }

    public void addIntRangeExpression(DiagnosticPos pos,
                                      Set<Whitespace> ws,
                                      boolean includeStart,
                                      boolean includeEnd) {
        BLangIntRangeExpression intRangeExpr = (BLangIntRangeExpression) TreeBuilder.createIntRangeExpression();
        intRangeExpr.pos = pos;
        intRangeExpr.addWS(ws);
        intRangeExpr.endExpr = (BLangExpression) this.exprNodeStack.pop();
        intRangeExpr.startExpr = (BLangExpression) this.exprNodeStack.pop();
        intRangeExpr.includeStart = includeStart;
        intRangeExpr.includeEnd = includeEnd;
        exprNodeStack.push(intRangeExpr);
    }

    // Private methods

    private List<BLangExpression> getExpressionsInTemplate(DiagnosticPos pos,
                                                           Set<Whitespace> ws,
                                                           Stack<String> precedingTextFragments,
                                                           String endingText,
                                                           NodeKind targetStrExprKind) {
        List<BLangExpression> expressions = new ArrayList<>();

        endingText = endingText == null ? "" : StringEscapeUtils.unescapeJava(endingText);
        addLiteralValue(pos, ws, TypeTags.STRING, endingText);
        expressions.add((BLangExpression) exprNodeStack.pop());

        while (!precedingTextFragments.isEmpty()) {
            expressions.add((BLangExpression) exprNodeStack.pop());
            String textFragment = precedingTextFragments.pop();
            textFragment = textFragment == null ? "" : StringEscapeUtils.unescapeJava(textFragment);
            addLiteralValue(pos, ws, TypeTags.STRING, textFragment);
            expressions.add((BLangExpression) exprNodeStack.pop());
        }

        Collections.reverse(expressions);
        return expressions;
    }

    public void endCompilationUnit(Set<Whitespace> ws) {
        compUnit.addWS(ws);
    }

    public void endCallableParamList(Set<Whitespace> ws) {
        this.invokableNodeStack.peek().addWS(ws);
    }

    public void endFuncTypeParamList(Set<Whitespace> ws) {
        this.commaWsStack.push(ws);
    }

    public void endConnectorParamList(Set<Whitespace> ws) {
        this.connectorNodeStack.peek().addWS(ws);
    }

    private Set<Whitespace> removeNthFromLast(Set<Whitespace> ws, int n) {
        if (ws == null) {
            return null;
        }
        return removeNth(((TreeSet<Whitespace>) ws).descendingIterator(), n);
    }

    private Set<Whitespace> removeNthFromStart(Set<Whitespace> ws, int n) {
        if (ws == null) {
            return null;
        }
        return removeNth(ws.iterator(), n);
    }

    private Set<Whitespace> removeNth(Iterator<Whitespace> iterator, int n) {
        int i = 0;
        while (iterator.hasNext()) {
            Whitespace next = iterator.next();
            if (i++ == n) {
                Set<Whitespace> varWS = new TreeSet<>();
                varWS.add(next);
                iterator.remove();
                return varWS;
            }
        }
        return null;
    }

    private BLangStruct populateStructNode(DiagnosticPos pos,
                                           Set<Whitespace> ws,
                                           IdentifierNode name,
                                           boolean isAnonymous) {
        BLangStruct structNode = (BLangStruct) this.structStack.pop();
        structNode.pos = pos;
        structNode.addWS(ws);
        structNode.name = (BLangIdentifier) name;
        structNode.isAnonymous = isAnonymous;
        this.varListStack.pop().forEach(structNode::addField);
        return structNode;
    }

    private BLangUserDefinedType addUserDefinedType(DiagnosticPos pos,
                                                    Set<Whitespace> ws,
                                                    BLangIdentifier pkgAlias,
                                                    BLangIdentifier name) {
        BLangUserDefinedType userDefinedType = (BLangUserDefinedType) TreeBuilder.createUserDefinedTypeNode();
        userDefinedType.pos = pos;
        userDefinedType.addWS(ws);
        userDefinedType.pkgAlias = pkgAlias;
        userDefinedType.typeName = name;
        return userDefinedType;
    }

    public void startOrderByClauseNode(DiagnosticPos pos, Set<Whitespace> ws) {
        OrderByNode orderByNode = TreeBuilder.createOrderByNode();
        ((BLangOrderBy) orderByNode).pos = pos;
        ((BLangOrderBy) orderByNode).addWS(ws);
        this.orderByClauseStack.push(orderByNode);
    }

    public void endOrderByClauseNode(DiagnosticPos currentPos, Set<Whitespace> ws) {
        if (this.exprNodeListStack.empty()) {
            throw new IllegalStateException("ExpressionList stack cannot be empty in processing an OrderBy clause");
        }
        OrderByNode orderByNode = this.orderByClauseStack.peek();
        this.exprNodeListStack.pop().forEach(orderByNode::addVariableReference);
    }

    public void startGroupByClauseNode(DiagnosticPos pos, Set<Whitespace> ws) {
        GroupByNode groupByNode = TreeBuilder.createGroupByNode();
        ((BLangGroupBy) groupByNode).pos = pos;
        ((BLangGroupBy) groupByNode).addWS(ws);
        this.groupByClauseStack.push(groupByNode);
    }

    public void endGroupByClauseNode(DiagnosticPos currentPos, Set<Whitespace> ws) {
        if (this.exprNodeListStack.empty()) {
            throw new IllegalStateException("ExpressionList stack cannot be empty in processing a GroupBy");
        }
        GroupByNode groupByNode = this.groupByClauseStack.peek();
        this.exprNodeListStack.pop().forEach(groupByNode::addVariableReference);
    }

    public void startHavingClauseNode(DiagnosticPos pos, Set<Whitespace> ws) {
        HavingNode havingNode = TreeBuilder.createHavingNode();
        ((BLangHaving) havingNode).pos = pos;
        ((BLangHaving) havingNode).addWS(ws);
        this.havingClauseStack.push(havingNode);
    }

    public void endHavingClauseNode(DiagnosticPos pos, Set<Whitespace> ws) {
        if (this.exprNodeStack.empty()) {
            throw new IllegalStateException("Expression stack cannot be empty in processing a having clause");
        }
        HavingNode havingNode = this.havingClauseStack.peek();
        havingNode.setExpression(this.exprNodeStack.pop());
    }

    public void startSelectExpressionNode(DiagnosticPos pos, Set<Whitespace> ws) {
        SelectExpressionNode selectExpr = TreeBuilder.createSelectExpressionNode();
        ((BLangSelectExpression) selectExpr).pos = pos;
        ((BLangSelectExpression) selectExpr).addWS(ws);
        this.selectExpressionsStack.push(selectExpr);
    }

    public void endSelectExpressionNode(String identifier, DiagnosticPos pos, Set<Whitespace> ws) {
        if (this.exprNodeStack.empty()) {
            throw new IllegalStateException("Expression stack cannot be empty in processing a select expression");
        }
        SelectExpressionNode selectExpression = this.selectExpressionsStack.peek();
        selectExpression.setExpression(exprNodeStack.pop());
        selectExpression.setIdentifier(identifier);
    }

    public void startSelectExpressionList() {
        this.selectExpressionsListStack.push(new ArrayList<>());
    }

    public void endSelectExpressionList(Set<Whitespace> ws, int selectExprCount) {
        List<SelectExpressionNode> selectExprList = this.selectExpressionsListStack.peek();
        addSelectExprToSelectExprNodeList(selectExprList, selectExprCount);

    }

    private void addSelectExprToSelectExprNodeList(List<SelectExpressionNode> selectExprList, int n) {
        if (this.selectExpressionsStack.isEmpty()) {
            throw new IllegalStateException("Select expression stack cannot be empty in processing a SelectClause");
        }
        SelectExpressionNode expr = this.selectExpressionsStack.pop();
        if (n > 1) {
            addSelectExprToSelectExprNodeList(selectExprList, n - 1);
        }
        selectExprList.add(expr);
    }

    public void startWhereClauseNode(DiagnosticPos pos, Set<Whitespace> ws) {
        WhereNode whereNode = TreeBuilder.createWhereNode();
        ((BLangWhere) whereNode).pos = pos;
        ((BLangWhere) whereNode).addWS(ws);
        this.whereClauseStack.push(whereNode);
    }

    public void endWhereClauseNode(DiagnosticPos pos, Set<Whitespace> ws) {
        if (this.exprNodeStack.empty()) {
            throw new IllegalStateException("Expression stack cannot be empty in processing a Where");
        }
        WhereNode whereNode = this.whereClauseStack.peek();
        ((BLangWhere) whereNode).pos = pos;
        ((BLangWhere) whereNode).addWS(ws);
        whereNode.setExpression(exprNodeStack.pop());
    }

    public void startSelectClauseNode(DiagnosticPos pos, Set<Whitespace> ws) {
        SelectClauseNode selectClauseNode = TreeBuilder.createSelectClauseNode();
        ((BLangSelectClause) selectClauseNode).pos = pos;
        ((BLangSelectClause) selectClauseNode).addWS(ws);
        this.selectClausesStack.push(selectClauseNode);
    }

    public void endSelectClauseNode(boolean isSelectAll, DiagnosticPos pos, Set<Whitespace> ws) {
        if (this.selectExpressionsListStack.empty()) {
            throw new IllegalStateException("Select Expressions List stack cannot be empty when processing a select " +
                    "clause");
        }
        SelectClauseNode selectClauseNode = this.selectClausesStack.peek();
        ((BLangSelectClause) selectClauseNode).pos = pos;
        ((BLangSelectClause) selectClauseNode).addWS(ws);
        selectClauseNode.setGroupBy(this.groupByClauseStack.pop());
        selectClauseNode.setHaving(this.havingClauseStack.pop());
        if (!isSelectAll) {
            selectClauseNode.setSelectExpressions(this.selectExpressionsListStack.pop());
        } else {
            selectClauseNode.setSelectAll(true);
        }
    }

    public void startWindowClauseNode(DiagnosticPos pos, Set<Whitespace> ws) {
        WindowClauseNode windowClauseNode = TreeBuilder.createWindowClauseNode();
        ((BLangWindow) windowClauseNode).pos = pos;
        ((BLangWindow) windowClauseNode).addWS(ws);
        this.windowClausesStack.push(windowClauseNode);
    }


    public void endWindowsClauseNode(DiagnosticPos pos, Set<Whitespace> ws) {
        WindowClauseNode windowClauseNode = this.windowClausesStack.peek();
        ((BLangWindow) windowClauseNode).pos = pos;
        ((BLangWindow) windowClauseNode).addWS(ws);
        windowClauseNode.setFunctionInvocation(this.exprNodeStack.pop());
    }

    public void startStreamingInputNode(DiagnosticPos pos, Set<Whitespace> ws) {
        StreamingInput streamingInput = TreeBuilder.createStreamingInputNode();
        ((BlangStreamingInput) streamingInput).pos = pos;
        ((BlangStreamingInput) streamingInput).addWS(ws);
        this.streamingInputStack.push(streamingInput);
    }

    public void endStreamingInputNode(DiagnosticPos pos, Set<Whitespace> ws) {
        StreamingInput streamingInput = this.streamingInputStack.peek();
        ((BlangStreamingInput) streamingInput).pos = pos;
        ((BlangStreamingInput) streamingInput).addWS(ws);

    }

    public void startSetAssignmentClauseNode(DiagnosticPos pos, Set<Whitespace> ws) {
        SetAssignmentNode setAssignmentNode = TreeBuilder.createSetAssignmentNode();
        ((BLangSetAssignment) setAssignmentNode).pos = pos;
        ((BLangSetAssignment) setAssignmentNode).addWS(ws);
        this.setAssignmentStack.push(setAssignmentNode);
    }

    public void endSetAssignmentClauseNode(DiagnosticPos pos, Set<Whitespace> ws) {
        if (this.exprNodeStack.empty()) {
            throw new IllegalStateException("Expression stack cannot be empty in processing a Set Assignment Clause");
        }
        SetAssignmentNode setAssignmentNode = this.setAssignmentStack.peek();

        ((BLangSetAssignment) setAssignmentNode).pos = pos;
        ((BLangSetAssignment) setAssignmentNode).addWS(ws);

        setAssignmentNode.setExpression(exprNodeStack.pop());
        setAssignmentNode.setVariableReference(exprNodeStack.pop());
    }

    public void startSetClauseNode() {
        this.setAssignmentListStack.push(new ArrayList<>());
    }

    public void endSetClauseNode(Set<Whitespace> ws, int selectExprCount) {
        List<SetAssignmentNode> setAssignmentNodeList = this.setAssignmentListStack.peek();
        addSetAssignmentToSelectAssignmentNodeList(setAssignmentNodeList, selectExprCount);
    }

    private void addSetAssignmentToSelectAssignmentNodeList(List<SetAssignmentNode> setAssignmentNodeList, int n) {
        if (this.setAssignmentStack.isEmpty()) {
            throw new IllegalStateException("Set expression stack cannot be empty in processing a SelectClause");
        }
        SetAssignmentNode expr = this.setAssignmentStack.pop();
        if (n > 1) {
            addSetAssignmentToSelectAssignmentNodeList(setAssignmentNodeList, n - 1);
        }
        setAssignmentNodeList.add(expr);
    }

    public void startStreamActionNode(DiagnosticPos pos, Set<Whitespace> ws) {
        StreamActionNode streamActionNode = TreeBuilder.createStreamActionNode();
        ((BLangStreamAction) streamActionNode).pos = pos;
        ((BLangStreamAction) streamActionNode).addWS(ws);
        this.streamActionNodeStack.push(streamActionNode);
    }

    public void endStreamActionNode(DiagnosticPos pos, Set<Whitespace> ws, String identifier, String action) {
        StreamActionNode streamActionNode = this.streamActionNodeStack.peek();

        ((BLangStreamAction) streamActionNode).pos = pos;
        ((BLangStreamAction) streamActionNode).addWS(ws);

        streamActionNode.setExpression(exprNodeStack.pop());
        streamActionNode.setSetClause(setAssignmentListStack.pop());
        streamActionNode.setIdentifier(identifier);
        streamActionNode.setStreamActionType(action);
    }

    public void startPatternStreamingEdgeInputNode(DiagnosticPos pos, Set<Whitespace> ws) {
        PatternStreamingEdgeInputNode patternStreamingEdgeInputNode = TreeBuilder.createPatternStreamingEdgeInputNode();
        ((BLangPatternStreamingEdgeInput) patternStreamingEdgeInputNode).pos = pos;
        ((BLangPatternStreamingEdgeInput) patternStreamingEdgeInputNode).addWS(ws);
        this.patternStreamingEdgeInputStack.push(patternStreamingEdgeInputNode);
    }

    public void endPatternStreamingEdgeInputNode(DiagnosticPos pos, Set<Whitespace> ws, String identifier,
                                                 String alias) {

        PatternStreamingEdgeInputNode patternStreamingEdgeInputNode = this.patternStreamingEdgeInputStack.peek();

        ((BLangPatternStreamingEdgeInput) patternStreamingEdgeInputNode).pos = pos;
        ((BLangPatternStreamingEdgeInput) patternStreamingEdgeInputNode).addWS(ws);


        if (!exprNodeStack.isEmpty()) {
            patternStreamingEdgeInputNode.setExpression(exprNodeStack.pop());
        }

        if (!whereClauseStack.isEmpty()) {
            patternStreamingEdgeInputNode.setWhereClause(whereClauseStack.pop());
        }
        patternStreamingEdgeInputNode.setIdentifier(identifier);
        patternStreamingEdgeInputNode.setAliasIdentifier(alias);
    }

    public void startWindowNode(DiagnosticPos pos, Set<Whitespace> ws) {
        WindowNode windowNode = TreeBuilder.createWindowNode();
        ((BLangWindow) windowNode).pos = pos;
        ((BLangWindow) windowNode).addWS(ws);
        this.windowClauseStack.push(windowNode);
    }

    public void endWindowNode(DiagnosticPos pos, Set<Whitespace> ws) {
        WindowNode windowNode = this.windowClauseStack.peek();
        ((BLangWindow) windowNode).pos = pos;
        ((BLangWindow) windowNode).addWS(ws);

        if (!exprNodeStack.isEmpty()) {
            windowNode.setFunction(this.exprNodeStack.pop());
        }
    }

}<|MERGE_RESOLUTION|>--- conflicted
+++ resolved
@@ -48,15 +48,12 @@
 import org.ballerinalang.model.tree.clauses.PatternStreamingEdgeInputNode;
 import org.ballerinalang.model.tree.clauses.SelectClauseNode;
 import org.ballerinalang.model.tree.clauses.SelectExpressionNode;
-<<<<<<< HEAD
+import org.ballerinalang.model.tree.clauses.StreamingInput;
+import org.ballerinalang.model.tree.clauses.WhereNode;
+import org.ballerinalang.model.tree.clauses.WindowClauseNode;
 import org.ballerinalang.model.tree.clauses.SetAssignmentNode;
 import org.ballerinalang.model.tree.clauses.StreamActionNode;
 import org.ballerinalang.model.tree.clauses.WindowNode;
-=======
-import org.ballerinalang.model.tree.clauses.StreamingInput;
-import org.ballerinalang.model.tree.clauses.WhereNode;
-import org.ballerinalang.model.tree.clauses.WindowClauseNode;
->>>>>>> e86f9dbf
 import org.ballerinalang.model.tree.expressions.AnnotationAttachmentAttributeValueNode;
 import org.ballerinalang.model.tree.expressions.ExpressionNode;
 import org.ballerinalang.model.tree.expressions.XMLAttributeNode;
@@ -99,10 +96,8 @@
 import org.wso2.ballerinalang.compiler.tree.clauses.BLangStreamAction;
 import org.wso2.ballerinalang.compiler.tree.clauses.BLangWhere;
 import org.wso2.ballerinalang.compiler.tree.clauses.BLangWindow;
-<<<<<<< HEAD
-=======
 import org.wso2.ballerinalang.compiler.tree.clauses.BlangStreamingInput;
->>>>>>> e86f9dbf
+import org.wso2.ballerinalang.compiler.tree.clauses.BLangWindow;
 import org.wso2.ballerinalang.compiler.tree.expressions.BLangAnnotAttachmentAttribute;
 import org.wso2.ballerinalang.compiler.tree.expressions.BLangAnnotAttachmentAttributeValue;
 import org.wso2.ballerinalang.compiler.tree.expressions.BLangArrayLiteral;
@@ -260,7 +255,10 @@
 
     private Stack<FunctionClauseNode> functionClausesStack = new Stack<>();
 
-<<<<<<< HEAD
+    private Stack<WindowClauseNode> windowClausesStack = new Stack<>();
+
+    private Stack<StreamingInput> streamingInputStack = new Stack<>();
+
     private Stack<SetAssignmentNode> setAssignmentStack = new Stack<>();
 
     private Stack<List<SetAssignmentNode>> setAssignmentListStack = new Stack<>();
@@ -268,13 +266,6 @@
     private Stack<StreamActionNode> streamActionNodeStack = new Stack<>();
 
     private Stack<PatternStreamingEdgeInputNode> patternStreamingEdgeInputStack = new Stack<>();
-
-    private Stack<WindowNode> windowClauseStack = new Stack<>();
-=======
-    private Stack<WindowClauseNode> windowClausesStack = new Stack<>();
-
-    private Stack<StreamingInput> streamingInputStack = new Stack<>();
->>>>>>> e86f9dbf
 
     private Set<BLangImportPackage> imports = new HashSet<>();
 
@@ -2127,21 +2118,4 @@
         patternStreamingEdgeInputNode.setAliasIdentifier(alias);
     }
 
-    public void startWindowNode(DiagnosticPos pos, Set<Whitespace> ws) {
-        WindowNode windowNode = TreeBuilder.createWindowNode();
-        ((BLangWindow) windowNode).pos = pos;
-        ((BLangWindow) windowNode).addWS(ws);
-        this.windowClauseStack.push(windowNode);
-    }
-
-    public void endWindowNode(DiagnosticPos pos, Set<Whitespace> ws) {
-        WindowNode windowNode = this.windowClauseStack.peek();
-        ((BLangWindow) windowNode).pos = pos;
-        ((BLangWindow) windowNode).addWS(ws);
-
-        if (!exprNodeStack.isEmpty()) {
-            windowNode.setFunction(this.exprNodeStack.pop());
-        }
-    }
-
 }