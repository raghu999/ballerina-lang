--- conflicted
+++ resolved
@@ -898,8 +898,7 @@
         addExpressionNode(litExpr);
     }
 
-<<<<<<< HEAD
-    public void addByteArrayLiteralExprNode(DiagnosticPos pos, Set<Whitespace> ws, int typeTag, byte[] blob) {
+    void addByteArrayLiteralExprNode(DiagnosticPos pos, Set<Whitespace> ws, int typeTag, byte[] blob) {
         BLangArrayLiteral arrayLiteral = (BLangArrayLiteral) TreeBuilder.createArrayLiteralNode();
         List<ExpressionNode> byteArrayLiteral = new ArrayList<>();
         for (byte b : blob) {
@@ -916,10 +915,7 @@
         addExpressionNode(arrayLiteral);
     }
 
-    public void addArrayInitExpr(DiagnosticPos pos, Set<Whitespace> ws, boolean argsAvailable) {
-=======
     void addArrayInitExpr(DiagnosticPos pos, Set<Whitespace> ws, boolean argsAvailable) {
->>>>>>> f422dc1c
         List<ExpressionNode> argExprList;
         BLangArrayLiteral arrayLiteral = (BLangArrayLiteral) TreeBuilder.createArrayLiteralNode();
         if (argsAvailable) {
