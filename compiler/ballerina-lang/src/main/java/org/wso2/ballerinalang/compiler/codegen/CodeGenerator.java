--- conflicted
+++ resolved
@@ -1287,16 +1287,12 @@
 
     public void visit(BLangStatementExpression bLangStatementExpression) {
         bLangStatementExpression.regIndex = calcAndGetExprRegIndex(bLangStatementExpression);
-<<<<<<< HEAD
-        genNode(bLangStatementExpression.stmt, this.env);
-=======
 
         boolean prevRegIndexResetDisabledState = this.regIndexResetDisabled;
         this.regIndexResetDisabled = true;
         genNode(bLangStatementExpression.stmt, this.env);
         this.regIndexResetDisabled = prevRegIndexResetDisabledState;
 
->>>>>>> 32818be0
         genNode(bLangStatementExpression.expr, this.env);
         emit(getOpcode(bLangStatementExpression.expr.type.tag, InstructionCodes.IMOVE),
                 bLangStatementExpression.expr.regIndex, bLangStatementExpression.regIndex);
