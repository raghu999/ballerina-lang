/*
 *  Copyright (c) 2017, WSO2 Inc. (http://www.wso2.org) All Rights Reserved.
 *
 *  WSO2 Inc. licenses this file to you under the Apache License,
 *  Version 2.0 (the "License"); you may not use this file except
 *  in compliance with the License.
 *  You may obtain a copy of the License at
 *
 *    http://www.apache.org/licenses/LICENSE-2.0
 *
 *  Unless required by applicable law or agreed to in writing,
 *  software distributed under the License is distributed on an
 *  "AS IS" BASIS, WITHOUT WARRANTIES OR CONDITIONS OF ANY
 *  KIND, either express or implied.  See the License for the
 *  specific language governing permissions and limitations
 *  under the License.
 */
package org.wso2.ballerinalang.compiler.semantics.analyzer;

import org.ballerinalang.model.TreeBuilder;
import org.ballerinalang.model.tree.NodeKind;
import org.ballerinalang.model.tree.OperatorKind;
import org.ballerinalang.model.tree.clauses.SelectExpressionNode;
import org.ballerinalang.model.tree.expressions.ExpressionNode;
import org.ballerinalang.model.tree.expressions.NamedArgNode;
import org.ballerinalang.util.diagnostic.DiagnosticCode;
import org.wso2.ballerinalang.compiler.semantics.analyzer.Types.RecordKind;
import org.wso2.ballerinalang.compiler.semantics.model.SymbolEnv;
import org.wso2.ballerinalang.compiler.semantics.model.SymbolTable;
import org.wso2.ballerinalang.compiler.semantics.model.iterable.IterableKind;
import org.wso2.ballerinalang.compiler.semantics.model.symbols.BConversionOperatorSymbol;
import org.wso2.ballerinalang.compiler.semantics.model.symbols.BEndpointVarSymbol;
import org.wso2.ballerinalang.compiler.semantics.model.symbols.BInvokableSymbol;
import org.wso2.ballerinalang.compiler.semantics.model.symbols.BOperatorSymbol;
import org.wso2.ballerinalang.compiler.semantics.model.symbols.BPackageSymbol;
import org.wso2.ballerinalang.compiler.semantics.model.symbols.BStructSymbol;
import org.wso2.ballerinalang.compiler.semantics.model.symbols.BSymbol;
import org.wso2.ballerinalang.compiler.semantics.model.symbols.BTransformerSymbol;
import org.wso2.ballerinalang.compiler.semantics.model.symbols.BVarSymbol;
import org.wso2.ballerinalang.compiler.semantics.model.symbols.BXMLNSSymbol;
import org.wso2.ballerinalang.compiler.semantics.model.symbols.SymTag;
import org.wso2.ballerinalang.compiler.semantics.model.symbols.Symbols;
import org.wso2.ballerinalang.compiler.semantics.model.types.BArrayType;
import org.wso2.ballerinalang.compiler.semantics.model.types.BEnumType;
import org.wso2.ballerinalang.compiler.semantics.model.types.BFutureType;
import org.wso2.ballerinalang.compiler.semantics.model.types.BInvokableType;
import org.wso2.ballerinalang.compiler.semantics.model.types.BJSONType;
import org.wso2.ballerinalang.compiler.semantics.model.types.BMapType;
import org.wso2.ballerinalang.compiler.semantics.model.types.BStructType;
import org.wso2.ballerinalang.compiler.semantics.model.types.BTupleType;
import org.wso2.ballerinalang.compiler.semantics.model.types.BType;
import org.wso2.ballerinalang.compiler.semantics.model.types.BUnionType;
import org.wso2.ballerinalang.compiler.tree.BLangIdentifier;
import org.wso2.ballerinalang.compiler.tree.BLangNodeVisitor;
import org.wso2.ballerinalang.compiler.tree.clauses.BLangGroupBy;
import org.wso2.ballerinalang.compiler.tree.clauses.BLangHaving;
import org.wso2.ballerinalang.compiler.tree.clauses.BLangJoinStreamingInput;
import org.wso2.ballerinalang.compiler.tree.clauses.BLangOrderBy;
import org.wso2.ballerinalang.compiler.tree.clauses.BLangSelectClause;
import org.wso2.ballerinalang.compiler.tree.clauses.BLangSelectExpression;
import org.wso2.ballerinalang.compiler.tree.clauses.BLangStreamingInput;
import org.wso2.ballerinalang.compiler.tree.clauses.BLangTableQuery;
import org.wso2.ballerinalang.compiler.tree.expressions.BLangArrayLiteral;
import org.wso2.ballerinalang.compiler.tree.expressions.BLangAwaitExpr;
import org.wso2.ballerinalang.compiler.tree.expressions.BLangBinaryExpr;
import org.wso2.ballerinalang.compiler.tree.expressions.BLangBracedOrTupleExpr;
import org.wso2.ballerinalang.compiler.tree.expressions.BLangExpression;
import org.wso2.ballerinalang.compiler.tree.expressions.BLangFieldBasedAccess;
import org.wso2.ballerinalang.compiler.tree.expressions.BLangIndexBasedAccess;
import org.wso2.ballerinalang.compiler.tree.expressions.BLangIntRangeExpression;
import org.wso2.ballerinalang.compiler.tree.expressions.BLangInvocation;
import org.wso2.ballerinalang.compiler.tree.expressions.BLangLambdaFunction;
import org.wso2.ballerinalang.compiler.tree.expressions.BLangLiteral;
import org.wso2.ballerinalang.compiler.tree.expressions.BLangMatchExpression;
import org.wso2.ballerinalang.compiler.tree.expressions.BLangNamedArgsExpression;
import org.wso2.ballerinalang.compiler.tree.expressions.BLangRecordLiteral;
import org.wso2.ballerinalang.compiler.tree.expressions.BLangRecordLiteral.BLangRecordKey;
import org.wso2.ballerinalang.compiler.tree.expressions.BLangRecordLiteral.BLangRecordKeyValue;
import org.wso2.ballerinalang.compiler.tree.expressions.BLangRestArgsExpression;
import org.wso2.ballerinalang.compiler.tree.expressions.BLangSimpleVarRef;
import org.wso2.ballerinalang.compiler.tree.expressions.BLangStringTemplateLiteral;
import org.wso2.ballerinalang.compiler.tree.expressions.BLangTableQueryExpression;
import org.wso2.ballerinalang.compiler.tree.expressions.BLangTernaryExpr;
import org.wso2.ballerinalang.compiler.tree.expressions.BLangTypeConversionExpr;
import org.wso2.ballerinalang.compiler.tree.expressions.BLangTypeInit;
import org.wso2.ballerinalang.compiler.tree.expressions.BLangTypeofExpr;
import org.wso2.ballerinalang.compiler.tree.expressions.BLangUnaryExpr;
import org.wso2.ballerinalang.compiler.tree.expressions.BLangVariableReference;
import org.wso2.ballerinalang.compiler.tree.expressions.BLangXMLAttribute;
import org.wso2.ballerinalang.compiler.tree.expressions.BLangXMLAttributeAccess;
import org.wso2.ballerinalang.compiler.tree.expressions.BLangXMLCommentLiteral;
import org.wso2.ballerinalang.compiler.tree.expressions.BLangXMLElementLiteral;
import org.wso2.ballerinalang.compiler.tree.expressions.BLangXMLProcInsLiteral;
import org.wso2.ballerinalang.compiler.tree.expressions.BLangXMLQName;
import org.wso2.ballerinalang.compiler.tree.expressions.BLangXMLQuotedString;
import org.wso2.ballerinalang.compiler.tree.expressions.BLangXMLTextLiteral;
import org.wso2.ballerinalang.compiler.tree.statements.BLangBlockStmt;
import org.wso2.ballerinalang.compiler.tree.statements.BLangForever;
import org.wso2.ballerinalang.compiler.tree.types.BLangUserDefinedType;
import org.wso2.ballerinalang.compiler.util.CompilerContext;
import org.wso2.ballerinalang.compiler.util.FieldType;
import org.wso2.ballerinalang.compiler.util.Name;
import org.wso2.ballerinalang.compiler.util.Names;
import org.wso2.ballerinalang.compiler.util.TypeTags;
import org.wso2.ballerinalang.compiler.util.diagnotic.BLangDiagnosticLog;
import org.wso2.ballerinalang.compiler.util.diagnotic.DiagnosticPos;
import org.wso2.ballerinalang.util.Flags;
import org.wso2.ballerinalang.util.Lists;

import java.util.ArrayList;
import java.util.HashSet;
import java.util.List;
import java.util.Map;
import java.util.Set;
import java.util.stream.Collectors;

import javax.xml.XMLConstants;

/**
 * @since 0.94
 */
public class TypeChecker extends BLangNodeVisitor {

    private static final CompilerContext.Key<TypeChecker> TYPE_CHECKER_KEY =
            new CompilerContext.Key<>();

    private Names names;
    private SymbolTable symTable;
    private SymbolEnter symbolEnter;
    private SymbolResolver symResolver;
    private Types types;
    private IterableAnalyzer iterableAnalyzer;
    private BLangDiagnosticLog dlog;

    private SymbolEnv env;

    /**
     * Expected types or inherited types.
     */
    private BType expType;
    private BType resultType;

    private DiagnosticCode diagCode;
    private List<BType> resultTypes;

    public static TypeChecker getInstance(CompilerContext context) {
        TypeChecker typeChecker = context.get(TYPE_CHECKER_KEY);
        if (typeChecker == null) {
            typeChecker = new TypeChecker(context);
        }

        return typeChecker;
    }

    public TypeChecker(CompilerContext context) {
        context.put(TYPE_CHECKER_KEY, this);

        this.names = Names.getInstance(context);
        this.symTable = SymbolTable.getInstance(context);
        this.symbolEnter = SymbolEnter.getInstance(context);
        this.symResolver = SymbolResolver.getInstance(context);
        this.types = Types.getInstance(context);
        this.iterableAnalyzer = IterableAnalyzer.getInstance(context);
        this.dlog = BLangDiagnosticLog.getInstance(context);
    }

    public BType checkExpr(BLangExpression expr, SymbolEnv env) {
        return checkExpr(expr, env, symTable.noType);
    }

    public BType checkExpr(BLangExpression expr, SymbolEnv env, BType expType) {
        return checkExpr(expr, env, expType, DiagnosticCode.INCOMPATIBLE_TYPES);
    }

    /**
     * Check the given list of expressions against the given expected types.
     *
     * @param exprs   list of expressions to be analyzed
     * @param env     current symbol environment
     * @param expType expected type
     * @return the actual types of the given list of expressions
     */
    public List<BType> checkExprs(List<BLangExpression> exprs, SymbolEnv env, BType expType) {
        List<BType> resTypes = new ArrayList<>(exprs.size());
        for (BLangExpression expr : exprs) {
            resTypes.add(checkExpr(expr, env, expType));
        }
        return resTypes;
    }

    public BType checkExpr(BLangExpression expr, SymbolEnv env, BType expType, DiagnosticCode diagCode) {
        // TODO Check the possibility of using a try/finally here
        SymbolEnv prevEnv = this.env;
        BType preExpType = this.expType;
        DiagnosticCode preDiagCode = this.diagCode;
        this.env = env;
        this.diagCode = diagCode;
        this.expType = expType;

        expr.accept(this);

        expr.type = resultType;
        this.env = prevEnv;
        this.expType = preExpType;
        this.diagCode = preDiagCode;
        return resultType;
    }


    // Expressions

    public void visit(BLangLiteral literalExpr) {
        BType literalType = symTable.getTypeFromTag(literalExpr.typeTag);
        resultType = types.checkType(literalExpr, literalType, expType);
    }

    public void visit(BLangArrayLiteral arrayLiteral) {
        // Check whether the expected type is an array type
        // var a = []; and var a = [1,2,3,4]; are illegal statements, because we cannot infer the type here.
        BType actualType = symTable.errType;

        int expTypeTag = expType.tag;
        if (expTypeTag == TypeTags.JSON || expTypeTag == TypeTags.ANY) {
            checkExprs(arrayLiteral.exprs, this.env, expType);
            actualType = expType;

        } else if (expTypeTag == TypeTags.ARRAY) {
            BArrayType arrayType = (BArrayType) expType;
            checkExprs(arrayLiteral.exprs, this.env, arrayType.eType);
            actualType = new BArrayType(arrayType.eType);

        } else if (expTypeTag != TypeTags.ERROR) {
            List<BType> resTypes = checkExprs(arrayLiteral.exprs, this.env, symTable.noType);
            Set<BType> arrayLitExprTypeSet = new HashSet<>(resTypes);
            BType[] uniqueExprTypes = arrayLitExprTypeSet.toArray(new BType[0]);
            if (uniqueExprTypes.length == 0) {
                actualType = symTable.anyType;
            } else if (uniqueExprTypes.length == 1) {
                actualType = resTypes.get(0);
            } else {
                BType superType = uniqueExprTypes[0];
                for (int i = 1; i < uniqueExprTypes.length; i++) {
                    if (types.isAssignable(superType, uniqueExprTypes[i])) {
                        superType = uniqueExprTypes[i];
                    } else if (!types.isAssignable(uniqueExprTypes[i], superType)) {
                        superType = symTable.anyType;
                        break;
                    }
                }
                actualType = superType;
            }
            actualType = new BArrayType(actualType);
        }

        resultType = types.checkType(arrayLiteral, actualType, expType);
    }

    public void visit(BLangRecordLiteral recordLiteral) {
        BType actualType = symTable.errType;
        int expTypeTag = expType.tag;
        if (expTypeTag == TypeTags.NONE || expTypeTag == TypeTags.ANY) {
            // var a = {}
            // Change the expected type to map
            expType = symTable.mapType;
        }

        List<BType> matchedTypeList = getRecordCompatibleType(expType);

        if (matchedTypeList.isEmpty()) {
            dlog.error(recordLiteral.pos, DiagnosticCode.INVALID_LITERAL_FOR_TYPE, expType);
        } else if (matchedTypeList.size() > 1) {
            dlog.error(recordLiteral.pos, DiagnosticCode.AMBIGUOUS_TYPES, expType);
        } else {
            recordLiteral.keyValuePairs
                    .forEach(keyValuePair -> checkRecLiteralKeyValue(keyValuePair, matchedTypeList.get(0)));
            actualType = matchedTypeList.get(0);

            // TODO Following check can be moved the code analyzer.
            if (expTypeTag == TypeTags.STRUCT) {
                validateStructInitalizer(recordLiteral.pos);
            }
        }

        resultType = types.checkType(recordLiteral, actualType, expType);
    }

    private List<BType> getRecordCompatibleType(BType bType) {
        Set<BType> expTypes = bType.tag == TypeTags.UNION ? ((BUnionType) bType).memberTypes : new HashSet<BType>() {
            {
                add(bType);
            }
        };

        return expTypes.stream()
                .filter(type -> type.tag == TypeTags.JSON ||
                        type.tag == TypeTags.MAP ||
                        type.tag == TypeTags.STRUCT ||
                        type.tag == TypeTags.TABLE ||
                        type.tag == TypeTags.NONE ||
                        type.tag == TypeTags.STREAM ||
                        type.tag == TypeTags.ANY)
                .collect(Collectors.toList());
    }

    public void visit(BLangSimpleVarRef varRefExpr) {
        // Set error type as the actual type.
        BType actualType = symTable.errType;

        Name varName = names.fromIdNode(varRefExpr.variableName);
        if (varName == Names.IGNORE) {
            if (varRefExpr.lhsVar) {
                varRefExpr.type = this.symTable.noType;
            } else {
                varRefExpr.type = this.symTable.errType;
                dlog.error(varRefExpr.pos, DiagnosticCode.UNDERSCORE_NOT_ALLOWED);
            }
            varRefExpr.symbol = new BVarSymbol(0, varName, env.enclPkg.symbol.pkgID, actualType, env.scope.owner);
            resultType = varRefExpr.type;
            return;
        }

        varRefExpr.pkgSymbol = symResolver.resolveImportSymbol(varRefExpr.pos,
                env, names.fromIdNode(varRefExpr.pkgAlias));
        if (varRefExpr.pkgSymbol.tag == SymTag.XMLNS) {
            actualType = symTable.stringType;
        } else if (varRefExpr.pkgSymbol != symTable.notFoundSymbol) {
            BSymbol symbol = symResolver.lookupSymbolInPackage(varRefExpr.pos, env,
                    names.fromIdNode(varRefExpr.pkgAlias), varName, SymTag.VARIABLE_NAME);
            if ((symbol.tag & SymTag.VARIABLE) == SymTag.VARIABLE) {
                BVarSymbol varSym = (BVarSymbol) symbol;
                checkSefReferences(varRefExpr.pos, env, varSym);
                varRefExpr.symbol = varSym;
                actualType = varSym.type;
            } else {
                dlog.error(varRefExpr.pos, DiagnosticCode.UNDEFINED_SYMBOL, varName.toString());
            }
        }

        // Check type compatibility
        resultType = types.checkType(varRefExpr, actualType, expType);
    }

    public void visit(BLangFieldBasedAccess fieldAccessExpr) {
        // First analyze the variable reference expression.
        BType actualType = symTable.errType;
        BType varRefType = getTypeOfExprInFieldAccess(fieldAccessExpr.expr);

        if (fieldAccessExpr.fieldType == FieldType.ALL && varRefType.tag != TypeTags.XML) {
            dlog.error(fieldAccessExpr.pos, DiagnosticCode.CANNOT_GET_ALL_FIELDS, varRefType);
        }

        Name fieldName = names.fromIdNode(fieldAccessExpr.field);

        switch (varRefType.tag) {
            case TypeTags.UNION:
                if (!fieldAccessExpr.safeNavigate) {
                    break;
                }

                // Extract the types without the error and null, and revisit access expression
                // TODO: Improve this logic. This will fail if the varRef is of type: error|null
                
                // TODO: Add null/error to the final set of actual values
                Set<BType> varRefMemberTypes = ((BUnionType) varRefType).memberTypes;
                List<BType> lhsTypes = varRefMemberTypes.stream()
                        .filter(type -> {
                            return type != symTable.errStructType && type != symTable.nullType;
                        }).collect(Collectors.toList());

                if (lhsTypes.size() == 1) {
                    varRefType = lhsTypes.get(0);
                }
                break;
            default:
                break;
        }

        actualType = checkFieldAccessExpr(fieldAccessExpr, varRefType, fieldName);
        resultTypes = types.checkTypes(fieldAccessExpr, Lists.of(actualType), this.expTypes);
    }

    private BType checkFieldAccessExpr(BLangFieldBasedAccess fieldAccessExpr, BType varRefType, Name fieldName) {
        BType actualType = symTable.errType;
        switch (varRefType.tag) {
            case TypeTags.STRUCT:
                actualType = checkStructFieldAccess(fieldAccessExpr, fieldName, varRefType);
                break;
            case TypeTags.MAP:
                actualType = ((BMapType) varRefType).getConstraint();
                break;
            case TypeTags.JSON:
                BType constraintType = ((BJSONType) varRefType).constraint;
                if (constraintType.tag == TypeTags.STRUCT) {
                    BType fieldType = checkStructFieldAccess(fieldAccessExpr, fieldName, constraintType);

                    // If the type of the field is struct, treat it as constraint JSON type.
                    if (fieldType.tag == TypeTags.STRUCT) {
                        actualType = new BJSONType(TypeTags.JSON, fieldType, symTable.jsonType.tsymbol);
                        break;
                    }
                } else if (fieldAccessExpr.safeNavigate) {
                    dlog.error(fieldAccessExpr.pos, DiagnosticCode.SAFE_NAVIGATION_NOT_REQUIRED, varRefType);
                }
                actualType = symTable.jsonType;
                break;
            case TypeTags.ENUM:
                // Enumerator access expressions only allow enum type name as the first part e.g state.INSTALLED,
                BEnumType enumType = (BEnumType) varRefType;
                if (fieldAccessExpr.expr.getKind() != NodeKind.SIMPLE_VARIABLE_REF ||
                        !((BLangSimpleVarRef) fieldAccessExpr.expr).variableName.value.equals(
                                enumType.tsymbol.name.value)) {
                    dlog.error(fieldAccessExpr.pos, DiagnosticCode.INVALID_ENUM_EXPR, enumType.tsymbol.name.value);
                    break;
                }

                BSymbol symbol = symResolver.lookupMemberSymbol(fieldAccessExpr.pos,
                        enumType.tsymbol.scope, this.env, fieldName, SymTag.VARIABLE);
                if (symbol == symTable.notFoundSymbol) {
                    dlog.error(fieldAccessExpr.pos, DiagnosticCode.UNDEFINED_SYMBOL, fieldName.value);
                    break;
                }
                fieldAccessExpr.symbol = (BVarSymbol) symbol;
                actualType = fieldAccessExpr.expr.type;

                break;
            case TypeTags.XML:
                if (fieldAccessExpr.lhsVar) {
                    dlog.error(fieldAccessExpr.pos, DiagnosticCode.CANNOT_UPDATE_XML_SEQUENCE);
                    break;
                }
                actualType = symTable.xmlType;
                break;
            case TypeTags.ERROR:
                // Do nothing
                break;
            default:
                dlog.error(fieldAccessExpr.pos, DiagnosticCode.OPERATION_DOES_NOT_SUPPORT_FIELD_ACCESS,
                        varRefType);
        }

<<<<<<< HEAD
        return actualType;
=======
        resultType = types.checkType(fieldAccessExpr, actualType, this.expType);
>>>>>>> 4deb67a6
    }

    public void visit(BLangIndexBasedAccess indexBasedAccessExpr) {
        BType actualType = symTable.errType;
        // First analyze the variable reference expression.
        checkExpr(indexBasedAccessExpr.expr, this.env, symTable.noType);

        BType indexExprType;
        BType varRefType = indexBasedAccessExpr.expr.type;
        BLangExpression indexExpr = indexBasedAccessExpr.indexExpr;
        switch (varRefType.tag) {
            case TypeTags.STRUCT:
                indexExprType = checkIndexExprForStructFieldAccess(indexExpr);
                if (indexExprType.tag == TypeTags.STRING) {
                    String fieldName = (String) ((BLangLiteral) indexExpr).value;
                    actualType = checkStructFieldAccess(indexBasedAccessExpr, names.fromString(fieldName), varRefType);
                }
                break;
            case TypeTags.MAP:
                indexExprType = checkExpr(indexExpr, this.env, symTable.stringType);
                if (indexExprType.tag == TypeTags.STRING) {
                    actualType = ((BMapType) varRefType).getConstraint();
                }
                break;
            case TypeTags.JSON:
                BType constraintType = ((BJSONType) varRefType).constraint;
                if (constraintType.tag == TypeTags.STRUCT) {
                    indexExprType = checkIndexExprForStructFieldAccess(indexExpr);
                    if (indexExprType.tag != TypeTags.STRING) {
                        break;
                    }
                    String fieldName = (String) ((BLangLiteral) indexExpr).value;
                    BType fieldType =
                            checkStructFieldAccess(indexBasedAccessExpr, names.fromString(fieldName), constraintType);

                    // If the type of the field is struct, treat it as constraint JSON type.
                    if (fieldType.tag == TypeTags.STRUCT) {
                        actualType = new BJSONType(TypeTags.JSON, fieldType, symTable.jsonType.tsymbol);
                        break;
                    }
                } else {
                    indexExprType = checkExpr(indexExpr, this.env, symTable.noType);
                    if (indexExprType.tag != TypeTags.STRING && indexExprType.tag != TypeTags.INT) {
                        dlog.error(indexExpr.pos, DiagnosticCode.INCOMPATIBLE_TYPES, symTable.stringType,
                                indexExprType);
                        break;
                    }
                }
                actualType = symTable.jsonType;
                break;
            case TypeTags.ARRAY:
                indexExprType = checkExpr(indexExpr, this.env, symTable.intType);
                if (indexExprType.tag == TypeTags.INT) {
                    actualType = ((BArrayType) varRefType).getElementType();
                }
                break;
            case TypeTags.XML:
                if (indexBasedAccessExpr.lhsVar) {
                    dlog.error(indexBasedAccessExpr.pos, DiagnosticCode.CANNOT_UPDATE_XML_SEQUENCE);
                    break;
                }

                checkExpr(indexExpr, this.env);
                actualType = symTable.xmlType;
                break;
            case TypeTags.ERROR:
                // Do nothing
                break;
            default:
                dlog.error(indexBasedAccessExpr.pos, DiagnosticCode.OPERATION_DOES_NOT_SUPPORT_INDEXING,
                        indexBasedAccessExpr.expr.type);
        }

        this.resultType = this.types.checkType(indexBasedAccessExpr, actualType, this.expType);
    }

    public void visit(BLangInvocation iExpr) {
        // Variable ref expression null means this is the leaf node of the variable ref expression tree
        // e.g. foo();, foo(), foo().k;
        if (iExpr.expr == null) {
            // This is a function invocation expression. e.g. foo()
            checkFunctionInvocationExpr(iExpr);
            return;
        }

        Name pkgAlias = names.fromIdNode(iExpr.pkgAlias);
        if (pkgAlias != Names.EMPTY) {
            dlog.error(iExpr.pos, DiagnosticCode.PKG_ALIAS_NOT_ALLOWED_HERE);
            return;
        }

        // Find the variable reference expression type
        final BType exprType = checkExpr(iExpr.expr, this.env, symTable.noType);
        if (isIterableOperationInvocation(iExpr)) {
            iExpr.iterableOperationInvocation = true;
            iterableAnalyzer.handlerIterableOperation(iExpr, expType, env);
            resultType = iExpr.iContext.operations.getLast().resultType;
            return;
        }
        if (iExpr.actionInvocation) {
            checkActionInvocationExpr(iExpr, exprType);
            return;
        }
        switch (iExpr.expr.type.tag) {
            case TypeTags.STRUCT:
                // Invoking a function bound to a struct
                // First check whether there exist a function with this name
                // Then perform arg and param matching
                checkFunctionInvocationExpr(iExpr, (BStructType) iExpr.expr.type);
                break;
            case TypeTags.CONNECTOR:
                dlog.error(iExpr.pos, DiagnosticCode.INVALID_ACTION_INVOCATION_SYNTAX);
                resultType = symTable.errType;
                return;
            case TypeTags.BOOLEAN:
            case TypeTags.STRING:
            case TypeTags.INT:
            case TypeTags.FLOAT:
            case TypeTags.BLOB:
            case TypeTags.XML:
                checkFunctionInvocationExpr(iExpr, iExpr.expr.type);
                break;
            case TypeTags.JSON:
                checkFunctionInvocationExpr(iExpr, symTable.jsonType);
                break;
            case TypeTags.TABLE:
                checkFunctionInvocationExpr(iExpr, symTable.tableType);
                break;
            case TypeTags.STREAM:
                checkFunctionInvocationExpr(iExpr, symTable.streamType);
                break;
            case TypeTags.FUTURE:
                checkFunctionInvocationExpr(iExpr, symTable.futureType);
                break;
            case TypeTags.NONE:
                dlog.error(iExpr.pos, DiagnosticCode.UNDEFINED_FUNCTION, iExpr.name);
                break;
            case TypeTags.MAP:
                // allow map function for both constrained / un constrained maps
                checkFunctionInvocationExpr(iExpr, this.symTable.mapType);
                break;
            case TypeTags.ERROR:
                break;
            case TypeTags.INTERMEDIATE_COLLECTION:
                dlog.error(iExpr.pos, DiagnosticCode.INVALID_FUNCTION_INVOCATION_WITH_NAME, iExpr.name,
                        iExpr.expr.type);
                resultType = symTable.errType;
                break;
            default:
                dlog.error(iExpr.pos, DiagnosticCode.INVALID_FUNCTION_INVOCATION, iExpr.expr.type);
                resultType = symTable.errType;
                break;
        }
    }

    public void visit(BLangTypeInit cIExpr) {
        BType actualType;
        if (cIExpr.userDefinedType != null) {
            actualType = symResolver.resolveTypeNode(cIExpr.userDefinedType, env);
        } else {
            actualType = expType;
        }

        if (actualType == symTable.errType) {
            //TODO dlog error?
            resultType = symTable.errType;
            return;
        }

        if (actualType.tag != TypeTags.STRUCT) {
            //TODO dlog error?
            resultType = symTable.errType;
            return;
        }

        cIExpr.objectInitInvocation.symbol = ((BStructSymbol) actualType.tsymbol).initializerFunc.symbol;
        cIExpr.objectInitInvocation.type = symTable.nilType;
        checkInvocationParam(cIExpr.objectInitInvocation);

        resultType = types.checkType(cIExpr, actualType, expType);
    }

    public void visit(BLangTernaryExpr ternaryExpr) {
        BType condExprType = checkExpr(ternaryExpr.expr, env, this.symTable.booleanType);
        BType thenType = checkExpr(ternaryExpr.thenExpr, env, expType);
        BType elseType = checkExpr(ternaryExpr.elseExpr, env, expType);
        if (condExprType == symTable.errType || thenType == symTable.errType || elseType == symTable.errType) {
            resultType = symTable.errType;
        } else if (expType == symTable.noType) {
            if (thenType == elseType) {
                resultType = thenType;
            } else {
                dlog.error(ternaryExpr.pos, DiagnosticCode.INCOMPATIBLE_TYPES, thenType, elseType);
                resultType = symTable.errType;
            }
        } else {
            resultType = expType;
        }
    }

    public void visit(BLangAwaitExpr awaitExpr) {
        BType actualType;
        BType expType = checkExpr(awaitExpr.expr, env, this.symTable.noType);
        if (expType == symTable.errType) {
            actualType = symTable.errType;
        } else {
            actualType = ((BFutureType) expType).constraint;
        }
        resultType = types.checkType(awaitExpr, actualType, this.expType);
    }

    public void visit(BLangBinaryExpr binaryExpr) {
        BType lhsType = checkExpr(binaryExpr.lhsExpr, env);
        BType rhsType = checkExpr(binaryExpr.rhsExpr, env);

        // Set error type as the actual type.
        BType actualType = symTable.errType;

        // Look up operator symbol if both rhs and lhs types are error types
        if (lhsType != symTable.errType && rhsType != symTable.errType) {
            BSymbol opSymbol = symResolver.resolveBinaryOperator(binaryExpr.opKind, lhsType, rhsType);
            if (opSymbol == symTable.notFoundSymbol) {
                dlog.error(binaryExpr.pos, DiagnosticCode.BINARY_OP_INCOMPATIBLE_TYPES,
                        binaryExpr.opKind, lhsType, rhsType);
            } else {
                binaryExpr.opSymbol = (BOperatorSymbol) opSymbol;
                actualType = opSymbol.type.getReturnType();
            }
        }

        resultType = types.checkType(binaryExpr, actualType, expType);
    }

    @Override
    public void visit(BLangBracedOrTupleExpr bracedOrTupleExpr) {
        // Handle Tuple Expression.
        if (expType.tag == TypeTags.TUPLE) {
            BTupleType tupleType = (BTupleType) this.expType;
            // Fix this.
            List<BType> expTypes = getListWithErrorTypes(bracedOrTupleExpr.expressions.size());
            if (tupleType.tupleTypes.size() != bracedOrTupleExpr.expressions.size()) {
                dlog.error(bracedOrTupleExpr.pos, DiagnosticCode.SYNTAX_ERROR,
                        "tuple and expression size does not match");
            } else {
                expTypes = tupleType.tupleTypes;
            }
            List<BType> results = new ArrayList<>();
            for (int i = 0; i < bracedOrTupleExpr.expressions.size(); i++) {
                results.add(checkExpr(bracedOrTupleExpr.expressions.get(i), env, expTypes.get(i)));
            }
            resultType = new BTupleType(results);
        } else if (bracedOrTupleExpr.expressions.size() > 1) {
            // This is a tuple.
            List<BType> results = new ArrayList<>();
            for (int i = 0; i < bracedOrTupleExpr.expressions.size(); i++) {
                results.add(checkExpr(bracedOrTupleExpr.expressions.get(i), env, symTable.noType));
            }
            resultType = new BTupleType(results);
        } else {
            // This is a braced expression.
            bracedOrTupleExpr.isBracedExpr = true;
            final BLangExpression expr = bracedOrTupleExpr.expressions.get(0);
            final BType actualType = checkExpr(expr, env, symTable.noType);
            types.setImplicitCastExpr(expr, actualType, expType);
            resultType = actualType;
        }
    }

    public void visit(BLangTypeofExpr accessExpr) {
        BType actualType = symTable.typeDesc;
        accessExpr.resolvedType = symResolver.resolveTypeNode(accessExpr.typeNode, env);
        resultType = types.checkType(accessExpr, actualType, expType);
    }

    public void visit(BLangUnaryExpr unaryExpr) {
        BType exprType = null;
        BType actualType = symTable.errType;
        if (OperatorKind.TYPEOF.equals(unaryExpr.operator)) {
            // Handle typeof operator separately
            if (unaryExpr.expr.getKind() == NodeKind.SIMPLE_VARIABLE_REF) {
                BLangSimpleVarRef varRef = (BLangSimpleVarRef) unaryExpr.expr;
                Name varRefName = names.fromIdNode((varRef).variableName);
                Name pkgAlias = names.fromIdNode((varRef).pkgAlias);
                // Resolve symbol for BLangSimpleVarRef
                BSymbol varRefSybmol = symResolver.lookupSymbolInPackage(unaryExpr.pos, env, pkgAlias,
                        varRefName, SymTag.VARIABLE);
                if (varRefSybmol == symTable.notFoundSymbol) {
                    // Resolve symbol for User Defined Type ( converted from BLangSimpleVarRef )
                    BLangTypeofExpr typeAccessExpr = getTypeAccessExpression(varRef);
                    unaryExpr.expr = typeAccessExpr;
                    actualType = typeAccessExpr.type;
                    resultType = types.checkType(unaryExpr, actualType, expType);
                    return;
                } else {
                    // Check type if resolved as BLangSimpleVarRef
                    exprType = checkExpr(unaryExpr.expr, env);
                }
            } else {
                // Check type if resolved as non BLangSimpleVarRef Expression
                exprType = checkExpr(unaryExpr.expr, env);
            }
            if (exprType != symTable.errType) {
                unaryExpr.opSymbol = Symbols.createTypeofOperatorSymbol(exprType, types, symTable, names);
                actualType = unaryExpr.opSymbol.type.getReturnType();
            }
        } else {
            exprType = checkExpr(unaryExpr.expr, env);
            if (exprType != symTable.errType) {
                BSymbol symbol = symResolver.resolveUnaryOperator(unaryExpr.pos, unaryExpr.operator, exprType);
                if (symbol == symTable.notFoundSymbol) {
                    dlog.error(unaryExpr.pos, DiagnosticCode.UNARY_OP_INCOMPATIBLE_TYPES,
                            unaryExpr.operator, exprType);
                } else {
                    unaryExpr.opSymbol = (BOperatorSymbol) symbol;
                    actualType = symbol.type.getReturnType();
                }
            }
        }

        resultType = types.checkType(unaryExpr, actualType, expType);
    }

    public void visit(BLangTypeConversionExpr conversionExpr) {
        // Set error type as the actual type.
        BType actualType;

        BType targetType = symResolver.resolveTypeNode(conversionExpr.typeNode, env);
        conversionExpr.targetType = targetType;
        BType sourceType = checkExpr(conversionExpr.expr, env, symTable.noType);

        if (conversionExpr.transformerInvocation == null) {
            // Lookup for built-in type conversion operator symbol
            BSymbol symbol = symResolver.resolveConversionOperator(sourceType, targetType);
            if (symbol == symTable.notFoundSymbol) {
                // If not found, look for unnamed transformers for the given types
                actualType = checkUnNamedTransformerInvocation(conversionExpr, sourceType, targetType);
            } else {
                BConversionOperatorSymbol conversionSym = (BConversionOperatorSymbol) symbol;
                conversionExpr.conversionSymbol = conversionSym;
                actualType = conversionSym.type.getReturnType();
            }
        } else {
            actualType = checkNamedTransformerInvocation(conversionExpr, sourceType, targetType);
        }

        resultType = types.checkType(conversionExpr, actualType, expType);
    }

    @Override
    public void visit(BLangLambdaFunction bLangLambdaFunction) {
        bLangLambdaFunction.type = bLangLambdaFunction.function.symbol.type;
        resultType = types.checkType(bLangLambdaFunction, bLangLambdaFunction.type, expType);
    }

    public void visit(BLangXMLQName bLangXMLQName) {
        String prefix = bLangXMLQName.prefix.value;
        resultType = types.checkType(bLangXMLQName, symTable.stringType, expType);
        // TODO: check isLHS

        if (env.node.getKind() == NodeKind.XML_ATTRIBUTE && prefix.isEmpty()
                && bLangXMLQName.localname.value.equals(XMLConstants.XMLNS_ATTRIBUTE)) {
            ((BLangXMLAttribute) env.node).isNamespaceDeclr = true;
            return;
        }

        if (env.node.getKind() == NodeKind.XML_ATTRIBUTE && prefix.equals(XMLConstants.XMLNS_ATTRIBUTE)) {
            ((BLangXMLAttribute) env.node).isNamespaceDeclr = true;
            return;
        }

        if (prefix.equals(XMLConstants.XMLNS_ATTRIBUTE)) {
            dlog.error(bLangXMLQName.pos, DiagnosticCode.INVALID_NAMESPACE_PREFIX, prefix);
            bLangXMLQName.type = symTable.errType;
            return;
        }

        BSymbol xmlnsSymbol = symResolver.lookupSymbol(env, names.fromIdNode(bLangXMLQName.prefix), SymTag.XMLNS);
        if (prefix.isEmpty() && xmlnsSymbol == symTable.notFoundSymbol) {
            return;
        }

        if (!prefix.isEmpty() && xmlnsSymbol == symTable.notFoundSymbol) {
            dlog.error(bLangXMLQName.pos, DiagnosticCode.UNDEFINED_SYMBOL, prefix);
            bLangXMLQName.type = symTable.errType;
            return;
        }
        bLangXMLQName.namespaceURI = ((BXMLNSSymbol) xmlnsSymbol).namespaceURI;
        bLangXMLQName.nsSymbol = (BXMLNSSymbol) xmlnsSymbol;
    }

    public void visit(BLangXMLAttribute bLangXMLAttribute) {
        SymbolEnv xmlAttributeEnv = SymbolEnv.getXMLAttributeEnv(bLangXMLAttribute, env);

        // check attribute name
        checkExpr(bLangXMLAttribute.name, xmlAttributeEnv, symTable.stringType);

        // check attribute value
        checkExpr(bLangXMLAttribute.value, xmlAttributeEnv, symTable.stringType);

        symbolEnter.defineNode(bLangXMLAttribute, env);
    }

    public void visit(BLangXMLElementLiteral bLangXMLElementLiteral) {
        SymbolEnv xmlElementEnv = SymbolEnv.getXMLElementEnv(bLangXMLElementLiteral, env);

        // Visit in-line namespace declarations
        bLangXMLElementLiteral.attributes.forEach(attribute -> {
            if (attribute.name.getKind() == NodeKind.XML_QNAME
                    && ((BLangXMLQName) attribute.name).prefix.value.equals(XMLConstants.XMLNS_ATTRIBUTE)) {
                checkExpr((BLangExpression) attribute, xmlElementEnv, symTable.noType);
            }
        });

        // Visit attributes.
        bLangXMLElementLiteral.attributes.forEach(attribute -> {
            if (attribute.name.getKind() != NodeKind.XML_QNAME
                    || !((BLangXMLQName) attribute.name).prefix.value.equals(XMLConstants.XMLNS_ATTRIBUTE)) {
                checkExpr((BLangExpression) attribute, xmlElementEnv, symTable.noType);
            }
        });

        Map<Name, BXMLNSSymbol> namespaces = symResolver.resolveAllNamespaces(xmlElementEnv);
        Name defaultNs = names.fromString(XMLConstants.DEFAULT_NS_PREFIX);
        if (namespaces.containsKey(defaultNs)) {
            bLangXMLElementLiteral.defaultNsSymbol = namespaces.remove(defaultNs);
        }
        bLangXMLElementLiteral.namespacesInScope.putAll(namespaces);

        // Visit the tag names
        validateTags(bLangXMLElementLiteral, xmlElementEnv);

        // Visit the children
        bLangXMLElementLiteral.modifiedChildren =
                concatSimilarKindXMLNodes(bLangXMLElementLiteral.children, xmlElementEnv);
        resultType = types.checkType(bLangXMLElementLiteral, symTable.xmlType, expType);
    }

    public void visit(BLangXMLTextLiteral bLangXMLTextLiteral) {
        bLangXMLTextLiteral.concatExpr = getStringTemplateConcatExpr(bLangXMLTextLiteral.textFragments);
        resultType = types.checkType(bLangXMLTextLiteral, symTable.xmlType, expType);
    }

    public void visit(BLangXMLCommentLiteral bLangXMLCommentLiteral) {
        bLangXMLCommentLiteral.concatExpr = getStringTemplateConcatExpr(bLangXMLCommentLiteral.textFragments);
        resultType = types.checkType(bLangXMLCommentLiteral, symTable.xmlType, expType);
    }

    public void visit(BLangXMLProcInsLiteral bLangXMLProcInsLiteral) {
        checkExpr(bLangXMLProcInsLiteral.target, env, symTable.stringType);
        bLangXMLProcInsLiteral.dataConcatExpr = getStringTemplateConcatExpr(bLangXMLProcInsLiteral.dataFragments);
        resultType = types.checkType(bLangXMLProcInsLiteral, symTable.xmlType, expType);
    }

    public void visit(BLangXMLQuotedString bLangXMLQuotedString) {
        bLangXMLQuotedString.concatExpr = getStringTemplateConcatExpr(bLangXMLQuotedString.textFragments);
        resultType = types.checkType(bLangXMLQuotedString, symTable.stringType, expType);
    }

    public void visit(BLangXMLAttributeAccess xmlAttributeAccessExpr) {
        BType actualType = symTable.errType;

        // First analyze the variable reference expression.
        checkExpr(xmlAttributeAccessExpr.expr, env, symTable.xmlType);

        // Then analyze the index expression.
        BLangExpression indexExpr = xmlAttributeAccessExpr.indexExpr;
        if (indexExpr == null) {
            if (xmlAttributeAccessExpr.lhsVar) {
                dlog.error(xmlAttributeAccessExpr.pos, DiagnosticCode.XML_ATTRIBUTE_MAP_UPDATE_NOT_ALLOWED);
            } else {
                actualType = symTable.xmlAttributesType;
            }
            resultType = types.checkType(xmlAttributeAccessExpr, actualType, expType);
            return;
        }

        checkExpr(indexExpr, env, symTable.stringType);
        if (indexExpr.getKind() == NodeKind.XML_QNAME) {
            ((BLangXMLQName) indexExpr).isUsedInXML = true;
        }

        if (indexExpr.type.tag == TypeTags.STRING) {
            actualType = symTable.stringType;
        }

        xmlAttributeAccessExpr.namespaces.putAll(symResolver.resolveAllNamespaces(env));
        resultType = types.checkType(xmlAttributeAccessExpr, actualType, expType);
    }

    public void visit(BLangStringTemplateLiteral stringTemplateLiteral) {
        stringTemplateLiteral.concatExpr = getStringTemplateConcatExpr(stringTemplateLiteral.exprs);
        resultType = types.checkType(stringTemplateLiteral, symTable.stringType, expType);
    }

    @Override
    public void visit(BLangIntRangeExpression intRangeExpression) {
        checkExpr(intRangeExpression.startExpr, env, symTable.intType);
        checkExpr(intRangeExpression.endExpr, env, symTable.intType);
        resultType = new BArrayType(symTable.intType);
    }

    @Override
    public void visit(BLangTableQueryExpression tableQueryExpression) {
        BType actualType = symTable.errType;
        int expTypeTag = expType.tag;

        if (expTypeTag == TypeTags.TABLE) {
            actualType = expType;
        } else if (expTypeTag != TypeTags.ERROR) {
            dlog.error(tableQueryExpression.pos, DiagnosticCode.INCOMPATIBLE_TYPES_CONVERSION, expType);
        }

        BLangTableQuery tableQuery = (BLangTableQuery) tableQueryExpression.getTableQuery();
        tableQuery.accept(this);

        resultType = types.checkType(tableQueryExpression, actualType, expType);
    }

    @Override
    public void visit(BLangTableQuery tableQuery) {
        BLangStreamingInput streamingInput = (BLangStreamingInput) tableQuery.getStreamingInput();
        streamingInput.accept(this);

        BLangJoinStreamingInput joinStreamingInput = (BLangJoinStreamingInput) tableQuery.getJoinStreamingInput();
        if (joinStreamingInput != null) {
            joinStreamingInput.accept(this);
        }
    }

    @Override
    public void visit(BLangSelectClause selectClause) {
        List<? extends SelectExpressionNode> selectExprList = selectClause.getSelectExpressions();
        selectExprList.forEach(selectExpr -> ((BLangSelectExpression) selectExpr).accept(this));

        BLangGroupBy groupBy = (BLangGroupBy) selectClause.getGroupBy();
        if (groupBy != null) {
            groupBy.accept(this);
        }

        BLangHaving having = (BLangHaving) selectClause.getHaving();
        if (having != null) {
            having.accept(this);
        }
    }

    @Override
    public void visit(BLangSelectExpression selectExpression) {
        BLangExpression expr = (BLangExpression) selectExpression.getExpression();
        expr.accept(this);
    }

    @Override
    public void visit(BLangGroupBy groupBy) {
        groupBy.getVariables().forEach(expr -> ((BLangExpression) expr).accept(this));
    }

    @Override
    public void visit(BLangHaving having) {
        BLangExpression expr = (BLangExpression) having.getExpression();
        expr.accept(this);
    }

    @Override
    public void visit(BLangOrderBy orderBy) {
        for (ExpressionNode expr : orderBy.getVariables()) {
            ((BLangExpression) expr).accept(this);
        }
    }

    @Override
    public void visit(BLangJoinStreamingInput joinStreamingInput) {
        BLangStreamingInput streamingInput = (BLangStreamingInput) joinStreamingInput.getStreamingInput();
        streamingInput.accept(this);
    }

    @Override
    public void visit(BLangStreamingInput streamingInput) {
        BLangExpression varRef = (BLangExpression) streamingInput.getStreamReference();
        varRef.accept(this);
    }

    @Override
    public void visit(BLangRestArgsExpression bLangRestArgExpression) {
        resultType = checkExpr(bLangRestArgExpression.expr, env, expType);
    }

    @Override
    public void visit(BLangNamedArgsExpression bLangNamedArgsExpression) {
        resultType = checkExpr(bLangNamedArgsExpression.expr, env, expType);
        bLangNamedArgsExpression.type = bLangNamedArgsExpression.expr.type;
    }

    public void visit(BLangForever foreverStatement) {
        /* ignore */
    }

    @Override
    public void visit(BLangMatchExpression bLangMatchExpression) {
        SymbolEnv matchExprEnv = SymbolEnv.createBlockEnv((BLangBlockStmt) TreeBuilder.createBlockNode(), env);
        checkExpr(bLangMatchExpression.expr, matchExprEnv);
        Set<BType> matchExprTypes = new HashSet<>();
        bLangMatchExpression.patternClauses.forEach(pattern -> {
            if (!pattern.variable.name.value.endsWith(Names.IGNORE.value)) {
                symbolEnter.defineNode(pattern.variable, matchExprEnv);
            }
            checkExpr(pattern.expr, matchExprEnv);
            pattern.variable.type = symResolver.resolveTypeNode(pattern.variable.typeNode, matchExprEnv);
            matchExprTypes.add(pattern.expr.type);
        });

        if (matchExprTypes.size() == 1) {
            bLangMatchExpression.type = matchExprTypes.toArray(new BType[matchExprTypes.size()])[0];
        } else {
            bLangMatchExpression.type =
                    new BUnionType(null, matchExprTypes, matchExprTypes.contains(symTable.nilType));
        }

        types.checkTypes(bLangMatchExpression, Lists.of(bLangMatchExpression.type), Lists.of(expType));
    }

    // Private methods

    private void checkSefReferences(DiagnosticPos pos, SymbolEnv env, BVarSymbol varSymbol) {
        if (env.enclVarSym == varSymbol) {
            dlog.error(pos, DiagnosticCode.SELF_REFERENCE_VAR, varSymbol.name);
        }
    }

    public List<BType> getListWithErrorTypes(int count) {
        List<BType> list = new ArrayList<>(count);
        for (int i = 0; i < count; i++) {
            list.add(symTable.errType);
        }

        return list;
    }

    private void checkFunctionInvocationExpr(BLangInvocation iExpr) {
        Name funcName = names.fromIdNode(iExpr.name);
        Name pkgAlias = names.fromIdNode(iExpr.pkgAlias);
        BSymbol funcSymbol = symResolver.lookupSymbolInPackage(iExpr.pos, env, pkgAlias, funcName, SymTag.VARIABLE);
        if (funcSymbol == symTable.notFoundSymbol || funcSymbol.type.tag != TypeTags.INVOKABLE) {
            dlog.error(iExpr.pos, DiagnosticCode.UNDEFINED_FUNCTION, funcName);
            resultType = symTable.errType;
            return;
        }
        if (funcSymbol.tag == SymTag.VARIABLE) {
            // Check for function pointer.
            iExpr.functionPointerInvocation = true;
        }
        // Set the resolved function symbol in the invocation expression.
        // This is used in the code generation phase.
        iExpr.symbol = funcSymbol;
        checkInvocationParamAndReturnType(iExpr);
    }

    private void checkFunctionInvocationExpr(BLangInvocation iExpr, BStructType structType) {
        String funcName = iExpr.name.value;
        Name uniqueFuncName = names.fromString(
                Symbols.getAttachedFuncSymbolName(structType.tsymbol.name.value, funcName));
        BPackageSymbol packageSymbol = (BPackageSymbol) structType.tsymbol.owner;
        BSymbol funcSymbol = symResolver.lookupMemberSymbol(iExpr.pos, packageSymbol.scope, this.env,
                uniqueFuncName, SymTag.FUNCTION);
        if (funcSymbol == symTable.notFoundSymbol) {
            // Check functions defined within the struct.
            Name functionName = names.fromString(Symbols.getAttachedFuncSymbolName(iExpr.expr.symbol.type
                    .tsymbol.name.value, iExpr.name.value));
            funcSymbol = symResolver.resolveStructField(iExpr.pos, env, functionName, iExpr.expr.symbol.type.tsymbol);
            if (funcSymbol == symTable.notFoundSymbol) {
                // Check, any function pointer in struct field with given name.
                funcSymbol = symResolver.resolveStructField(iExpr.pos, env, names.fromIdNode(iExpr.name),
                        iExpr.expr.symbol.type.tsymbol);
                if (funcSymbol == symTable.notFoundSymbol || funcSymbol.type.tag != TypeTags.INVOKABLE) {
                    dlog.error(iExpr.pos, DiagnosticCode.UNDEFINED_FUNCTION_IN_STRUCT, funcName, structType);
                    resultType = symTable.errType;
                    return;
                }
                if ((funcSymbol.flags & Flags.ATTACHED) != Flags.ATTACHED) {
                    iExpr.functionPointerInvocation = true;
                }
            }
        } else {
            // Attached function found
            // Check for the explicit initializer function invocation
            BStructSymbol.BAttachedFunction initializerFunc = ((BStructSymbol) structType.tsymbol).initializerFunc;
            if (initializerFunc != null && initializerFunc.funcName.value.equals(funcName)) {
                dlog.error(iExpr.pos, DiagnosticCode.STRUCT_INITIALIZER_INVOKED, structType.tsymbol.toString());
            }
        }
        iExpr.symbol = funcSymbol;
        checkInvocationParamAndReturnType(iExpr);
    }

    private void checkFunctionInvocationExpr(BLangInvocation iExpr, BType bType) {
        Name funcName = names.fromString(
                Symbols.getAttachedFuncSymbolName(bType.toString(), iExpr.name.value));
        BPackageSymbol packageSymbol = (BPackageSymbol) bType.tsymbol.owner;
        BSymbol funcSymbol = symResolver.lookupMemberSymbol(iExpr.pos, packageSymbol.scope, this.env,
                funcName, SymTag.FUNCTION);
        if (funcSymbol == symTable.notFoundSymbol) {
            dlog.error(iExpr.pos, DiagnosticCode.UNDEFINED_FUNCTION, funcName);
            resultType = symTable.errType;
            return;
        }
        iExpr.symbol = funcSymbol;
        checkInvocationParamAndReturnType(iExpr);
    }

    private boolean isIterableOperationInvocation(BLangInvocation iExpr) {
        final IterableKind iterableKind = IterableKind.getFromString(iExpr.name.value);
        switch (iExpr.expr.type.tag) {
            case TypeTags.ARRAY:
            case TypeTags.MAP:
            case TypeTags.JSON:
            case TypeTags.STREAM:
            case TypeTags.TABLE:
            case TypeTags.INTERMEDIATE_COLLECTION:
                return iterableKind != IterableKind.UNDEFINED;
            case TypeTags.XML: {
                // This has been done as there are an iterable operation and a function both named "select"
                // "select" function is applicable over XML type and select iterable operation is applicable over
                // Table type. In order to avoid XML.select being confused for iterable function select at
                // TypeChecker#visit(BLangInvocation iExpr) following condition is checked.
                // TODO: There should be a proper way to resolve the conflict
                return iterableKind != IterableKind.SELECT
                        && iterableKind != IterableKind.UNDEFINED;
            }
        }
        return false;
    }

    private void checkInvocationParamAndReturnType(BLangInvocation iExpr) {
        BType actualType = checkInvocationParam(iExpr);
        resultType = types.checkType(iExpr, actualType, this.expType);
    }

    private BType checkInvocationParam(BLangInvocation iExpr) {
        List<BType> paramTypes = ((BInvokableType) iExpr.symbol.type).getParameterTypes();
        int requiredParamsCount;
        if (iExpr.symbol.tag == SymTag.VARIABLE) {
            // Here we assume function pointers can have only required params.
            // And assume that named params and rest params are not supported.
            requiredParamsCount = paramTypes.size();
        } else {
            requiredParamsCount = ((BInvokableSymbol) iExpr.symbol).params.size();
        }

        // Split the different argument types: required args, named args and rest args
        int i = 0;
        BLangExpression vararg = null;
        for (BLangExpression expr : iExpr.argExprs) {
            switch (expr.getKind()) {
                case NAMED_ARGS_EXPR:
                    iExpr.namedArgs.add(expr);
                    break;
                case REST_ARGS_EXPR:
                    vararg = expr;
                    break;
                default:
                    if (i < requiredParamsCount) {
                        iExpr.requiredArgs.add(expr);
                    } else {
                        iExpr.restArgs.add(expr);
                    }
                    i++;
                    break;
            }
        }

        return checkInvocationArgs(iExpr, paramTypes, requiredParamsCount, vararg);
    }

    private BType checkInvocationArgs(BLangInvocation iExpr, List<BType> paramTypes, int requiredParamsCount,
                                      BLangExpression vararg) {
        BType actualType = symTable.errType;
        BInvokableSymbol invocableSymbol = (BInvokableSymbol) iExpr.symbol;

        // Check whether the expected param count and the actual args counts are matching.
        if (requiredParamsCount > iExpr.requiredArgs.size()) {
            dlog.error(iExpr.pos, DiagnosticCode.NOT_ENOUGH_ARGS_FUNC_CALL, iExpr.name.value);
            return actualType;
        } else if (invocableSymbol.restParam == null && (vararg != null || !iExpr.restArgs.isEmpty())) {
            dlog.error(iExpr.pos, DiagnosticCode.TOO_MANY_ARGS_FUNC_CALL, iExpr.name.value);
            return actualType;
        }

        checkRequiredArgs(iExpr.requiredArgs, paramTypes);
        checkNamedArgs(iExpr.namedArgs, invocableSymbol.defaultableParams);
        checkRestArgs(iExpr.restArgs, vararg, invocableSymbol.restParam);

        if (iExpr.async) {
            return this.generateFutureType(invocableSymbol);
        } else {
            return invocableSymbol.type.getReturnType();
        }
    }

    private BFutureType generateFutureType(BInvokableSymbol invocableSymbol) {
        BType retType = invocableSymbol.type.getReturnType();
        return new BFutureType(TypeTags.FUTURE, retType, null);
    }

    private void checkRequiredArgs(List<BLangExpression> requiredArgExprs, List<BType> requiredParamTypes) {
        for (int i = 0; i < requiredArgExprs.size(); i++) {
            checkExpr(requiredArgExprs.get(i), this.env, requiredParamTypes.get(i));
        }
    }

    private void checkNamedArgs(List<BLangExpression> namedArgExprs, List<BVarSymbol> defaultableParams) {
        for (BLangExpression expr : namedArgExprs) {
            BLangIdentifier argName = ((NamedArgNode) expr).getName();
            BVarSymbol varSym = defaultableParams.stream().filter(param -> param.getName().value.equals(argName.value))
                    .findAny().orElse(null);
            if (varSym == null) {
                dlog.error(expr.pos, DiagnosticCode.UNDEFINED_PARAMETER, argName);
                break;
            }

            checkExpr(expr, this.env, varSym.type);
        }
    }

    private void checkRestArgs(List<BLangExpression> restArgExprs, BLangExpression vararg, BVarSymbol restParam) {
        if (vararg != null && !restArgExprs.isEmpty()) {
            dlog.error(vararg.pos, DiagnosticCode.INVALID_REST_ARGS);
            return;
        }

        if (vararg != null) {
            checkExpr(vararg, this.env, restParam.type);
            restArgExprs.add(vararg);
            return;
        }

        for (BLangExpression arg : restArgExprs) {
            checkExpr(arg, this.env, ((BArrayType) restParam.type).eType);
        }
    }

    private void checkActionInvocationExpr(BLangInvocation iExpr, BType conType) {
        BType actualType = symTable.errType;
        if (conType == symTable.errType || conType.tag != TypeTags.STRUCT || iExpr.expr.symbol.tag != SymTag.ENDPOINT) {
            dlog.error(iExpr.pos, DiagnosticCode.INVALID_ACTION_INVOCATION);
            resultType = actualType;
            return;
        }

        final BEndpointVarSymbol epSymbol = (BEndpointVarSymbol) iExpr.expr.symbol;
        if (!epSymbol.interactable) {
            dlog.error(iExpr.pos, DiagnosticCode.ENDPOINT_NOT_SUPPORT_INTERACTIONS, epSymbol.name);
            resultType = actualType;
            return;
        }

        BSymbol conSymbol = epSymbol.clientSymbol;
        if (conSymbol == null
                || conSymbol == symTable.notFoundSymbol
                || conSymbol == symTable.errSymbol
                || conSymbol.tag != SymTag.STRUCT) {
            dlog.error(iExpr.pos, DiagnosticCode.INVALID_ACTION_INVOCATION);
            resultType = actualType;
            return;
        }

        Name actionName = names.fromIdNode(iExpr.name);
        Name uniqueFuncName = names.fromString(
                Symbols.getAttachedFuncSymbolName(conSymbol.name.value, actionName.value));
        BPackageSymbol packageSymbol = (BPackageSymbol) conSymbol.owner;
        BSymbol actionSym = symResolver.lookupMemberSymbol(iExpr.pos, packageSymbol.scope, this.env,
                uniqueFuncName, SymTag.FUNCTION);
        if (actionSym == symTable.errSymbol || actionSym == symTable.notFoundSymbol) {
            dlog.error(iExpr.pos, DiagnosticCode.UNDEFINED_ACTION, actionName, epSymbol.name, conSymbol.type);
            resultType = actualType;
            return;
        }
        iExpr.symbol = actionSym;
        checkInvocationParamAndReturnType(iExpr);
    }

    private void checkRecLiteralKeyValue(BLangRecordKeyValue keyValuePair, BType recType) {
        BType fieldType = symTable.errType;
        BLangExpression valueExpr = keyValuePair.valueExpr;
        switch (recType.tag) {
            case TypeTags.STRUCT:
                fieldType = checkStructLiteralKeyExpr(keyValuePair.key, recType, RecordKind.STRUCT);
                break;
            case TypeTags.MAP:
                fieldType = checkMapLiteralKeyExpr(keyValuePair.key.expr, recType, RecordKind.MAP);
                break;
            case TypeTags.JSON:
                fieldType = checkJSONLiteralKeyExpr(keyValuePair.key, recType, RecordKind.JSON);

                // If the field is again a struct, treat that literal expression as another constraint JSON.
                if (fieldType.tag == TypeTags.STRUCT) {
                    fieldType = new BJSONType(TypeTags.JSON, fieldType, symTable.jsonType.tsymbol);
                }

                // First visit the expression having field type, as the expected type.
                checkExpr(valueExpr, this.env, fieldType);

                // Again check the type compatibility with JSON
                if (valueExpr.impConversionExpr == null) {
                    types.checkTypes(valueExpr, Lists.of(valueExpr.type), Lists.of(symTable.jsonType));
                } else {
                    BType valueType = valueExpr.type;
                    types.checkType(valueExpr, valueExpr.impConversionExpr.type, symTable.jsonType);
                    valueExpr.type = valueType;
                }
                resultType = valueExpr.type;
                return;
        }

        checkExpr(valueExpr, this.env, fieldType);
    }

    private BType checkStructLiteralKeyExpr(BLangRecordKey key, BType recordType, RecordKind recKind) {
        Name fieldName;
        BLangExpression keyExpr = key.expr;

        if (keyExpr.getKind() == NodeKind.SIMPLE_VARIABLE_REF) {
            BLangSimpleVarRef varRef = (BLangSimpleVarRef) keyExpr;
            fieldName = names.fromIdNode(varRef.variableName);
        } else {
            // keys of the struct literal can only be a varRef (identifier)
            dlog.error(keyExpr.pos, DiagnosticCode.INVALID_STRUCT_LITERAL_KEY);
            return symTable.errType;
        }

        // Check weather the struct field exists
        BSymbol fieldSymbol = symResolver.resolveStructField(keyExpr.pos, this.env,
                fieldName, recordType.tsymbol);
        if (fieldSymbol == symTable.notFoundSymbol) {
            dlog.error(keyExpr.pos, DiagnosticCode.UNDEFINED_STRUCT_FIELD, fieldName, recordType.tsymbol);
            return symTable.errType;
        }

        // Setting the struct field symbol for future use in Desugar and code generator.
        key.fieldSymbol = (BVarSymbol) fieldSymbol;
        return fieldSymbol.type;
    }

    private BType checkJSONLiteralKeyExpr(BLangRecordKey key, BType recordType, RecordKind recKind) {
        BJSONType type = (BJSONType) recordType;

        // If the JSON is constrained with a struct, get the field type from the struct
        if (type.constraint.tag != TypeTags.NONE && type.constraint.tag != TypeTags.ERROR) {
            return checkStructLiteralKeyExpr(key, type.constraint, recKind);
        }

        if (checkRecLiteralKeyExpr(key.expr, recKind).tag != TypeTags.STRING) {
            return symTable.errType;
        }

        // If the JSON is not constrained, field type is always JSON.
        return symTable.jsonType;
    }

    private BType checkMapLiteralKeyExpr(BLangExpression keyExpr, BType recordType, RecordKind recKind) {
        if (checkRecLiteralKeyExpr(keyExpr, recKind).tag != TypeTags.STRING) {
            return symTable.errType;
        }

        return ((BMapType) recordType).constraint;
    }

    private BType checkRecLiteralKeyExpr(BLangExpression keyExpr, RecordKind recKind) {
        // If the key is not at identifier (i.e: varRef), check the expression
        if (keyExpr.getKind() != NodeKind.SIMPLE_VARIABLE_REF) {
            return checkExpr(keyExpr, this.env, symTable.stringType);
        }

        // If the key expression is an identifier then we simply set the type as string.
        keyExpr.type = symTable.stringType;
        return keyExpr.type;
    }

    private BType checkIndexExprForStructFieldAccess(BLangExpression indexExpr) {
        if (indexExpr.getKind() != NodeKind.LITERAL) {
            dlog.error(indexExpr.pos, DiagnosticCode.INVALID_INDEX_EXPR_STRUCT_FIELD_ACCESS);
            return symTable.errType;
        }

        return checkExpr(indexExpr, this.env, symTable.stringType);
    }

    private BType checkStructFieldAccess(BLangVariableReference varReferExpr, Name fieldName, BType structType) {
        BSymbol fieldSymbol = symResolver.resolveStructField(varReferExpr.pos, this.env,
                fieldName, structType.tsymbol);
        if (fieldSymbol == symTable.notFoundSymbol) {
            dlog.error(varReferExpr.pos, DiagnosticCode.UNDEFINED_STRUCT_FIELD, fieldName, structType.tsymbol);
            return symTable.errType;
        }

        // Setting the field symbol. This is used during the code generation phase
        varReferExpr.symbol = (BVarSymbol) fieldSymbol;
        return fieldSymbol.type;
    }

    private void validateTags(BLangXMLElementLiteral bLangXMLElementLiteral, SymbolEnv xmlElementEnv) {
        // check type for start and end tags
        BLangExpression startTagName = (BLangExpression) bLangXMLElementLiteral.startTagName;
        checkExpr(startTagName, xmlElementEnv, symTable.stringType);
        BLangExpression endTagName = (BLangExpression) bLangXMLElementLiteral.endTagName;
        if (endTagName != null) {
            checkExpr(endTagName, xmlElementEnv, symTable.stringType);
        }

        if (endTagName == null) {
            return;
        }

        if (startTagName.getKind() == NodeKind.XML_QNAME && startTagName.getKind() == NodeKind.XML_QNAME
                && startTagName.equals(endTagName)) {
            return;
        }

        if (startTagName.getKind() != NodeKind.XML_QNAME && startTagName.getKind() != NodeKind.XML_QNAME) {
            return;
        }

        dlog.error(startTagName.pos, DiagnosticCode.XML_TAGS_MISMATCH);
    }

    private BLangExpression getStringTemplateConcatExpr(List<BLangExpression> exprs) {
        BLangExpression concatExpr = null;
        for (BLangExpression expr : exprs) {
            checkExpr((BLangExpression) expr, env);
            if (concatExpr == null) {
                concatExpr = expr;
                continue;
            }

            BSymbol opSymbol = symResolver.resolveBinaryOperator(OperatorKind.ADD, symTable.stringType, expr.type);
            if (opSymbol == symTable.notFoundSymbol && expr.type != symTable.errType) {
                dlog.error(expr.pos, DiagnosticCode.INCOMPATIBLE_TYPES, symTable.stringType, expr.type);
            }

            concatExpr = getBinaryAddExpr(concatExpr, expr, opSymbol);
        }

        return concatExpr;
    }

    /**
     * Concatenate the consecutive text type nodes, and get the reduced set of children.
     *
     * @param exprs         Child nodes
     * @param xmlElementEnv
     * @return Reduced set of children
     */
    private List<BLangExpression> concatSimilarKindXMLNodes(List<BLangExpression> exprs, SymbolEnv xmlElementEnv) {
        List<BLangExpression> newChildren = new ArrayList<BLangExpression>();
        BLangExpression strConcatExpr = null;

        for (BLangExpression expr : exprs) {
            BType exprType = checkExpr(expr, xmlElementEnv);
            if (exprType == symTable.xmlType) {
                if (strConcatExpr != null) {
                    newChildren.add(getXMLTextLiteral(strConcatExpr));
                    strConcatExpr = null;
                }
                newChildren.add(expr);
                continue;
            }

            BSymbol opSymbol = symResolver.resolveBinaryOperator(OperatorKind.ADD, symTable.stringType, exprType);
            if (opSymbol == symTable.notFoundSymbol && exprType != symTable.errType) {
                dlog.error(expr.pos, DiagnosticCode.INCOMPATIBLE_TYPES, symTable.xmlType, exprType);
            }

            if (strConcatExpr == null) {
                strConcatExpr = expr;
                continue;
            }
            strConcatExpr = getBinaryAddExpr(strConcatExpr, expr, opSymbol);
        }

        // Add remaining concatenated text nodes as children
        if (strConcatExpr != null) {
            newChildren.add(getXMLTextLiteral(strConcatExpr));
        }

        return newChildren;
    }

    private BLangExpression getBinaryAddExpr(BLangExpression lExpr, BLangExpression rExpr, BSymbol opSymbol) {
        BLangBinaryExpr binaryExpressionNode = (BLangBinaryExpr) TreeBuilder.createBinaryExpressionNode();
        binaryExpressionNode.lhsExpr = lExpr;
        binaryExpressionNode.rhsExpr = rExpr;
        binaryExpressionNode.pos = rExpr.pos;
        binaryExpressionNode.opKind = OperatorKind.ADD;
        if (opSymbol != symTable.notFoundSymbol) {
            binaryExpressionNode.type = opSymbol.type.getReturnType();
            binaryExpressionNode.opSymbol = (BOperatorSymbol) opSymbol;
        } else {
            binaryExpressionNode.type = symTable.errType;
        }

        types.checkType(binaryExpressionNode, binaryExpressionNode.type, symTable.stringType);
        return binaryExpressionNode;
    }

    private BLangExpression getXMLTextLiteral(BLangExpression contentExpr) {
        BLangXMLTextLiteral xmlTextLiteral = (BLangXMLTextLiteral) TreeBuilder.createXMLTextLiteralNode();
        xmlTextLiteral.concatExpr = contentExpr;
        xmlTextLiteral.pos = contentExpr.pos;
        return xmlTextLiteral;
    }

    private BType checkUnNamedTransformerInvocation(BLangTypeConversionExpr conversionExpr, BType sourceType,
                                                    BType targetType) {
        BType actualType = symTable.errType;

        // Check whether a transformer is available for the two types
        BSymbol symbol = symResolver.resolveTransformer(env, sourceType, targetType);
        if (symbol == symTable.notFoundSymbol) {
            // check whether a casting is possible, to provide user a hint.
            BSymbol castSymbol = symResolver.resolveConversionOperator(sourceType, targetType);
            if (castSymbol == symTable.notFoundSymbol) {
                dlog.error(conversionExpr.pos, DiagnosticCode.INCOMPATIBLE_TYPES_CONVERSION, sourceType, targetType);
            } else {
                dlog.error(conversionExpr.pos, DiagnosticCode.INCOMPATIBLE_TYPES_CONVERSION_WITH_SUGGESTION, sourceType,
                        targetType);
            }
        } else {
            BTransformerSymbol transformerSymbol = (BTransformerSymbol) symbol;
            conversionExpr.conversionSymbol = transformerSymbol;
            actualType = transformerSymbol.type.getReturnType();
        }

        return actualType;
    }

    private BType checkNamedTransformerInvocation(BLangTypeConversionExpr conversionExpr, BType sourceType,
                                                  BType targetType) {
        BType actualType = symTable.errType;
        BLangInvocation transformerInvocation = conversionExpr.transformerInvocation;
        BSymbol transformerSymbol = symResolver.lookupSymbolInPackage(transformerInvocation.pos, env,
                names.fromIdNode(transformerInvocation.pkgAlias), names.fromIdNode(transformerInvocation.name),
                SymTag.TRANSFORMER);
        if (transformerSymbol == symTable.notFoundSymbol) {
            dlog.error(conversionExpr.pos, DiagnosticCode.UNDEFINED_TRANSFORMER, transformerInvocation.name);
        } else {
            conversionExpr.conversionSymbol =
                    (BConversionOperatorSymbol) (transformerInvocation.symbol = transformerSymbol);

            // Check the transformer invocation. Expected type for the transformer is the target type
            // of the cast conversion operator, but not the lhs type.
            BType prevExpType = expType;
            expType = targetType;
            checkInvocationParamAndReturnType(transformerInvocation);
            expType = prevExpType;

            if (transformerInvocation.type != symTable.errType) {
                BInvokableType transformerSymType = (BInvokableType) transformerSymbol.type;
                transformerInvocation.type = transformerSymType.retType;
                actualType = conversionExpr.conversionSymbol.type.getReturnType();
            }
        }

        return actualType;
    }

    private BLangTypeofExpr getTypeAccessExpression(BLangSimpleVarRef varRef) {
        BLangUserDefinedType userDefinedType = new BLangUserDefinedType();
        userDefinedType.pkgAlias = varRef.pkgAlias;
        userDefinedType.typeName = varRef.variableName;
        userDefinedType.pos = varRef.pos;
        BLangTypeofExpr typeAccessExpr = (BLangTypeofExpr) TreeBuilder.createTypeAccessNode();
        typeAccessExpr.typeNode = userDefinedType;
        typeAccessExpr.resolvedType = symResolver.resolveTypeNode(userDefinedType, env);
        typeAccessExpr.pos = varRef.pos;
        typeAccessExpr.type = symTable.typeDesc;
        return typeAccessExpr;
    }

    private BType getTypeOfExprInFieldAccess(BLangExpression expr) {
        // First check whether variable expression is of type enum.
        if (expr.getKind() == NodeKind.SIMPLE_VARIABLE_REF) {
            BLangSimpleVarRef varRef = (BLangSimpleVarRef) expr;
            BSymbol symbol = symResolver.lookupSymbolInPackage(varRef.pos, env,
                    names.fromIdNode(varRef.pkgAlias), names.fromIdNode(varRef.variableName), SymTag.ENUM);
            if (symbol != symTable.notFoundSymbol) {
                expr.type = symbol.type;
                return symbol.type;
            }
        }

        checkExpr(expr, this.env, symTable.noType);
        return expr.type;
    }

    private void validateStructInitalizer(DiagnosticPos pos) {
        BStructType bStructType = (BStructType) expType;
        BStructSymbol bStructSymbol = (BStructSymbol) bStructType.tsymbol;
        if (bStructSymbol.initializerFunc == null) {
            return;
        }

        boolean samePkg = this.env.enclPkg.symbol.pkgID == bStructSymbol.pkgID;
        if (!samePkg && Symbols.isPrivate(bStructSymbol.initializerFunc.symbol)) {
            dlog.error(pos, DiagnosticCode.ATTEMPT_CREATE_NON_PUBLIC_INITIALIZER);
        }
    }
}<|MERGE_RESOLUTION|>--- conflicted
+++ resolved
@@ -349,8 +349,6 @@
             dlog.error(fieldAccessExpr.pos, DiagnosticCode.CANNOT_GET_ALL_FIELDS, varRefType);
         }
 
-        Name fieldName = names.fromIdNode(fieldAccessExpr.field);
-
         switch (varRefType.tag) {
             case TypeTags.UNION:
                 if (!fieldAccessExpr.safeNavigate) {
@@ -359,13 +357,11 @@
 
                 // Extract the types without the error and null, and revisit access expression
                 // TODO: Improve this logic. This will fail if the varRef is of type: error|null
-                
                 // TODO: Add null/error to the final set of actual values
                 Set<BType> varRefMemberTypes = ((BUnionType) varRefType).memberTypes;
-                List<BType> lhsTypes = varRefMemberTypes.stream()
-                        .filter(type -> {
-                            return type != symTable.errStructType && type != symTable.nullType;
-                        }).collect(Collectors.toList());
+                List<BType> lhsTypes = varRefMemberTypes.stream().filter(type -> {
+                    return type != symTable.errStructType && type != symTable.nilType;
+                }).collect(Collectors.toList());
 
                 if (lhsTypes.size() == 1) {
                     varRefType = lhsTypes.get(0);
@@ -375,8 +371,9 @@
                 break;
         }
 
+        Name fieldName = names.fromIdNode(fieldAccessExpr.field);
         actualType = checkFieldAccessExpr(fieldAccessExpr, varRefType, fieldName);
-        resultTypes = types.checkTypes(fieldAccessExpr, Lists.of(actualType), this.expTypes);
+        resultTypes = types.checkTypes(fieldAccessExpr, Lists.of(actualType), Lists.of(this.expType));
     }
 
     private BType checkFieldAccessExpr(BLangFieldBasedAccess fieldAccessExpr, BType varRefType, Name fieldName) {
@@ -438,11 +435,7 @@
                         varRefType);
         }
 
-<<<<<<< HEAD
         return actualType;
-=======
-        resultType = types.checkType(fieldAccessExpr, actualType, this.expType);
->>>>>>> 4deb67a6
     }
 
     public void visit(BLangIndexBasedAccess indexBasedAccessExpr) {
