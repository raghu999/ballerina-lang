--- conflicted
+++ resolved
@@ -673,17 +673,13 @@
 
     }
 
-<<<<<<< HEAD
     private boolean checkUnionTypeToJSONConvertibility(BUnionType type, BJSONType target) {
         // Check whether all the member types are convertible to JSON
         return type.memberTypes.stream()
-                .anyMatch(memberType -> castVisitor.visit(memberType, target) == symTable.notFoundSymbol);
-    }
-
-    private BTypeVisitor<BType, BSymbol> castVisitor = new BTypeVisitor<BType, BSymbol>() {
-=======
+                .anyMatch(memberType -> conversionVisitor.visit(memberType, target) == symTable.notFoundSymbol);
+    }
+
     private BTypeVisitor<BType, BSymbol> conversionVisitor = new BTypeVisitor<BType, BSymbol>() {
->>>>>>> 85193a2a
 
         @Override
         public BSymbol visit(BType t, BType s) {
