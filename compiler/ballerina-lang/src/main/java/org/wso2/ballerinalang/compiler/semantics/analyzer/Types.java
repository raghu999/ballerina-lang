--- conflicted
+++ resolved
@@ -456,7 +456,6 @@
             return false;
         }
 
-<<<<<<< HEAD
         // If only one is a closed record, the records aren't equivalent
         if (lhsType.sealed && !rhsType.sealed) {
             return false;
@@ -467,10 +466,7 @@
             return false;
         }
 
-        return checkEquivalencyOfTwoRecords(lhsType, rhsType);
-=======
         return checkFieldEquivalency(lhsType, rhsType);
->>>>>>> 90b47200
     }
 
     List<BType> checkForeachTypes(BLangNode collection, int variableSize) {
