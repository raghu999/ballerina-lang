--- conflicted
+++ resolved
@@ -355,7 +355,6 @@
 error.transformer.unsupported.types=\
   incompatible types: ''{0}'' is not supported by the transformer
 
-<<<<<<< HEAD
 error.endpoint.struct.type.required=\
   incompatible types: requires a struct type
 
@@ -364,7 +363,7 @@
 
 error.endpoint.spi.invalid.function=\
   invalid ''{1}'' function in endpoint {0}
-=======
+
 error.tainted.value.passed.to.sensitive.parameter=\
   tainted value passed to sensitive parameter ''{0}''
 
@@ -376,7 +375,6 @@
 
 error.entry.point.parameters.cannot.be.sensitive=\
   entry point parameter ''{0}'' cannot be sensitive
->>>>>>> 78c9ed9e
 
 error.compiler.plugin.no.package.found=\
   cannot find package ''{0}'' specified in compiler plugin ''{1}''
