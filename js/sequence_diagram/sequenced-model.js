/**
 * Copyright (c) 2016, WSO2 Inc. (http://www.wso2.org) All Rights Reserved.
 *
 * WSO2 Inc. licenses this file to you under the Apache License,
 * Version 2.0 (the "License"); you may not use this file except
 * in compliance with the License.
 * You may obtain a copy of the License at
 *
 *     http://www.apache.org/licenses/LICENSE-2.0
 *
 * Unless required by applicable law or agreed to in writing,
 * software distributed under the License is distributed on an
 * "AS IS" BASIS, WITHOUT WARRANTIES OR CONDITIONS OF ANY
 * KIND, either express or implied. See the License for the
 * specific language governing permissions and limitations
 * under the License.
 */

var SequenceD = (function (sequenced) {
    var models = sequenced.Models || {};

    var Processor = Diagrams.Models.Shape.extend(
        /** @lends Processor.prototype */
        {

            selectedNode: null,
            /**
             * @augments DiagramElement
             * @constructs
             * @class Processor represents the model for processors in diagram.
             */
            initialize: function (attrs, options) {
                Diagrams.Models.Shape.prototype.initialize.call(this, attrs, options);
                this.type = attrs.type;
                this.model = attrs.model;
                this.viewAttributes = attrs.viewAttributes;
                this.parameters = attrs.parameters;

                var children = new Children([], {diagram: this});
                this.children(children);
            },

            modelName: "Processor",

            nameSpace: sequenced,

            idAttribute: this.cid,

            parameters: {},

            viewAttributes: {},

            children: function (children) {
                if (_.isUndefined(children)) {
                    return this.get('children');
                } else {
                    this.set('children', children);
                }
            },

            createProcessor: function (title, center, type, model, viewAttributes, parameters) {
                return new SequenceD.Models.Processor({
                    title: title,
                    centerPoint: center,
                    type: type,
                    model: model,
                    viewAttributes: viewAttributes,
                    parameters: parameters
                });
            },

            addChild: function (element, opts) {
                //this.children().add(element, opts);

                var position = this.calculateIndex(element, element.get('centerPoint').get('y'));
                var index = position.index;
                this.children().add(element, {at: index});

                //this.trigger("addChild", element, opts);
                //this.trigger("addChildProcessor", element, opts);
            },


            calculateIndex: function (element, y) {
                var previousChild;
                var count = 1;
                var position = {};
                this.children().each(function (child) {
                    if (!_.isEqual(element, child)) {
                        if (child.get('centerPoint').get('y') > y) {
                            previousChild = child;
                            return false;
                        }
                        count = count + 1;
                    }
                });
                if (_.isUndefined(previousChild)) {
                    if (this.children().size() == 0) {
                        position.index = 0;
                    } else {
                        position.index = this.children().indexOf(element);
                    }
                } else {
                    position.index = this.children().indexOf(previousChild);
                }
                return position;
            },

            setY: function (y) {
                this.get('centerPoint').set('y', y);
            },

            defaults: {
                centerPoint: new GeoCore.Models.Point({x: 0, y: 0}),
                title: "Processor"
            }
        });

    var FixedSizedMediator = Diagrams.Models.Shape.extend(
        /** @lends DiagramElement.prototype */
        {

            selectedNode: null,
            /**
             * @augments DiagramElement
             * @constructs
             * @class Element represents the model for elements in a diagram.
             */
            initialize: function (attrs, options) {
                Diagrams.Models.Shape.prototype.initialize.call(this, attrs, options);
            },

            modelName: "FixedSizedMediator",

            nameSpace: sequenced,

            idAttribute: this.cid,

            defaults: {
                centerPoint: new GeoCore.Models.Point({x: 0, y: 0}),
                title: "Mediator"
            }
        });


    var FixedSizedMediators = Backbone.Collection.extend(
        /** @lends DiagramElements.prototype */
        {
            /**
             * @augments Backbone.Collection
             * @constructs
             * @class DiagramElements represents the collection for elements in a diagram.
             */
            initialize: function (models, options) {
            },

            modelName: "FixedSizedMediators",

            nameSpace: sequenced,

            model: FixedSizedMediator

        });

    var Child = Diagrams.Models.DiagramElement.extend(
        /** @lends DiagramElement.prototype */
        {

            selectedNode: null,
            /**
             * @augments DiagramElement
             * @constructs
             * @class Element represents the model for elements in a diagram.
             */
            initialize: function (attrs, options) {
                Diagrams.Models.DiagramElement.prototype.initialize.call(this, attrs, options);
            },

            modelName: "Child",

            nameSpace: sequenced,

            idAttribute: this.cid,

            defaults: {
                centerPoint: new GeoCore.Models.Point({x: 0, y: 0}),
                title: "Child"
            }
        });


    var Children = Backbone.Collection.extend(
        /** @lends DiagramElements.prototype */
        {
            /**
             * @augments Backbone.Collection
             * @constructs
             * @class DiagramElements represents the collection for elements in a diagram.
             */
            initialize: function (models, options) {
            },

            modelName: "Children",

            nameSpace: sequenced,

            model: Child

        });


    var LifeLine = Diagrams.Models.Shape.extend(
        /** @lends LifeLine.prototype */
        {
            /**
             * @augments Element
             * @constructs
             * @class LifeLine Represents the model for a LifeLine in Sequence Diagrams.
             */
            initialize: function (attrs, options) {
                Diagrams.Models.Shape.prototype.initialize.call(this, attrs, options);

                var elements = new FixedSizedMediators([], {diagram: this});

                var fixedSizedMediators = new FixedSizedMediators([], {diagram: this});
                this.fixedSizedMediators(fixedSizedMediators);

                var children = new Children([], {diagram: this});
                this.children(children);

                this.viewAttributes = {
                    leftUpperConer: {x: 0, y: 0},
                    rightLowerConer: {x: 0, y: 0}
                };

            },

            modelName: "LifeLine",

            nameSpace: sequenced,

            defaults: {
                centerPoint: new GeoCore.Models.Point({x: 0, y: 0}),
                title: "Lifeline"
            },

            getSchema: function () {
                var schema = {
                    "title": "Lifeline",
                    type: "object",
                    properties: {
<<<<<<< HEAD
                        Title: {"type": "string"},
                        Uid: {"type": "number"}
=======
                        Title: { "type": "string" }
>>>>>>> 60053900
                    }
                };
                return schema;
            },

            getEditableProperties: function (point) {
                var editableProperties = {};
                editableProperties.Title = this.attributes.title;
                //editableProperties.Uid = 123;
                //here add properties you want to see in property panel, but those need to be defined in above getSchema() method
                return editableProperties;
            },

<<<<<<< HEAD
            getPropertyPane: function (point) {
                var pane = new JSONEditor(document.getElementById("propertyPane"), {
                    schema: this.getSchema(),
                    no_additional_properties: true,
                    disable_properties: true,
                    disable_edit_json: true
                });
                var thisLifeline = this;
                pane.setValue(this.getEditableProperties());
                pane.watch('root.Title', function () {
                    $("#save-image").css({opacity: 1});
                    //thisLifeline.set('title', pane.getValue().Title); //commented as this results recursive call and updated to theolder value.
                });

                return pane;
            },

=======
>>>>>>> 60053900
            leftUpperConer: function (point) {
                if (_.isUndefined(point)) {
                    return this.viewAttributes.leftUpperConer;
                } else {
                    this.viewAttributes.leftUpperConer = point;
                }
            },

            rightLowerConer: function (point) {
                if (_.isUndefined(point)) {
                    return this.viewAttributes.rightLowerConer;
                } else {
                    this.viewAttributes.rightLowerConer = point;
                }
            },

            createActivation: function (opts) {
                var activation = new SequenceD.Models.Activation({owner: this}, opts);
                this.addConnectionPoint(activation);
                return activation;
            },

            createPoint: function (x, y) {
                return new GeoCore.Models.Point({'x': x, 'y': y});
            },

            createLifeLine: function (title, center) {
                return new SequenceD.Models.LifeLine({title: title, centerPoint: center});
            },

            createFixedSizedMediator: function (title, center) {
                return new SequenceD.Models.FixedSizedMediator({title: title, centerPoint: center});
            },

            createProcessor: function (title, center, type, model, viewAttributes, parameters) {
                return new SequenceD.Models.Processor({
                    title: title,
                    centerPoint: center,
                    type: type,
                    model: model,
                    viewAttributes: viewAttributes,
                    parameters: parameters
                });
            },

            addFixedSizedMediator: function (element, opts) {
                this.fixedSizedMediators().add(element, opts);
                this.trigger("addFixedSizedMediator", element, opts);

            },

            addChild: function (element, opts) {
                //this.children().add(element, opts);

                if (element instanceof SequenceD.Models.Processor) {
                    var position = this.calculateIndex(element, element.get('centerPoint').get('y'));
                    var index = position.index;
                    this.children().add(element, {at: index});
                } else if (!_.isUndefined(opts)) {
                    //diagram.addElement(element, opts);
                    var position = this.calculateIndex(element, element.centerPoint.get('y'));
                    var index = position.index;
                    this.children().add(element, {at: index});
                }

                //this.trigger("addChild", element, opts);
                //this.trigger("addChildProcessor", element, opts);
            },


            calculateIndex: function (element, y) {
                var previousChild;
                var count = 1;
                var position = {};
                this.children().each(function (child) {
                    if (!_.isEqual(element, child)) {
                        if (child.get('centerPoint').get('y') > y) {
                            previousChild = child;
                            return false;
                        }
                        count = count + 1;
                    }
                });
                if (_.isUndefined(previousChild)) {
                    if (this.children().size() == 0) {
                        position.index = 0;
                    } else {
                        position.index = this.children().indexOf(element);
                    }
                } else {
                    position.index = this.children().indexOf(previousChild);
                }
                return position;
            },

            fixedSizedMediators: function (fixedSizedMediators) {
                if (_.isUndefined(fixedSizedMediators)) {
                    return this.get('fixedSizedMediators');
                    //console.log("fixedSizedMediators is undefined");
                } else {
                    this.set('fixedSizedMediators', fixedSizedMediators);
                }
            },

            children: function (children) {
                if (_.isUndefined(children)) {
                    return this.get('children');
                } else {
                    this.set('children', children);
                }
            }


        });

    var Activation = Diagrams.Models.ConnectionPoint.extend(
        /** @lends Activation.prototype */
        {
            /**
             * @augments ConnectionPoint
             * @constructs
             * @class Activation Represents the model for an activation in Sequence Diagrams.
             */
            initialize: function (attrs, options) {
                Diagrams.Models.ConnectionPoint.prototype.initialize.call(this, attrs, options);
                this.owner().addConnectionPoint(this);
            },

            modelName: "Activation",

            nameSpace: sequenced

        });

    var Message = Diagrams.Models.Link.extend(
        /** @lends Message.prototype */
        {
            /**
             * @augments Link
             * @constructs
             * @class Message Represents the model for a Message in Sequence Diagrams.
             */
            initialize: function (attrs, options) {
                Diagrams.Models.Link.prototype.initialize.call(this, attrs, options);
            },

            modelName: "Message",

            nameSpace: sequenced,

            defaults: {},

            source: function (ConnectionPoint, x, y) {
                return Diagrams.Models.Link.prototype.source.call(this, ConnectionPoint, x, y);
            },

            destination: function (ConnectionPoint, x, y) {
                return Diagrams.Models.Link.prototype.destination.call(this, ConnectionPoint, x, y);
            },

            makeParallel: function () {
                return false;
            }
        });

    var MessageLink = Diagrams.Models.DiagramElement.extend(
        /** @lends MessageLink.prototype */
        {
            /**
             * @augments Link
             * @constructs
             * @class MessageLink Represents the model for a Message in Sequence Diagrams.
             */
            initialize: function (attrs, options) {
                Diagrams.Models.DiagramElement.prototype.initialize.call(this, attrs, options);
                this.sourcePoint = attrs.source;
                this.destinationPoint = attrs.destination;
            },

            modelName: "MessageLink",

            nameSpace: sequenced,

            defaults: {},

            source: function (messagePoint) {
                if (messagePoint) {
                    this.sourcePoint = messagePoint;
                } else {
                    return this.sourcePoint;
                }
            },

            destination: function (messagePoint) {
                if (messagePoint) {
                    this.destinationPoint = messagePoint;
                } else {
                    return this.destinationPoint;
                }
            }

        });

    var MessagePoint = Diagrams.Models.DiagramElement.extend(
        /** @lends MessagePoint.prototype */
        {
            /**
             * @augments DiagramElement
             * @constructs
             * @class MessagePoint Represents the connection point in a diagram.
             */
            initialize: function (attrs, options) {
                Diagrams.Models.DiagramElement.prototype.initialize.call(this, attrs, options);
                this.centerPoint = new GeoCore.Models.Point({x: attrs.x, y: attrs.y});
                this.direction = attrs.direction;
            },

            modelName: "MessagePoint",

            nameSpace: sequenced,

            defaults: {
                centerPoint: new GeoCore.Models.Point({x: 0, y: 0})
            },

            setY: function (y) {
                this.get('centerPoint').set('y', y);
            },

            setX: function (x) {
                this.get('centerPoint').set('x', x);
            },

            setMessage: function (Message) {
                this.message = Message;
            }

        });

    // set models
    models.Activation = Activation;
    models.Message = Message;
    models.LifeLine = LifeLine;
    models.Processor = Processor;
    models.MessagePoint = MessagePoint;
    models.MessageLink = MessageLink;

    sequenced.Models = models;

    return sequenced;

}(SequenceD || {}));<|MERGE_RESOLUTION|>--- conflicted
+++ resolved
@@ -249,12 +249,7 @@
                     "title": "Lifeline",
                     type: "object",
                     properties: {
-<<<<<<< HEAD
-                        Title: {"type": "string"},
-                        Uid: {"type": "number"}
-=======
                         Title: { "type": "string" }
->>>>>>> 60053900
                     }
                 };
                 return schema;
@@ -267,8 +262,6 @@
                 //here add properties you want to see in property panel, but those need to be defined in above getSchema() method
                 return editableProperties;
             },
-
-<<<<<<< HEAD
             getPropertyPane: function (point) {
                 var pane = new JSONEditor(document.getElementById("propertyPane"), {
                     schema: this.getSchema(),
@@ -285,9 +278,6 @@
 
                 return pane;
             },
-
-=======
->>>>>>> 60053900
             leftUpperConer: function (point) {
                 if (_.isUndefined(point)) {
                     return this.viewAttributes.leftUpperConer;
