/**
 * Copyright (c) 2016, WSO2 Inc. (http://www.wso2.org) All Rights Reserved.
 *
 * WSO2 Inc. licenses this file to you under the Apache License,
 * Version 2.0 (the "License"); you may not use this file except
 * in compliance with the License.
 * You may obtain a copy of the License at
 *
 *     http://www.apache.org/licenses/LICENSE-2.0
 *
 * Unless required by applicable law or agreed to in writing,
 * software distributed under the License is distributed on an
 * "AS IS" BASIS, WITHOUT WARRANTIES OR CONDITIONS OF ANY
 * KIND, either express or implied. See the License for the
 * specific language governing permissions and limitations
 * under the License.
 */

var Processors = (function (processors) {

    var flowControllers = processors.flowControllers || {};

    //Define manipulator mediators
    var tryBlockMediator = {
        id: "TryBlockMediator",
        title: "Try Block",
        icon: "images/tool-icons/tryblock.svg",
        colour : "#ffffff",
        type : "ComplexProcessor",
        containableElements: [{container:"tryContainer",children:[{title:"Try"}]},{container:"catchContainer",children:[{title:"Catch"}]}],
        dragCursorOffset : { left: 50, top: -5 },
        createCloneCallback : function(view){
            function cloneCallBack() {
                var div = view.createContainerForDraggable();
                d3.xml("images/tool-icons/tryblock_drag.svg").mimeType("image/svg+xml").get(function(error, xml) {
                    if (error) throw error;
                    var svg = xml.getElementsByTagName("svg")[0];
                    d3.select(svg).attr("width", "100px").attr("height", "85px");
                    div.node().appendChild(svg);
                });
                return div.node();
            }
            return cloneCallBack;
        },
<<<<<<< HEAD
        parameters: [
            {
                key: "exception",
                value: "Exception"
            },
            {
                key: "description",
                value: "Description"
            }
        ],
        propertyPaneSchema: [
            {
                key: "exception",
                text: "Exception"
            },
            {
                key: "description",
                text: "Description"
            }
        ],
        saveMyProperties: function (model, inputs) {
            model.get("parameters").parameters = [
                {
                    key: "exception",
                    value: inputs.exception.value
                },
                {
                    key: "description",
                    value: inputs.description.value
                }
            ];
        },
        getMySubTree: function (model) {
            // Generate Subtree for the try block
            var tryBlock = model.get('containableProcessorElements').models[0];
            var tryBlockNode = new TreeNode("TryBlock", "TryBlock", "try{", "}");
            for (var itr = 0; itr < tryBlock.get('children').models.length; itr++) {
                var child = tryBlock.get('children').models[itr];
=======
        utils: {
            parameters: [
                {
                    key: "exception",
                    value: "Exception"
                },
                {
                    key: "description",
                    value: "Description"
                }
            ],
            propertyPaneSchema: [
                {
                    key: "exception",
                    text: "Exception"
                },
                {
                    key: "description",
                    text: "Description"
                }
            ],
            saveMyProperties: function (model, inputs) {
                model.get("utils").utils.parameters = [
                    {
                        key: "exception",
                        value: inputs.exception.value
                    },
                    {
                        key: "description",
                        value: inputs.description.value
                    }
                ];
            },
            getMySubTree: function (model) {
                // Generate Subtree for the try block
                var tryBlock = model.get('containableProcessorElements').models[0];
                var tryBlockNode = new TreeNode("TryBlock", "TryBlock", "try{", "}");
                for (var itr = 0; itr < tryBlock.get('children').models.length; itr++) {
                    var child = tryBlock.get('children').models[itr];
>>>>>>> 61071ad7

                    if (child instanceof SequenceD.Models.MessagePoint && child.get('direction') == 'outbound') {
                        var endpoint = child.get('message').get('destination').get('parent').get('utils').utils.parameters[0].value;
                        var uri = child.get('message').get('destination').get('utils').utils.parameters[1].value;
                        // When we define the properties, need to extract the endpoint from the property
                        definedConstants["HTTPEP"] = {name: endpoint, value: uri};
                        var l = new TreeNode("InvokeMediator", "InvokeMediator", ("response = invoke(endpointKey=" +
                        endpoint + ", messageKey=m)"), ";");
                        tryBlockNode.getChildren().push(l);
                    } else {
                        tryBlockNode.getChildren().push(child.get('utils').utils.getMySubTree(child));
                    }
                }

                // Generate the Subtree for the catch block
                var catchBlock = model.get('containableProcessorElements').models[1];
                var catchBlockNode = new TreeNode("CatchBlock", "CatchBlock", "catch(Exception e){", "}");
                for (var itr = 0; itr < catchBlock.get('children').models.length; itr++) {
                    var child = catchBlock.get('children').models[itr];

                    if (child instanceof SequenceD.Models.MessagePoint && child.get('direction') == 'outbound') {
                        var endpoint = child.get('message').get('destination').get('parent').get('utils').utils.parameters[0].value;
                        var uri = child.get('message').get('destination').get('parent').get('utils').utils.parameters[1].value;
                        // When we define the properties, need to extract the endpoint from the property
                        definedConstants["HTTPEP"] = {name: endpoint, value: uri};
                        var l = new TreeNode("InvokeMediator", "InvokeMediator", ("response = invoke(endpointKey=" +
                        endpoint + ", messageKey=m)"), ";");
                        catchBlockNode.getChildren().push(l);
                    } else {
                        catchBlockNode.getChildren().push(child.get('utils').utils.getMySubTree(child));
                    }
                }
                var tryCatchNode = new TreeNode("TryCatchMediator", "TryCatchMediator", "", "");
                tryCatchNode.getChildren().push(tryBlockNode);
                tryCatchNode.getChildren().push(catchBlockNode);

                return tryCatchNode;

            }
        }
    };

    // Add defined mediators to manipulators
    // Mediator id should be exactly match to name defining here.(Eg : "LogMediator")
    flowControllers.TryBlockMediator = tryBlockMediator;

    processors.flowControllers = flowControllers;

    return processors;

}(Processors || {}));<|MERGE_RESOLUTION|>--- conflicted
+++ resolved
@@ -42,46 +42,6 @@
             }
             return cloneCallBack;
         },
-<<<<<<< HEAD
-        parameters: [
-            {
-                key: "exception",
-                value: "Exception"
-            },
-            {
-                key: "description",
-                value: "Description"
-            }
-        ],
-        propertyPaneSchema: [
-            {
-                key: "exception",
-                text: "Exception"
-            },
-            {
-                key: "description",
-                text: "Description"
-            }
-        ],
-        saveMyProperties: function (model, inputs) {
-            model.get("parameters").parameters = [
-                {
-                    key: "exception",
-                    value: inputs.exception.value
-                },
-                {
-                    key: "description",
-                    value: inputs.description.value
-                }
-            ];
-        },
-        getMySubTree: function (model) {
-            // Generate Subtree for the try block
-            var tryBlock = model.get('containableProcessorElements').models[0];
-            var tryBlockNode = new TreeNode("TryBlock", "TryBlock", "try{", "}");
-            for (var itr = 0; itr < tryBlock.get('children').models.length; itr++) {
-                var child = tryBlock.get('children').models[itr];
-=======
         utils: {
             parameters: [
                 {
@@ -121,7 +81,6 @@
                 var tryBlockNode = new TreeNode("TryBlock", "TryBlock", "try{", "}");
                 for (var itr = 0; itr < tryBlock.get('children').models.length; itr++) {
                     var child = tryBlock.get('children').models[itr];
->>>>>>> 61071ad7
 
                     if (child instanceof SequenceD.Models.MessagePoint && child.get('direction') == 'outbound') {
                         var endpoint = child.get('message').get('destination').get('parent').get('utils').utils.parameters[0].value;
