/**
 * Copyright (c) 2016, WSO2 Inc. (http://www.wso2.org) All Rights Reserved.
 *
 * WSO2 Inc. licenses this file to you under the Apache License,
 * Version 2.0 (the "License"); you may not use this file except
 * in compliance with the License.
 * You may obtain a copy of the License at
 *
 *     http://www.apache.org/licenses/LICENSE-2.0
 *
 * Unless required by applicable law or agreed to in writing,
 * software distributed under the License is distributed on an
 * "AS IS" BASIS, WITHOUT WARRANTIES OR CONDITIONS OF ANY
 * KIND, either express or implied. See the License for the
 * specific language governing permissions and limitations
 * under the License.
 */

var Processors = (function (processors) {
    var manipulators = processors.manipulators || {};

    // Header Processor Definition
    var headerProcessor = {
        id: "HeaderProcessor",
        title: "Header",
        icon: "images/tool-icons/header.svg",
        colour : "#ffffff",
        type : "UnitProcessor",
        dragCursorOffset : { left: 24, top: -5 },
        createCloneCallback : function(view){
            function cloneCallBack() {
                var div = view.createContainerForDraggable();
                d3.xml("images/tool-icons/header_drag.svg").mimeType("image/svg+xml").get(function(error, xml) {
                    if (error) throw error;
                    var svg = xml.getElementsByTagName("svg")[0];
                    d3.select(svg).attr("width", "48px").attr("height", "108px");
                    div.node().appendChild(svg);
                });
                return div.node();
            }
            return cloneCallBack;
        },
        utils: {
            parameters: [
                {
                    key: "reference",
                    value: "Message Reference"
                },
                {
                    key: "name",
                    value: "Header Name"
                },
                {
                    key: "value",
                    value: "Header Value"
                }
            ],
            propertyPaneSchema: [
                {
                    key: "reference",
                    text: "Message Reference"
                },
                {
                    key: "name",
                    text: "Header Name"
                },
                {
                    key: "value",
                    text: "Header Value"
                }
            ],
            saveMyProperties: function (model, inputs) {
                model.get("utils").utils.parameters = [
                    {
                        key: "reference",
                        value: inputs.reference.value
                    },
                    {
                        key: "name",
                        value: inputs.name.value
                    },
                    {
                        key: "value",
                        value: inputs.value.value
                    }
                ];
            },
            getMySubTree: function (model) {
                var parameters = model.get('utils').utils.parameters;
                var headerConfigStart = "setHeader(messageRef = " + parameters[0].value + ", headerName = \"" +
                    parameters[1].value + "\", headerValue = " + parameters[2].value;
                return new TreeNode("HeaderProcessor", "HeaderProcessor", headerConfigStart, ");");
            },
            outputs: false,
            getInputParams: function () {
                var inputParams = [];
                inputParams[0] = this.parameters[0];
                inputParams[1] = this.parameters[1];

                return inputParams;
            }
<<<<<<< HEAD
        ],
        propertyPaneSchema: [
            {
                key: "reference",
                text: "Message Reference"
            },
            {
                key: "name",
                text: "Header Name"
            },
            {
                key: "value",
                text: "Header Value"
            }
        ],
        saveMyProperties: function (model, inputs) {
            model.get("parameters").parameters = [
                {
                    key: "reference",
                    value: inputs.reference.value
                },
                {
                    key: "name",
                    value: inputs.name.value
                },
                {
                    key: "value",
                    value: inputs.value.value
                }
            ];
        },
        getMySubTree: function (model) {
            var parameters = model.get('parameters').parameters;
            var headerConfigStart = "setHeader(messageRef = " + parameters[0].value + ", headerName = \"" +
                parameters[1].value + "\", headerValue = " + parameters[2].value;
            return new TreeNode("HeaderProcessor", "HeaderProcessor", headerConfigStart, ");");
=======
>>>>>>> 61071ad7
        }
    };

    // Add defined mediators to manipulators
    // Mediator id should be exactly match to name defining here.(Eg : "LogMediator")
    manipulators.HeaderProcessor = headerProcessor;

    processors.manipulators = manipulators;

    return processors;

}(Processors || {}));<|MERGE_RESOLUTION|>--- conflicted
+++ resolved
@@ -99,45 +99,6 @@
 
                 return inputParams;
             }
-<<<<<<< HEAD
-        ],
-        propertyPaneSchema: [
-            {
-                key: "reference",
-                text: "Message Reference"
-            },
-            {
-                key: "name",
-                text: "Header Name"
-            },
-            {
-                key: "value",
-                text: "Header Value"
-            }
-        ],
-        saveMyProperties: function (model, inputs) {
-            model.get("parameters").parameters = [
-                {
-                    key: "reference",
-                    value: inputs.reference.value
-                },
-                {
-                    key: "name",
-                    value: inputs.name.value
-                },
-                {
-                    key: "value",
-                    value: inputs.value.value
-                }
-            ];
-        },
-        getMySubTree: function (model) {
-            var parameters = model.get('parameters').parameters;
-            var headerConfigStart = "setHeader(messageRef = " + parameters[0].value + ", headerName = \"" +
-                parameters[1].value + "\", headerValue = " + parameters[2].value;
-            return new TreeNode("HeaderProcessor", "HeaderProcessor", headerConfigStart, ");");
-=======
->>>>>>> 61071ad7
         }
     };
 
