/**
 * Copyright (c) 2016, WSO2 Inc. (http://www.wso2.org) All Rights Reserved.
 *
 * WSO2 Inc. licenses this file to you under the Apache License,
 * Version 2.0 (the "License"); you may not use this file except
 * in compliance with the License.
 * You may obtain a copy of the License at
 *
 *     http://www.apache.org/licenses/LICENSE-2.0
 *
 * Unless required by applicable law or agreed to in writing,
 * software distributed under the License is distributed on an
 * "AS IS" BASIS, WITHOUT WARRANTIES OR CONDITIONS OF ANY
 * KIND, either express or implied. See the License for the
 * specific language governing permissions and limitations
 * under the License.
 */
define(['require', 'log', 'jquery', 'lodash', './tab', 'ballerina', 'workspace'], function (require, log, jquery, _, Tab, Ballerina, Workspace) {
    var FileTab;

    FileTab = Tab.extend({
        initialize: function (options) {
            Tab.prototype.initialize.call(this, options);
            if (!_.has(options, 'file')) {
                this._file = new Workspace.File({isTemp: true}, {storage: this.getParent().getBrowserStorage()});
            } else {
                this._file = _.get(options, 'file');
            }
        },

        getFile: function () {
            return this._file;
        },

        render: function () {
            Tab.prototype.render.call(this);
            var ballerinaEditorOptions = _.get(this.options, 'ballerina_editor');
            _.set(ballerinaEditorOptions, 'toolPalette', this.getParent().options.toolPalette);
            _.set(ballerinaEditorOptions, 'container', this.$el.get(0));
            var toolPallet = _.get(this.options.application, 'toolPalette');

//            var ballerinaASTFactory = new Ballerina.ast.BallerinaASTFactory();
//            var ballerinaAstRoot = ballerinaASTFactory.createBallerinaAstRoot();
//            var serviceDefinitions = [];
//            var serviceDefinitions1 = [];
//
//            // Create sample connector definition
//            var connectorDefinitions = [];
//            var connectorDefinition1 = ballerinaASTFactory.createConnectorDefinition();
//            connectorDefinitions.push(connectorDefinition1);
//
//            var serviceDefinition1 = ballerinaASTFactory.createServiceDefinition();
//            serviceDefinition1.setBasePath("/basePath1");
//
//            // Create Sample Resource Definitions
//            var resourceDefinition1 = ballerinaASTFactory.createResourceDefinition();
//
//            ballerinaAstRoot.addChild(serviceDefinition1);
//
//            serviceDefinition1.setResourceDefinitions([resourceDefinition1]);
//            serviceDefinition1.addChild(resourceDefinition1);
//
//            serviceDefinitions.push(serviceDefinition1);
//
//            ballerinaAstRoot.setServiceDefinitions(serviceDefinitions);
//
//            // Create Sample Function Definitions
//            var functionDefinitions = [];
//            var functionDefinitions1 = [];
//
//            var functionDefinition1 = ballerinaASTFactory.createFunctionDefinition();
//            functionDefinitions.push(functionDefinition1);
//            ballerinaAstRoot.addChild(functionDefinition1);
//            ballerinaAstRoot.setFunctionDefinitions(functionDefinitions);

            var sourceGenVisitor = new Ballerina.visitors.SourceGen.BallerinaASTRootVisitor();
            var ballerinaASTFactory = new Ballerina.ast.BallerinaASTFactory();
            var ballerinaAstRoot1 = ballerinaASTFactory.createBallerinaAstRoot();

            //package definition
            var packageDefinition = ballerinaASTFactory.createPackageDefinition();
            packageDefinition.setPackageName("samples.passthrough");
            ballerinaAstRoot1.addChild(packageDefinition);
            ballerinaAstRoot1.setPackageDefinition(packageDefinition);

            //import declarations
            var importDeclaration_langMessage = ballerinaASTFactory.createImportDeclaration();
            importDeclaration_langMessage.setPackageName("ballerina.lang.message");
            importDeclaration_langMessage.setParent(ballerinaAstRoot1);
            var importDeclaration_netHttp = ballerinaASTFactory.createImportDeclaration();
            importDeclaration_netHttp.setPackageName("ballerina.net.http");
            importDeclaration_netHttp.setParent(ballerinaAstRoot1);
            var importDeclarations = [];
            importDeclarations.push(importDeclaration_langMessage);
            importDeclarations.push(importDeclaration_netHttp);
            ballerinaAstRoot1.setImportDeclarations(importDeclarations);
            ballerinaAstRoot1.addChild(importDeclaration_langMessage);
            ballerinaAstRoot1.addChild(importDeclaration_netHttp);

            //service definition
            var serviceDefinitions = [];
<<<<<<< HEAD
            var serviceDefinitions1 = [];
            var ifStatements1 = [];
            var elseStatements1 = [];
            var ifCondition = ballerinaASTFactory.createExpression();
            // Create sample connector definition
            var connectorDefinitions = [];
            var connectorDefinition1 = ballerinaASTFactory.createConnectorDefinition();
            connectorDefinitions.push(connectorDefinition1);
            //ballerinaAstRoot.setConnectorDefinitions(connectorDefinitions);
            //ballerinaAstRoot.addChild(connectorDefinition1);

            var serviceDefinition1 = ballerinaASTFactory.createServiceDefinition();
            serviceDefinition1.setBasePath("/basePath1");
            var serviceDefinition2 = ballerinaASTFactory.createServiceDefinition();
            serviceDefinition2.setBasePath("/basePath2");

            var serviceDefinition3 = ballerinaASTFactory.createServiceDefinition();
            serviceDefinition3.setBasePath("/basePath3");
            var serviceDefinition4 = ballerinaASTFactory.createServiceDefinition();
            serviceDefinition4.setBasePath("/basePath4");

            // Create Sample Resource Definitions
            var resourceDefinition1 = ballerinaASTFactory.createResourceDefinition();
            var resourceDefinition2 = ballerinaASTFactory.createResourceDefinition();

            // Create If statement Definition
            var ifElseStatement = ballerinaASTFactory.createIfElseStatement(ifCondition,ifStatements1,elseStatements1);

            resourceDefinition1.resourceParent(serviceDefinition1);
            resourceDefinition2.resourceParent(serviceDefinition2);

            // Create Sample try-catch statement
            var tryCatchStatement1 = ballerinaASTFactory.createTryCatchStatement();
            var tryStatement = ballerinaASTFactory.createTryStatement();
            var catchStatement = ballerinaASTFactory.createCatchStatement();
            var tryCatchStatement2 = ballerinaASTFactory.createTryCatchStatement();
            var tryStatement2 = ballerinaASTFactory.createTryStatement();
            var catchStatement2 = ballerinaASTFactory.createCatchStatement();
            tryCatchStatement2.addChild(tryStatement2);
            tryCatchStatement2.addChild(catchStatement2);
            tryStatement.addChild(tryCatchStatement2);
            tryCatchStatement1.addChild(tryStatement);
            tryCatchStatement1.addChild(catchStatement);

            //Create Smaple If-else

            var ifElseStatement2 = ballerinaASTFactory.createIfElseStatement();
            var ifStatement2 = ballerinaASTFactory.createIfStatement();
            var elseStatement2 = ballerinaASTFactory.createElseStatement();
            ifElseStatement2.addChild(ifStatement2);
            ifElseStatement2.addChild(elseStatement2);

            resourceDefinition1.addChild(tryCatchStatement1);
            resourceDefinition1.addChild(ifElseStatement2);

            ballerinaAstRoot.addChild(serviceDefinition1);
            ballerinaAstRoot.addChild(serviceDefinition2);
            serviceDefinition1.setResourceDefinitions([resourceDefinition1, resourceDefinition2]);
            serviceDefinition1.addChild(resourceDefinition1);
            serviceDefinition1.addChild(resourceDefinition2);

            serviceDefinitions.push(serviceDefinition1);
            serviceDefinitions.push(serviceDefinition2);
            ballerinaAstRoot.setServiceDefinitions(serviceDefinitions);

            serviceDefinitions1.push(serviceDefinition3);
            serviceDefinitions1.push(serviceDefinition4);

            // Create sample Worker Declaration
            var workerDeclaration1 = ballerinaASTFactory.createWorkerDeclaration();
            var workerDeclaration2 = ballerinaASTFactory.createWorkerDeclaration();

            // Create Sample Function Definitions
            var functionDefinitions = [];
            var functionDefinitions1 = [];

            var functionDefinition1 = ballerinaASTFactory.createFunctionDefinition();
            functionDefinition1.addChild(workerDeclaration1);
            functionDefinition1.addChild(workerDeclaration2);
            functionDefinitions.push(functionDefinition1);
            ballerinaAstRoot.addChild(functionDefinition1);
            ballerinaAstRoot.setFunctionDefinitions(functionDefinitions);

            var functionDefinition2 = ballerinaASTFactory.createFunctionDefinition();
            var functionDefinition3 = ballerinaASTFactory.createFunctionDefinition();
            functionDefinitions1.push(functionDefinition2);
            functionDefinitions1.push(functionDefinition3);

            var package1 = new Ballerina.env.Package({name: 'PACKAGE1'});
            package1.addServiceDefinitions(serviceDefinitions);
            package1.addFunctionDefinitions(functionDefinitions);

            var package2 = new Ballerina.env.Package({name: 'PACKAGE2'});
            package2.addServiceDefinitions(serviceDefinitions1);
            package2.addFunctionDefinitions(functionDefinitions1);
=======
            var serviceDefinition_passthroughService = ballerinaASTFactory.createServiceDefinition();
            serviceDefinition_passthroughService.setServiceName("PassthroughService");
            serviceDefinition_passthroughService.setBasePath("/account");

            // Adding Resources
            var resource_passthrough = ballerinaASTFactory.createResourceDefinition();
            resource_passthrough.setResourceName('passthrough');

            //Adding custom resource
            var custom_resource = ballerinaASTFactory.createResourceDefinition();
            custom_resource.setResourceName('customResource');

            //Adding resource argument
            var resourceArgument_m = ballerinaASTFactory.createResourceArgument();
            resourceArgument_m.setType("message");
            resourceArgument_m.setIdentifier("m");
            resource_passthrough.setResourceArguments([resourceArgument_m]);

            //Adding reply statement
            var statement_reply = ballerinaASTFactory.createReplyStatement();
            statement_reply.setReplyMessage("m");
            var statements = [];
            statements.push(statement_reply);
            resource_passthrough.setStatements(statements);

            //var resourceDefinitions = [];
            //resourceDefinitions.push(resource_passthrough);
            //resourceDefinitions.push(custom_resource);

            serviceDefinition_passthroughService.addChild(resource_passthrough);

           //Create Smaple If-else
           var ifElseStatement1 = ballerinaASTFactory.createIfElseStatement();
           var ifStatement1 = ballerinaASTFactory.createIfStatement();
           var elseStatement1 = ballerinaASTFactory.createElseStatement();
           ifElseStatement1.addChild(ifStatement1);
           ifElseStatement1.addChild(elseStatement1);
           ifStatement1.setCondition("Condition1");
           resource_passthrough.addChild(ifElseStatement1);

           //creating while statement
           var whileStatement1 = ballerinaASTFactory.createWhileStatement();
           whileStatement1.setCondition("Condition2");
           resource_passthrough.addChild(whileStatement1);

           // Create Sample try-catch statement
           var tryCatchStatement = ballerinaASTFactory.createTryCatchStatement();
           var tryStatement = ballerinaASTFactory.createTryStatement();
           var catchStatement = ballerinaASTFactory.createCatchStatement();
           catchStatement.setExceptionType("ArithmeticException ex");
           tryCatchStatement.addChild(tryStatement);
           tryCatchStatement.addChild(catchStatement);
           resource_passthrough.addChild(tryCatchStatement);

           serviceDefinitions.push(serviceDefinition_passthroughService);
           ballerinaAstRoot1.setServiceDefinitions(serviceDefinitions);
           ballerinaAstRoot1.addChild(serviceDefinition_passthroughService);
           ballerinaAstRoot1.accept(sourceGenVisitor);
>>>>>>> 6a4df4da

            //Create environment and add add package list
           var ballerinaEnvironment = new Ballerina.env.Environment();

           this.generateToolPallet(ballerinaEnvironment, toolPallet);

           var fileEditor = new Ballerina.views.BallerinaFileEditor({
                model: ballerinaAstRoot1,
                viewOptions: ballerinaEditorOptions
            });
            fileEditor.render();
        },

        generateToolPallet: function (environment, toolPallet) {
            var self = this;
            var mainElementsToolGroup = toolPallet.getElementToolGroups()[0];
            var statementsToolGroup = toolPallet.getElementToolGroups()[1];
            var packageList = environment.getPackages();

            _.each(packageList, function (pckg) {
                if (!_.isEmpty(pckg.getServiceDefinitions())) {
                    var service = self.isToolAvailableInPallet(mainElementsToolGroup, "Service");
                    if (!service) {
                        var serviceDefinitions = pckg.getServiceDefinitions();
                        var serviceDef = {
                            id: "service",
                            name: "Service",
                            icon: "images/tool-icons/lifeline.svg",
                            title: "Service",
                            node: serviceDefinitions[0]
                        };
                        mainElementsToolGroup.get("toolDefinitions").push(serviceDef);
                        toolPallet.updateToolGroup(serviceDef, mainElementsToolGroup);
                    }

                    _.each(pckg.getServiceDefinitions(), function (serviceDef) {
                        if (!_.isEmpty(serviceDef.getResourceDefinitions())) {

                        }
                    });
                }
                if (!_.isEmpty(pckg.getFunctionDefinitions())) {

                }
                if (!_.isEmpty(pckg.getConnectorDefinitions())) {

                }
                if (!_.isEmpty(pckg.getTypeDefinitions())) {

                }
            });
        },

        isToolAvailableInPallet: function (elementGroup, name) {
            var elementGroupDefinitions = elementGroup.get("toolDefinitions");
            for (var i = 0; i < elementGroupDefinitions.length; i++) {
                if (elementGroupDefinitions[i].name == name) {
                    return true;
                }
            }
            return false;
        }
    });

    return FileTab;
});<|MERGE_RESOLUTION|>--- conflicted
+++ resolved
@@ -99,103 +99,6 @@
 
             //service definition
             var serviceDefinitions = [];
-<<<<<<< HEAD
-            var serviceDefinitions1 = [];
-            var ifStatements1 = [];
-            var elseStatements1 = [];
-            var ifCondition = ballerinaASTFactory.createExpression();
-            // Create sample connector definition
-            var connectorDefinitions = [];
-            var connectorDefinition1 = ballerinaASTFactory.createConnectorDefinition();
-            connectorDefinitions.push(connectorDefinition1);
-            //ballerinaAstRoot.setConnectorDefinitions(connectorDefinitions);
-            //ballerinaAstRoot.addChild(connectorDefinition1);
-
-            var serviceDefinition1 = ballerinaASTFactory.createServiceDefinition();
-            serviceDefinition1.setBasePath("/basePath1");
-            var serviceDefinition2 = ballerinaASTFactory.createServiceDefinition();
-            serviceDefinition2.setBasePath("/basePath2");
-
-            var serviceDefinition3 = ballerinaASTFactory.createServiceDefinition();
-            serviceDefinition3.setBasePath("/basePath3");
-            var serviceDefinition4 = ballerinaASTFactory.createServiceDefinition();
-            serviceDefinition4.setBasePath("/basePath4");
-
-            // Create Sample Resource Definitions
-            var resourceDefinition1 = ballerinaASTFactory.createResourceDefinition();
-            var resourceDefinition2 = ballerinaASTFactory.createResourceDefinition();
-
-            // Create If statement Definition
-            var ifElseStatement = ballerinaASTFactory.createIfElseStatement(ifCondition,ifStatements1,elseStatements1);
-
-            resourceDefinition1.resourceParent(serviceDefinition1);
-            resourceDefinition2.resourceParent(serviceDefinition2);
-
-            // Create Sample try-catch statement
-            var tryCatchStatement1 = ballerinaASTFactory.createTryCatchStatement();
-            var tryStatement = ballerinaASTFactory.createTryStatement();
-            var catchStatement = ballerinaASTFactory.createCatchStatement();
-            var tryCatchStatement2 = ballerinaASTFactory.createTryCatchStatement();
-            var tryStatement2 = ballerinaASTFactory.createTryStatement();
-            var catchStatement2 = ballerinaASTFactory.createCatchStatement();
-            tryCatchStatement2.addChild(tryStatement2);
-            tryCatchStatement2.addChild(catchStatement2);
-            tryStatement.addChild(tryCatchStatement2);
-            tryCatchStatement1.addChild(tryStatement);
-            tryCatchStatement1.addChild(catchStatement);
-
-            //Create Smaple If-else
-
-            var ifElseStatement2 = ballerinaASTFactory.createIfElseStatement();
-            var ifStatement2 = ballerinaASTFactory.createIfStatement();
-            var elseStatement2 = ballerinaASTFactory.createElseStatement();
-            ifElseStatement2.addChild(ifStatement2);
-            ifElseStatement2.addChild(elseStatement2);
-
-            resourceDefinition1.addChild(tryCatchStatement1);
-            resourceDefinition1.addChild(ifElseStatement2);
-
-            ballerinaAstRoot.addChild(serviceDefinition1);
-            ballerinaAstRoot.addChild(serviceDefinition2);
-            serviceDefinition1.setResourceDefinitions([resourceDefinition1, resourceDefinition2]);
-            serviceDefinition1.addChild(resourceDefinition1);
-            serviceDefinition1.addChild(resourceDefinition2);
-
-            serviceDefinitions.push(serviceDefinition1);
-            serviceDefinitions.push(serviceDefinition2);
-            ballerinaAstRoot.setServiceDefinitions(serviceDefinitions);
-
-            serviceDefinitions1.push(serviceDefinition3);
-            serviceDefinitions1.push(serviceDefinition4);
-
-            // Create sample Worker Declaration
-            var workerDeclaration1 = ballerinaASTFactory.createWorkerDeclaration();
-            var workerDeclaration2 = ballerinaASTFactory.createWorkerDeclaration();
-
-            // Create Sample Function Definitions
-            var functionDefinitions = [];
-            var functionDefinitions1 = [];
-
-            var functionDefinition1 = ballerinaASTFactory.createFunctionDefinition();
-            functionDefinition1.addChild(workerDeclaration1);
-            functionDefinition1.addChild(workerDeclaration2);
-            functionDefinitions.push(functionDefinition1);
-            ballerinaAstRoot.addChild(functionDefinition1);
-            ballerinaAstRoot.setFunctionDefinitions(functionDefinitions);
-
-            var functionDefinition2 = ballerinaASTFactory.createFunctionDefinition();
-            var functionDefinition3 = ballerinaASTFactory.createFunctionDefinition();
-            functionDefinitions1.push(functionDefinition2);
-            functionDefinitions1.push(functionDefinition3);
-
-            var package1 = new Ballerina.env.Package({name: 'PACKAGE1'});
-            package1.addServiceDefinitions(serviceDefinitions);
-            package1.addFunctionDefinitions(functionDefinitions);
-
-            var package2 = new Ballerina.env.Package({name: 'PACKAGE2'});
-            package2.addServiceDefinitions(serviceDefinitions1);
-            package2.addFunctionDefinitions(functionDefinitions1);
-=======
             var serviceDefinition_passthroughService = ballerinaASTFactory.createServiceDefinition();
             serviceDefinition_passthroughService.setServiceName("PassthroughService");
             serviceDefinition_passthroughService.setBasePath("/account");
@@ -249,12 +152,25 @@
            tryCatchStatement.addChild(tryStatement);
            tryCatchStatement.addChild(catchStatement);
            resource_passthrough.addChild(tryCatchStatement);
+            // Create sample Worker Declaration
+            var workerDeclaration1 = ballerinaASTFactory.createWorkerDeclaration();
+            var workerDeclaration2 = ballerinaASTFactory.createWorkerDeclaration();
+
+            // Create Sample Function Definitions
+            var functionDefinitions = [];
+            var functionDefinitions1 = [];
+
+            var functionDefinition1 = ballerinaASTFactory.createFunctionDefinition();
+            functionDefinition1.addChild(workerDeclaration1);
+            functionDefinition1.addChild(workerDeclaration2);
+            functionDefinitions.push(functionDefinition1);
+            ballerinaAstRoot.addChild(functionDefinition1);
+            ballerinaAstRoot.setFunctionDefinitions(functionDefinitions);
 
            serviceDefinitions.push(serviceDefinition_passthroughService);
            ballerinaAstRoot1.setServiceDefinitions(serviceDefinitions);
            ballerinaAstRoot1.addChild(serviceDefinition_passthroughService);
            ballerinaAstRoot1.accept(sourceGenVisitor);
->>>>>>> 6a4df4da
 
             //Create environment and add add package list
            var ballerinaEnvironment = new Ballerina.env.Environment();
