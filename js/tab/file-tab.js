/**
 * Copyright (c) 2016, WSO2 Inc. (http://www.wso2.org) All Rights Reserved.
 *
 * WSO2 Inc. licenses this file to you under the Apache License,
 * Version 2.0 (the "License"); you may not use this file except
 * in compliance with the License.
 * You may obtain a copy of the License at
 *
 *     http://www.apache.org/licenses/LICENSE-2.0
 *
 * Unless required by applicable law or agreed to in writing,
 * software distributed under the License is distributed on an
 * "AS IS" BASIS, WITHOUT WARRANTIES OR CONDITIONS OF ANY
 * KIND, either express or implied. See the License for the
 * specific language governing permissions and limitations
 * under the License.
 */
define(['require', 'log', 'jquery', 'lodash', './tab', 'ballerina', 'workspace'], function (require, log, jquery, _, Tab, Ballerina, Workspace) {
    var FileTab;

    FileTab = Tab.extend({
        initialize: function (options) {
            Tab.prototype.initialize.call(this, options);
            if (!_.has(options, 'file')) {
                this._file = new Workspace.File({isTemp: true}, {storage: this.getParent().getBrowserStorage()});
            } else {
                this._file = _.get(options, 'file');
            }
        },

        getFile: function () {
            return this._file;
        },

        render: function () {
            Tab.prototype.render.call(this);
            var ballerinaEditorOptions = _.get(this.options, 'ballerina_editor');
            _.set(ballerinaEditorOptions, 'toolPalette', this.getParent().options.toolPalette);
            _.set(ballerinaEditorOptions, 'container', this.$el.get(0));
            var toolPallet = _.get(this.options.application, 'toolPalette');

            var ballerinaASTFactory = new Ballerina.ast.BallerinaASTFactory();
            var ballerinaAstRoot = ballerinaASTFactory.createBallerinaAstRoot();
            var serviceDefinitions = [];
            var serviceDefinitions1 = [];
            var ifStatements1 = [];
            var elseStatements1 = [];
            var ifCondition = ballerinaASTFactory.createExpression();
            // Create sample connector definition
            var connectorDefinitions = [];
            var connectorDefinition1 = ballerinaASTFactory.createConnectorDefinition();
            connectorDefinitions.push(connectorDefinition1);
            //ballerinaAstRoot.setConnectorDefinitions(connectorDefinitions);
            //ballerinaAstRoot.addChild(connectorDefinition1);

            var serviceDefinition1 = ballerinaASTFactory.createServiceDefinition();
            serviceDefinition1.setBasePath("/basePath1");
            var serviceDefinition2 = ballerinaASTFactory.createServiceDefinition();
            serviceDefinition2.setBasePath("/basePath2");

            var serviceDefinition3 = ballerinaASTFactory.createServiceDefinition();
            serviceDefinition3.setBasePath("/basePath3");
            var serviceDefinition4 = ballerinaASTFactory.createServiceDefinition();
            serviceDefinition4.setBasePath("/basePath4");

            // Create Sample Resource Definitions
            var resourceDefinition1 = ballerinaASTFactory.createResourceDefinition();
            var resourceDefinition2 = ballerinaASTFactory.createResourceDefinition();

            // Create If statement Definition
            var ifElseStatement = ballerinaASTFactory.createIfElseStatement(ifCondition,ifStatements1,elseStatements1);

            resourceDefinition1.resourceParent(serviceDefinition1);
            resourceDefinition2.resourceParent(serviceDefinition2);

            // Create Sample try-catch statement
            var tryCatchStatement1 = ballerinaASTFactory.createTryCatchStatement();
            var tryStatement = ballerinaASTFactory.createTryStatement();
            var catchStatement = ballerinaASTFactory.createCatchStatement();
            var tryCatchStatement2 = ballerinaASTFactory.createTryCatchStatement();
            var tryStatement2 = ballerinaASTFactory.createTryStatement();
            var catchStatement2 = ballerinaASTFactory.createCatchStatement();
            tryCatchStatement2.addChild(tryStatement2);
            tryCatchStatement2.addChild(catchStatement2);
            tryStatement.addChild(tryCatchStatement2);
            tryCatchStatement1.addChild(tryStatement);
            tryCatchStatement1.addChild(catchStatement);

            //Create Smaple If-else

            var ifElseStatement2 = ballerinaASTFactory.createIfElseStatement();
            var ifStatement2 = ballerinaASTFactory.createIfStatement();
            var elseStatement2 = ballerinaASTFactory.createElseStatement();
            ifElseStatement2.addChild(ifStatement2);
            ifElseStatement2.addChild(elseStatement2);

            resourceDefinition1.addChild(tryCatchStatement1);
            resourceDefinition1.addChild(ifElseStatement2);

            ballerinaAstRoot.addChild(serviceDefinition1);
            ballerinaAstRoot.addChild(serviceDefinition2);
            serviceDefinition1.setResourceDefinitions([resourceDefinition1, resourceDefinition2]);
            serviceDefinition1.addChild(resourceDefinition1);
            serviceDefinition1.addChild(resourceDefinition2);

            serviceDefinitions.push(serviceDefinition1);
            serviceDefinitions.push(serviceDefinition2);
            ballerinaAstRoot.setServiceDefinitions(serviceDefinitions);

            serviceDefinitions1.push(serviceDefinition3);
            serviceDefinitions1.push(serviceDefinition4);

            // Create Sample Function Definitions
            var functionDefinitions = [];
            var functionDefinitions1 = [];

            var functionDefinition1 = ballerinaASTFactory.createFunctionDefinition();
            functionDefinitions.push(functionDefinition1);
            ballerinaAstRoot.addChild(functionDefinition1);
            ballerinaAstRoot.setFunctionDefinitions(functionDefinitions);

            var functionDefinition2 = ballerinaASTFactory.createFunctionDefinition();
            var functionDefinition3 = ballerinaASTFactory.createFunctionDefinition();
            functionDefinitions1.push(functionDefinition2);
            functionDefinitions1.push(functionDefinition3);

            var package1 = new Ballerina.env.Package({name: 'PACKAGE1'});
            package1.addServiceDefinitions(serviceDefinitions);
            package1.addFunctionDefinitions(functionDefinitions);

            var package2 = new Ballerina.env.Package({name: 'PACKAGE2'});
            package2.addServiceDefinitions(serviceDefinitions1);
            package2.addFunctionDefinitions(functionDefinitions1);

            //Create environment and add add package list
            var ballerinaEnvironment = new Ballerina.env.Environment();
            ballerinaEnvironment.addPackage(package1);
            ballerinaEnvironment.addPackage(package2);

            this.generateToolPallet(ballerinaEnvironment, toolPallet);

            var fileEditor = new Ballerina.views.BallerinaFileEditor({
                model: ballerinaAstRoot,
                viewOptions: ballerinaEditorOptions
            });
            fileEditor.render();

<<<<<<< HEAD
            ballerinaAstRoot.accept(fileEditor);
=======
            /**
             * Testing the source-gen traverse
             *
             */
            var sourceGenVisitor = new Ballerina.visitors.SourceGen.BallerinaASTRootVisitor();
            ballerinaAstRoot.accept(sourceGenVisitor);
            log.info(sourceGenVisitor.getGeneratedSource());
>>>>>>> 4985e6da
        },

        generateToolPallet: function (environment, toolPallet) {
            var self = this;
            var mainElementsToolGroup = toolPallet.getElementToolGroups()[0];
            var statementsToolGroup = toolPallet.getElementToolGroups()[1];
            var packageList = environment.getPackages();

            _.each(packageList, function (pckg) {
                if (!_.isEmpty(pckg.getServiceDefinitions())) {
                    var service = self.isToolAvailableInPallet(mainElementsToolGroup, "Service");
                    if (!service) {
                        var serviceDefinitions = pckg.getServiceDefinitions();
                        var serviceDef = {
                            id: "service",
                            name: "Service",
                            icon: "images/tool-icons/lifeline.svg",
                            title: "Service",
                            node: serviceDefinitions[0]
                        };
                        mainElementsToolGroup.get("toolDefinitions").push(serviceDef);
                        toolPallet.updateToolGroup(serviceDef, mainElementsToolGroup);
                    }

                    _.each(pckg.getServiceDefinitions(), function (serviceDef) {
                        if (!_.isEmpty(serviceDef.getResourceDefinitions())) {

                        }
                    });
                }
                if (!_.isEmpty(pckg.getFunctionDefinitions())) {

                }
                if (!_.isEmpty(pckg.getConnectorDefinitions())) {

                }
                if (!_.isEmpty(pckg.getTypeDefinitions())) {

                }
            });
        },

        isToolAvailableInPallet: function (elementGroup, name) {
            var elementGroupDefinitions = elementGroup.get("toolDefinitions");
            for (var i = 0; i < elementGroupDefinitions.length; i++) {
                if (elementGroupDefinitions[i].name == name) {
                    return true;
                }
            }
            return false;
        }
    });

    return FileTab;
});<|MERGE_RESOLUTION|>--- conflicted
+++ resolved
@@ -144,18 +144,6 @@
                 viewOptions: ballerinaEditorOptions
             });
             fileEditor.render();
-
-<<<<<<< HEAD
-            ballerinaAstRoot.accept(fileEditor);
-=======
-            /**
-             * Testing the source-gen traverse
-             *
-             */
-            var sourceGenVisitor = new Ballerina.visitors.SourceGen.BallerinaASTRootVisitor();
-            ballerinaAstRoot.accept(sourceGenVisitor);
-            log.info(sourceGenVisitor.getGeneratedSource());
->>>>>>> 4985e6da
         },
 
         generateToolPallet: function (environment, toolPallet) {
