/**
 * Copyright (c) 2016, WSO2 Inc. (http://www.wso2.org) All Rights Reserved.
 *
 * WSO2 Inc. licenses this file to you under the Apache License,
 * Version 2.0 (the "License"); you may not use this file except
 * in compliance with the License.
 * You may obtain a copy of the License at
 *
 *     http://www.apache.org/licenses/LICENSE-2.0
 *
 * Unless required by applicable law or agreed to in writing,
 * software distributed under the License is distributed on an
 * "AS IS" BASIS, WITHOUT WARRANTIES OR CONDITIONS OF ANY
 * KIND, either express or implied. See the License for the
 * specific language governing permissions and limitations
 * under the License.
 */

var Diagrams = (function (diagrams) {
    var models = diagrams.models || {};

    var DiagramElement = Backbone.Model.extend(
        /** @lends DiagramElement.prototype */
        {

            selectedNode: null,
            /**
             * @augments DiagramElement
             * @constructs
             * @class Element represents the model for elements in a diagram.
             */
            initialize: function (attrs, options) {
            },

            parent: function (parent) {
                if (_.isUndefined(parent)) {
                    return this.get("parent");
                } else {
                    this.set("parent", parent);
                }
            },

            modelName: "DiagramElement",

            nameSpace: diagrams,

            idAttribute: this.cid,

            defaults: {}
        });

    var Shape = DiagramElement.extend(
        /** @lends Link.prototype */
        {
            /**
             * @augments DiagramElement
             * @constructs
             * @class Link represents the model for a link between two elements in a diagrams.
             */
            initialize: function (attrs, options) {
                DiagramElement.prototype.initialize.call(this, attrs, options);
                var connectionPoints = new Backbone.Collection([], {model: ConnectionPoint, owner: this});
                this.connectionPoints = connectionPoints;
            },

            modelName: "Shape",

            nameSpace: diagrams,

            addConnectionPoint: function (cntPoints) {
                if (_.isArray(cntPoints)) {
                    cntPoints.forEach(function (cntPoint) {
                        this.addConnectionPoint(cntPoint);
                    });
                }
                this.connectionPoints.add(cntPoints);
                this.trigger("connectionPointAdded", cntPoints);
            },

            defaults: {}
        });

    var Link = DiagramElement.extend(
        /** @lends Link.prototype */
        {
            /**
             * @augments DiagramElement
             * @constructs
             * @class Link represents the model for a link between two elements in a diagrams.
             */
            initialize: function (attrs, options) {
                DiagramElement.prototype.initialize.call(this, attrs, options);
                this.source(attrs['source']['activation'], attrs['source']['x'], attrs['source']['y']);
                this.destination(attrs['destination']['activation'], attrs['destination']['x'],
                                 attrs['destination']['y']);
            },

            modelName: "Link",

            nameSpace: diagrams,

            defaults: {},

            /**
             * Gets or sets source connectionPoint for the link.
             * @param {ConnectionPoint} [connectionPoint] Source connectionPoint
             */
            source: function (connectionPoint, x, y) {
                if (connectionPoint === undefined) {
                    return this.get('source');
                }
                diagram.sourceLifeLineY = y;
                var connection = connectionPoint.connectLink(this, {type: 'outgoing', x: x, y: y});
                if (this.makeParallel()) {
                    connection.point().y(this.destination().point().y());
                }
                this.set('source', connection);
            },
            /**
             * Gets or sets destination connectionPoint for the link.
             * @param {ConnectionPoint} [connectionPoint] Destination connectionPoint
             */
            destination: function (connectionPoint, x, y) {
                if (connectionPoint === undefined) {
                    return this.get('destination');
                }
                var connection = connectionPoint.connectLink(this, {type: 'incoming', x: x, y: y});
                if (this.makeParallel()) {
                    connection.point().y(this.source().point().y());
                }
                this.set('destination', connection);
            },
            makeParallel: function () {
                return true;
            }
        });

    var Connection = DiagramElement.extend(
        /** @lends Connection.prototype */
        {
            /**
             * @augments DiagramElement
             * @constructs
             * @class Connection represents a connection made to a connection point owned by an element in a diagrams.
             */
            initialize: function (attrs, options) {
                DiagramElement.prototype.initialize.call(this, attrs, options);
                this.connectionPoint().on("elementMoved", this.onConnectionPointMoved, this);
            },

            modelName: "Connection",

            nameSpace: diagrams,

            onConnectionPointMoved: function (event) {
                this.point().move(event.dx, event.dy);
                this.trigger("connectingPointChanged", this.point());
            },

            /**
             * Get or set connection type of the connection.
             * @param {String} [type] incoming or outgoing
             * @returns {String, void}
             */
            type: function (type) {
                if (_.isUndefined(type)) {
                    return this.get('type');
                }
                this.set('type', type);
            },

            /**
             * Gets or sets the point on paper in which this connection point
             * belongs
             * @param {Point} [point]
             * @returns {Point|void}
             */
            point: function (point) {
                if (_.isUndefined(point)) {
                    return this.get('point');
                }
                this.set('point', point)
            },

            connectionPoint: function () {
                return this.get('connectionPoint');
            },

            /**
             * Checks whether this connection is an incoming connection
             * @returns {boolean}
             */
            isIncomingConnection: function () {
                if (_.isEqual(this.type(), 'incoming')) {
                    return true;
                }
                return false;
            }

        });

    var ConnectionPoint = DiagramElement.extend(
        /** @lends ConnectionPoint.prototype */
        {
            /**
             * @augments DiagramElement
             * @constructs
             * @class ConnectionPoint represents a connection point owned by an element in a diagrams.
             */
            initialize: function (attrs, options) {
                DiagramElement.prototype.initialize.call(this, attrs, options);
                this.connections = new Backbone.Collection([], {model: Connection, connectionPoint: this});
                this.owner().on("elementMoved", this.onOwnerMoved, this);
            },

            modelName: "ConnectionPoint",

            nameSpace: diagrams,

            connectLink: function (link, options) {
                var connection = new Connection({type: options.type, link: link, connectionPoint: this});
                this.connections.add(connection);
                this.trigger("connectionMade", connection, options.x, options.y);
                return connection;
            },

            onOwnerMoved: function (event) {
                this.trigger("elementMoved", event);
            },

            /**
             * Sets or gets the instance of shape which owns this connection point
             * @param {Shape} [shape]
             * @returns {Shape|void}
             */
            owner: function (shape) {
                if (_.isUndefined(shape)) {
                    return this.get('owner');
                }
                this.set('owner', shape);
            }

        });

    var DiagramElements = Backbone.Collection.extend(
        /** @lends DiagramElements.prototype */
        {
            /**
             * @augments Backbone.Collection
             * @constructs
             * @class DiagramElements represents the collection for elements in a diagram.
             */
            initialize: function (models, options) {
            },

            modelName: "DiagramElements",

            nameSpace: diagrams,

            model: DiagramElement

        });


    var Diagram = Backbone.Model.extend(
        /** @lends Diagram.prototype */
        {
            /**
             * @augments Backbone.Model
             * @constructs
             * @class Diagram represents the model for aa diagrams.
             */
            initialize: function (attrs, options) {

                var elements = new DiagramElements([], {diagram: this});
                this.diagramElements(elements);
                this.selectedNode = null;
                this.destinationLifeLine = null;
                // TODO: won't be using this until the layout finalized
                this.deepestPointY = 100;
                this.sourceLifeLineY = 0;
                this.X = 0;
            },

            modelName: "Diagram",

            selectedNode: null,

            nameSpace: diagrams,

            lifeLineMap: {},

            destinationLifeLine: null,

            addElement: function (element, opts) {
                //this.trigger("addElement", element, opts);

                if (element instanceof SequenceD.Models.LifeLine) {
                    this.diagramElements().add(element, opts);
                    this.lifeLineMap[element.attributes.centerPoint.attributes.x] = element;
                } else {
                    this.trigger("addElement", element, opts);
                }
            },

            removeElement: function (element, opts) {
                var index = this.diagramElements().indexOf(element);
                //TODO need to implement this 
                //var elements = this.diagramElements();
                //delete elements[index];
                this.trigger("removeElement", element, opts);
            },

            getElement: function (id) {
                return this.diagramElements().get(id);
            },

            diagramElements: function (diaElements) {
                if (_.isUndefined(diaElements)) {
                    return this.get('diagramElements');
                } else {
                    this.set('diagramElements', diaElements);
                }
            },

            clickedLifeLine: undefined,

            positionTemp: undefined,

            dynamicMessage: undefined,

            test: undefined,

            createPoint: function (x, y) {
                return new GeoCore.Models.Point({'x': x, 'y': y});
            },

            createLifeLine: function (title, center) {
                return new SequenceD.Models.LifeLine({title: title, centerPoint: center});
            },

            getNearestLifeLine: function (xPosition) {
                var distanceDiff = undefined;
                var nearestKey = undefined;
                for (var key in this.lifeLineMap) {
                    if (nearestKey === undefined) {
                        distanceDiff = Math.abs(xPosition - key);
                        nearestKey = key;
                    } else {
                        if (distanceDiff > Math.abs(xPosition - key)) {
                            distanceDiff = Math.abs(xPosition - key);
                            nearestKey = key;
                        }
                    }
                }

                return this.lifeLineMap[nearestKey];
            },

<<<<<<< HEAD
            getDefinitionSchema: function () {
                return {
                    "title": "Resource",
                    type: "object",
                    properties: {
                        Path: {"type": "string"},
                        Get: {"type": "boolean"},
                        Put: {"type": "boolean"},
                        Post: {"type": "boolean"}
                    }
                };
            },

            getDefinitionEditableProperties: function (point) {
                var editableProperties = {};
                editableProperties.Path = this.attributes.path;
                editableProperties.Get = this.attributes.get;
                editableProperties.Put = this.attributes.put;
                editableProperties.Post = this.attributes.post;
                return editableProperties;
            },

            defaults: {
                path: '',
                get: false,
                put: false,
                post: false
=======
            parseTree: function() {

                var TreeRoot;

                var treeVisitMap = {};

                //var buildTree = function (model, resourceNode, isLifeLine) {
                //
                //    var treeNode = undefined;
                //    var refMapNode = treeVisitMap[model.cid];
                //
                //    if (_.isUndefined(refMapNode)) {
                //
                //        if (resourceNode) {
                //            treeNode = new TreeNode(model, "Resource");
                //        } else if (isLifeLine) {
                //            treeNode = new TreeNode(model, "LifeLine");
                //        } else {
                //            treeNode = new TreeNode(model, model.type);
                //        }
                //
                //        refMapNode = new RefMapNode(treeNode, model.cid, 0);
                //        treeVisitMap[model.cid] = refMapNode;
                //    } else {
                //        treeNode = (treeVisitMap[model.cid]).treeNode;
                //        treeNode.returnVisited = true;
                //    }
                //
                //    var startPo = refMapNode.nextVisitPosition;
                //
                //    for (var itr = startPo; itr < (model.get('children').models).length; itr++) {
                //        var child = (model.get('children').models)[itr];
                //        console.log(child.type);
                //        refMapNode.incrementNextVisitPosition();
                //        var childNode;
                //        if (child instanceof SequenceD.Models.MessagePoint && child.direction === "inbound") {
                //            childNode = buildTree(child.message.destinationPoint.owner, false, true);
                //            if (!childNode.returnVisited) {
                //                treeNode.getChildren().push(childNode);
                //            }
                //        } else if (!(child instanceof SequenceD.Models.MessagePoint)) {
                //            childNode = buildTree(child, false, false);
                //            if (!childNode.returnVisited) {
                //                treeNode.getChildren().push(childNode);
                //            }
                //        }
                //    }
                //
                //    return treeNode;
                //};

                var buildTree = function (resourceModel) {
                    var rootNode = new TreeNode("Resource", "Resource", "resource passthrough (message m) {", "}");
                    for (var itr = 0; itr < (resourceModel.get('children').models).length; itr++) {
                        var mediator = (resourceModel.get('children').models)[itr];
                        rootNode.getChildren().push((mediator.get('getMySubTree')).getMySubTree(mediator));
                    }
                    console.log(rootNode);
                    return rootNode;
                };

                var finalSource = "";


                var includeConstants = function () {
                    // TODO: Need to handle this properly
                    // Defining the global constants
                    for (var key in definedConstants) {
                        if (_.isEqual(key, "HTTPEP")) {
                            finalSource += "constant endpoint " + definedConstants[key].name + " = new HTTPEndPoint(\"" +
                                definedConstants[key].value + "\");\n";
                        }
                    }

                    // For the moment we are injecting the API methods directly hardcoded here at the moment.
                    // After the properties view implementation those can be dynamically changed
                    finalSource += "\n" +
                        '@GET\n' +
                        '@PUT\n' +
                        '@POST\n' +
                        '@Path ("/passthrough")\n'
                };

                var traverse = function (tree, finalSource) {

                    // Define the Resource methods and the context path (@GET, @POST, etc and @Path("/resourcePath")")

                    // Define the mediation logic
                    finalSource = finalSource + "" + tree.configStart;
                    var arr = tree.getChildren();
                    for (var a = 0; a < arr.length; a++) {
                        var node = arr[a];
                        finalSource = traverse(node, finalSource);
                    }
                    finalSource = finalSource + tree.configEnd;

                    return finalSource;
                };
                TreeRoot = buildTree(diagram.get('diagramElements').models[0]);
                includeConstants();
                return traverse((TreeRoot), finalSource);
>>>>>>> 50d866ed
            }

        });

    models.DiagramElement = DiagramElement;
    models.DiagramElements = DiagramElements;
    models.Diagram = Diagram;
    models.Shape = Shape;
    models.Link = Link;
    models.Connection = Connection;
    models.ConnectionPoint = ConnectionPoint;
    diagrams.Models = models;

    return diagrams;
}(Diagrams || {}));<|MERGE_RESOLUTION|>--- conflicted
+++ resolved
@@ -91,8 +91,7 @@
             initialize: function (attrs, options) {
                 DiagramElement.prototype.initialize.call(this, attrs, options);
                 this.source(attrs['source']['activation'], attrs['source']['x'], attrs['source']['y']);
-                this.destination(attrs['destination']['activation'], attrs['destination']['x'],
-                                 attrs['destination']['y']);
+                this.destination(attrs['destination']['activation'], attrs['destination']['x'], attrs['destination']['y']);
             },
 
             modelName: "Link",
@@ -298,7 +297,7 @@
                 if (element instanceof SequenceD.Models.LifeLine) {
                     this.diagramElements().add(element, opts);
                     this.lifeLineMap[element.attributes.centerPoint.attributes.x] = element;
-                } else {
+                } else{
                     this.trigger("addElement", element, opts);
                 }
             },
@@ -357,35 +356,6 @@
                 return this.lifeLineMap[nearestKey];
             },
 
-<<<<<<< HEAD
-            getDefinitionSchema: function () {
-                return {
-                    "title": "Resource",
-                    type: "object",
-                    properties: {
-                        Path: {"type": "string"},
-                        Get: {"type": "boolean"},
-                        Put: {"type": "boolean"},
-                        Post: {"type": "boolean"}
-                    }
-                };
-            },
-
-            getDefinitionEditableProperties: function (point) {
-                var editableProperties = {};
-                editableProperties.Path = this.attributes.path;
-                editableProperties.Get = this.attributes.get;
-                editableProperties.Put = this.attributes.put;
-                editableProperties.Post = this.attributes.post;
-                return editableProperties;
-            },
-
-            defaults: {
-                path: '',
-                get: false,
-                put: false,
-                post: false
-=======
             parseTree: function() {
 
                 var TreeRoot;
@@ -487,7 +457,35 @@
                 TreeRoot = buildTree(diagram.get('diagramElements').models[0]);
                 includeConstants();
                 return traverse((TreeRoot), finalSource);
->>>>>>> 50d866ed
+            },
+
+            getDefinitionSchema: function () {
+                return {
+                    "title": "Resource",
+                    type: "object",
+                    properties: {
+                        Path: {"type": "string"},
+                        Get: {"type": "boolean"},
+                        Put: {"type": "boolean"},
+                        Post: {"type": "boolean"}
+                    }
+                };
+            },
+
+            getDefinitionEditableProperties: function (point) {
+                var editableProperties = {};
+                editableProperties.Path = this.attributes.path;
+                editableProperties.Get = this.attributes.get;
+                editableProperties.Put = this.attributes.put;
+                editableProperties.Post = this.attributes.post;
+                return editableProperties;
+            },
+
+            defaults: {
+                path: '',
+                get: false,
+                put: false,
+                post: false
             }
 
         });
