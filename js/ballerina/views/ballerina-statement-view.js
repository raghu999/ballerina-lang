/**
 * Copyright (c) 2016, WSO2 Inc. (http://www.wso2.org) All Rights Reserved.
 *
 * WSO2 Inc. licenses this file to you under the Apache License,
 * Version 2.0 (the "License"); you may not use this file except
 * in compliance with the License.
 * You may obtain a copy of the License at
 *
 *     http://www.apache.org/licenses/LICENSE-2.0
 *
 * Unless required by applicable law or agreed to in writing,
 * software distributed under the License is distributed on an
 * "AS IS" BASIS, WITHOUT WARRANTIES OR CONDITIONS OF ANY
 * KIND, either express or implied. See the License for the
 * specific language governing permissions and limitations
 * under the License.
 */
define(['require', 'lodash', 'log', './../visitors/statement-visitor', 'd3', 'd3utils', 'property_pane_utils', './point', './bounding-box'],
    function (require, _, log, StatementVisitor, d3, D3Utils, PropertyPaneUtils, Point, BBox) {

    /**
     * A common class which consists functions of moving or resizing views.
     * @constructor
     */
    var BallerinaStatementView = function (args) {
        StatementVisitor.call(this, args);
        this._parent = _.get(args, "parent");
        this._model = _.get(args, "model");
        this._container = _.get(args, "container");
        this._viewOptions = _.get(args, "viewOptions");
        this.toolPalette = _.get(args, "toolPalette");
        this.messageManager = _.get(args, "messageManager");
        this._statementGroup = undefined;
        this._childrenViewsList = [];
        if (!_.has(args, 'topCenter')) {
            log.warn('topCenter has not defined. Default top center will be created');
        }
        this._topCenter = _.has(args, "topCenter") ? _.get(args, 'topCenter').clone() : new Point(0,0);
        this._boundingBox = new  BBox();
        var self = this;
        this._topCenter.on("moved", function(offset){
            self._bottomCenter(offset.dx, offset.dy);
        });
        StatementVisitor.call(this);
        this.init();
    };

    BallerinaStatementView.prototype = Object.create(StatementVisitor.prototype);
    BallerinaStatementView.prototype.constructor = BallerinaStatementView;

    BallerinaStatementView.prototype.init = function(){
        //Registering event listeners
        this.listenTo(this._model, 'childVisitedEvent', this.childVisitedCallback);
        this.listenTo(this._parent, 'changeStatementMetricsEvent', this.changeMetricsCallback);
    };

    BallerinaStatementView.prototype.childVisitedCallback = function (child) {
        // this.trigger("childViewAddedEvent", child);
    };

    BallerinaStatementView.prototype.childViewAddedCallback = function (child) {
    };

    BallerinaStatementView.prototype.setParent = function (parent) {
        this._parent = parent;
    };
    BallerinaStatementView.prototype.getParent = function () {
        return this._parent;
    };

    BallerinaStatementView.prototype.getStatementGroup = function () {
        return this._statementGroup;
    };
    BallerinaStatementView.prototype.setStatementGroup = function (getStatementGroup) {
        this._statementGroup = getStatementGroup;
    };
    BallerinaStatementView.prototype.getChildrenViewsList = function () {
        return this._childrenViewsList;
    };
    BallerinaStatementView.prototype.changeWidth = function (dw) {
    };
    BallerinaStatementView.prototype.changeHeight = function (dh) {
    };
    BallerinaStatementView.prototype.changeMetricsCallback = function (baseMetrics) {
    };
    BallerinaStatementView.prototype.getDiagramRenderingContext = function () {
        return this._diagramRenderingContext;
    };

    BallerinaStatementView.prototype.visitStatement = function (statement) {
        var StatementViewFactory = require('./statement-view-factory');
        var statementViewFactory = new StatementViewFactory();
        var newStatementGap = 30;
        var topCenter;
        if (_.isEmpty(this._childrenViewsList)) {
            topCenter = new Point(this.getTopCenter().x(), this.getTopCenter().y() + newStatementGap);
        } else {
            var childX = this.getTopCenter().x();
            var childY = _.last(this._childrenViewsList).getBoundingBox().getBottom() + newStatementGap;
            topCenter = new Point(childX, childY);
        }
        var args = {model: statement, container: this._statementGroup.node(), viewOptions: {}, parent:this, topCenter: topCenter};
        var statementView = statementViewFactory.getStatementView(args);
        this._diagramRenderingContext.getViewModelMap()[statement.id] = statementView;
        this._childrenViewsList.push(statementView);
        statementView.render(this._diagramRenderingContext);
        this.resizeOnChildRendered(statementView.getBoundingBox());
    };

    BallerinaStatementView.prototype.visitExpression = function (statement) {
        var ExpressionViewFactory = require('./expression-view-factory');
        var expressionViewFactory = new ExpressionViewFactory();
        var args = {model: statement, container: this._statementGroup.node(), viewOptions: {}, parent:this};
        var expressionView = expressionViewFactory.getExpressionView(args);
        this._diagramRenderingContext.getViewModelMap()[statement.id] = expressionView;
        this._childrenViewsList.push(expressionView);
        expressionView.setXPosition(this.getXPosition());
        expressionView.setYPosition(this.getYPosition() + 30);
        expressionView.render(this._diagramRenderingContext);
    };

        BallerinaStatementView.prototype._createPropertyPane = function (args) {
            var model = _.get(args, "model", {});
            var viewOptions = _.get(args, "viewOptions", {});
            var statementGroup = _.get(args, "statementGroup", null);
            var editableProperties = _.get(args, "editableProperties", []);

            viewOptions.actionButton = _.get(args, "viewOptions.actionButton", {});
            viewOptions.actionButton.class = _.get(args, "actionButton.class", "property-pane-action-button");
            viewOptions.actionButton.wrapper = _.get(args, "actionButton.wrapper", {});
            viewOptions.actionButton.wrapper.class = _.get(args, "actionButton.wrapper.class", "property-pane-action-button-wrapper");
            viewOptions.actionButton.editClass = _.get(args, "viewOptions.actionButton.editClass", "property-pane-action-button-edit");
            viewOptions.actionButton.disableClass = _.get(args, "viewOptions.actionButton.disableClass", "property-pane-action-button-disable");
            viewOptions.actionButton.deleteClass = _.get(args, "viewOptions.actionButton.deleteClass", "property-pane-action-button-delete");

            viewOptions.actionButton.width = _.get(args, "viewOptions.action.button.width", 22);
            viewOptions.actionButton.height = _.get(args, "viewOptions.action.button.height", 22);

            viewOptions.propertyForm = _.get(args, "propertyForm", {});
            viewOptions.propertyForm.wrapper = _.get(args, "propertyForm.wrapper", {});
            viewOptions.propertyForm.wrapper.class = _.get(args, "propertyForm.wrapper", "property-pane-form-wrapper");
            viewOptions.propertyForm.heading = _.get(args, "propertyForm.heading", {});
            viewOptions.propertyForm.heading.class = _.get(args, "propertyForm.heading.class", "property-pane-form-heading");
            viewOptions.propertyForm.heading.iconClass = _.get(args, "propertyForm.heading.class", "property-pane-form-heading-icon");
            viewOptions.propertyForm.heading.textClass = _.get(args, "propertyForm.heading.class", "property-pane-form-heading-text");
            viewOptions.propertyForm.heading.iconCloseClass = _.get(args, "propertyForm.heading.class", "property-pane-form-heading-close-icon");
            viewOptions.propertyForm.body = _.get(args, "propertyForm.body", {});
            viewOptions.propertyForm.body.class = _.get(args, "propertyForm.body.class", "property-pane-form-body");
            viewOptions.propertyForm.body.property = _.get(args, "propertyForm.body.property", {});
            viewOptions.propertyForm.body.property.wrapper = _.get(args, "propertyForm.body.property.wrapper", "property-pane-form-body-property-wrapper");

            viewOptions.propertyForm.body.addStatement = _.get(args, "propertyForm.body.addStatement", {});
            viewOptions.propertyForm.body.addStatement.text = _.get(args, "propertyForm.body.addStatement.text", "Add");
            viewOptions.propertyForm.body.addStatement.class = _.get(args, "propertyForm.body.addStatement.class", "property-pane-form-body-add-button");

            var self = this;
            // Adding click event for 'statement' group.
            $(statementGroup.node()).click(function (statementView, event) {

                var diagramRenderingContext = self.getDiagramRenderingContext();
                log.debug("Clicked statement group");

                event.stopPropagation();

                // Not allowing to click the statement group multiple times.
                if ($("." + viewOptions.actionButton.wrapper.class).length > 0) {
                    log.debug("statement group is already clicked");
                    return;
                }

                // Get the bounding box of the if else view.
                var statementBoundingBox = statementView.getBoundingBox();

                // Calculating width for edit and delete button.
                var propertyButtonPaneRectWidth = viewOptions.actionButton.width * 2;

                // Creating an SVG group for the edit and delete buttons.
                var propertyButtonPaneGroup = D3Utils.group(statementGroup);

                // Adding svg definitions needed for styling edit and delete buttons.
                var svgDefinitions = propertyButtonPaneGroup.append("defs");
                var editButtonPattern = svgDefinitions.append("pattern")
                    .attr("id", "editIcon")
                    .attr("width", "100%")
                    .attr("height", "100%");

                editButtonPattern.append("image")
                    .attr("xlink:href", "images/edit.svg")
                    .attr("x", (viewOptions.actionButton.width / 2) - (14 / 2))
                    .attr("y", (viewOptions.actionButton.height / 2) - (14 / 2))
                    .attr("width", "14")
                    .attr("height", "14");

                var deleteButtonPattern = svgDefinitions.append("pattern")
                    .attr("id", "deleteIcon")
                    .attr("width", "100%")
                    .attr("height", "100%");

                deleteButtonPattern.append("image")
                    .attr("xlink:href", "images/delete.svg")
                    .attr("x", (viewOptions.actionButton.width / 2) - (14 / 2))
                    .attr("y", (viewOptions.actionButton.height / 2) - (14 / 2))
                    .attr("width", "14")
                    .attr("height", "14");

                // Bottom center point.
<<<<<<< HEAD
                var centerPointX = statementBoundingBox._x + (statementBoundingBox._w / 2);
                var centerPointY = statementBoundingBox._y + statementBoundingBox._h;
=======
                var centerPointX = statementBoundingBox.x()+ (statementBoundingBox.w() / 2);
                var centerPointY = statementBoundingBox.y()+ statementBoundingBox.h();
>>>>>>> 0148de5d

                var smallArrowPoints =
                    // Bottom point of the polygon.
                    " " + centerPointX + "," + centerPointY +
                    // Left point of the polygon
                    " " + (centerPointX - 3) + "," + (centerPointY + 3) +
                    // Right point of the polygon.
                    " " + (centerPointX + 3) + "," + (centerPointY + 3);

                var smallArrow = D3Utils.polygon(smallArrowPoints, statementGroup);

                // Creating the action button pane border.
                var propertyButtonPaneRect = D3Utils.rect(centerPointX - (propertyButtonPaneRectWidth / 2), centerPointY + 3,
                    propertyButtonPaneRectWidth, viewOptions.actionButton.height, 0, 0, propertyButtonPaneGroup)
                    .classed(viewOptions.actionButton.wrapper.class, true);

                // Not allowing to click background elements.
                $(propertyButtonPaneRect.node()).click(function(event){
                    event.stopPropagation();
                });

                // Creating the edit action button.
                var editButtonRect = D3Utils.rect(centerPointX - (propertyButtonPaneRectWidth / 2), centerPointY + 3,
                    viewOptions.actionButton.width, viewOptions.actionButton.height, 0, 0, propertyButtonPaneGroup)
                    .classed(viewOptions.actionButton.class, true).classed(viewOptions.actionButton.editClass, true);

                // Creating the delete action button.
                var deleteButtonRect = D3Utils.rect(centerPointX + viewOptions.actionButton.width  - (propertyButtonPaneRectWidth / 2), centerPointY + 3,
                    viewOptions.actionButton.width, viewOptions.actionButton.height, 0, 0, propertyButtonPaneGroup)
                    .classed(viewOptions.actionButton.class, true).classed(viewOptions.actionButton.deleteClass, true);

                // When the outside of the propertyButtonPaneRect is clicked.
                $(window).click(function (event) {
                    log.debug("window click");
                    $(propertyButtonPaneGroup.node()).remove();
                    $(smallArrow.node()).remove();

                    // Remove this handler.
                    $(this).unbind("click");
                });

                // Adding on click event for edit button.
                $(editButtonRect.node()).click(function (event) {

                    log.debug("Clicked edit button");

                    var parentSVG = propertyButtonPaneGroup.node().ownerSVGElement;

                    event.stopPropagation();

                    // Hiding property button pane.
                    $(propertyButtonPaneGroup.node()).remove();

                    // 175 is the width set in css
                    var propertyPaneWrapper = $("<div/>", {
                        class: viewOptions.propertyForm.wrapper.class /*+ " nano"*/,
                        css : {
                            "margin": (parseInt($(parentSVG.parentElement).css("padding"), 10) + 3) + "px"
                        },
                        click : function(event){
                            event.stopPropagation();
                        }
                    }).offset({ top: centerPointY, left: centerPointX - (175 / 2)}).appendTo(parentSVG.parentElement);

                    // When the outside of the propertyPaneWrapper is clicked.
                    $(window).click(function (event) {
                        log.debug("window click");
                        closeAllPopUps();
                    });

                    var propertyPaneHeading = $("<div/>", {
                        "class": viewOptions.propertyForm.heading.class
                    }).appendTo(propertyPaneWrapper);

                    var editIcon = $("<i/>", {
                        "class": "fw fw-edit " + viewOptions.propertyForm.heading.iconClass
                    }).appendTo(propertyPaneHeading);

                    var editTitle = $("<span class='" + viewOptions.propertyForm.heading.textClass +"'>Edit</span>")
                        .appendTo(propertyPaneHeading);

                    var closeIcon = $("<i/>", {
                        "class": "fw fw-cancel " + viewOptions.propertyForm.heading.iconCloseClass
                    }).appendTo(propertyPaneHeading);

                    // When the "X" button is clicked.
                    $(closeIcon).click(function () {
                        closeAllPopUps();
                    });

                    // Div which contains the form for the properties.
                    var propertyPaneBody = $("<div/>", {
                        "class": viewOptions.propertyForm.body.class /*+ " nano-content"*/
                    }).appendTo(propertyPaneWrapper);

                    // Creating the property form.
                    PropertyPaneUtils.createPropertyForm(propertyPaneBody,
                        viewOptions.propertyForm.body.property.wrapper, editableProperties);

                    // Adding "Add" button.
                    var buttonPane = $("<div/>").appendTo(propertyPaneBody);
                    var addButton = $("<button/>", {
                        class : viewOptions.propertyForm.body.addStatement.class,
                        text : viewOptions.propertyForm.body.addStatement.text

                    }).appendTo(buttonPane);

                    $(addButton).click(function (event) {
                        statementView.getModel().trigger("add-new-statement");
                    });

                    // Close the popups of property pane body.
                    function closeAllPopUps() {
                        $(propertyPaneWrapper).remove();

                        // Remove the small arrow.
                        $(smallArrow.node()).remove();

                        $(this).unbind('click');
                    }

                });

                $(deleteButtonRect.node()).click(function(event){
                    log.info("Clicked delete button");

                    event.stopPropagation();

                    // Hiding property button pane.
                    $(propertyButtonPaneGroup.node()).remove();
                    $(smallArrow.node()).remove();

                    var child = model;
                    var parent = child.parent;
                    parent.removeChild(child);
                });

            }.bind(statementGroup.node(), this));
        };


        BallerinaStatementView.prototype.getTopCenter = function () {
        return this._topCenter;
    };

    BallerinaStatementView.prototype.getViewOptions = function () {
        return this._viewOptions;
    };

    BallerinaStatementView.prototype.getBoundingBox = function () {
        return this._boundingBox;
    };

    BallerinaStatementView.prototype.repositionStatement = function (options) {
        this.getBoundingBox().y(this.getBoundingBox().y() + options.dy);
        this.getStatementGroup().attr('transform', ('translate(0,' + options.dy + ')'));
    };

    BallerinaStatementView.prototype.resizeOnChildRendered = function (childBBox) {
        // TODO: Get these from the constants
        var widthIncrease = 20;
        var newHeight = childBBox.getBottom() + widthIncrease/2 - this.getBoundingBox().getTop();
        this.getBoundingBox().x(childBBox.x() - widthIncrease/2).w(childBBox.w() + widthIncrease).h(newHeight);
        this.getStatementGroup().outerRect.attr('height', newHeight);
        this.getStatementGroup().outerRect.attr('width', this.getBoundingBox().w());
        this.getStatementGroup().outerRect.attr('x', this.getBoundingBox().x());
        this.getStatementGroup().titleRect.attr('x', this.getBoundingBox().x());
        this.getStatementGroup().titleText.attr('x', this.getBoundingBox().x() + 20);
    };

    return BallerinaStatementView;
});<|MERGE_RESOLUTION|>--- conflicted
+++ resolved
@@ -204,13 +204,9 @@
                     .attr("height", "14");
 
                 // Bottom center point.
-<<<<<<< HEAD
-                var centerPointX = statementBoundingBox._x + (statementBoundingBox._w / 2);
-                var centerPointY = statementBoundingBox._y + statementBoundingBox._h;
-=======
+
                 var centerPointX = statementBoundingBox.x()+ (statementBoundingBox.w() / 2);
                 var centerPointY = statementBoundingBox.y()+ statementBoundingBox.h();
->>>>>>> 0148de5d
 
                 var smallArrowPoints =
                     // Bottom point of the polygon.
