/**
 * Copyright (c) 2016, WSO2 Inc. (http://www.wso2.org) All Rights Reserved.
 *
 * WSO2 Inc. licenses this file to you under the Apache License,
 * Version 2.0 (the "License"); you may not use this file except
 * in compliance with the License.
 * You may obtain a copy of the License at
 *
 *     http://www.apache.org/licenses/LICENSE-2.0
 *
 * Unless required by applicable law or agreed to in writing,
 * software distributed under the License is distributed on an
 * "AS IS" BASIS, WITHOUT WARRANTIES OR CONDITIONS OF ANY
 * KIND, either express or implied. See the License for the
 * specific language governing permissions and limitations
 * under the License.
 */
define(['lodash', 'log', 'event_channel', './statement-visitor'], function(_, log, EventChannel, StatementVisitor) {

    var IfStatementVisitor = function(){
        StatementVisitor.call(this);
    };

    IfStatementVisitor.prototype = Object.create(StatementVisitor.prototype);
    IfStatementVisitor.prototype.constructor = IfStatementVisitor;

    IfStatementVisitor.prototype.canVisitIfStatement = function(ifStatement){
        return true;
    };

<<<<<<< HEAD
    IfStatementVisitor.prototype.beginVisitStatementDefinition = function(ifStatement){
    /**
    * set the configuration start for the if statement definition language construct
    * If we need to add additional parameters which are dynamically added to the configuration start
    * that particular source generation has to be constructed here
    */
        this.appendSource(ifStatement.getConfigStart());
=======
    IfStatementVisitor.prototype.beginVisitIfStatement = function(ifStatement){
>>>>>>> eef4b93f
        log.info('Begin Visit If Else Statement Definition');
    };

    IfStatementVisitor.prototype.visitIfStatement = function(ifStatement){
        log.info('Visit If Else Statement Definition');
    };

    IfStatementVisitor.prototype.endVisitIfStatement = function(ifStatement){
        log.info('End Visit If Else Statement Definition');
    };

    return IfStatementVisitor;
});<|MERGE_RESOLUTION|>--- conflicted
+++ resolved
@@ -28,17 +28,13 @@
         return true;
     };
 
-<<<<<<< HEAD
-    IfStatementVisitor.prototype.beginVisitStatementDefinition = function(ifStatement){
-    /**
-    * set the configuration start for the if statement definition language construct
-    * If we need to add additional parameters which are dynamically added to the configuration start
-    * that particular source generation has to be constructed here
-    */
+    IfStatementVisitor.prototype.beginVisitIfStatement = function(ifStatement){
+        /**
+        * set the configuration start for the if statement definition language construct
+        * If we need to add additional parameters which are dynamically added to the configuration start
+        * that particular source generation has to be constructed here
+        */
         this.appendSource(ifStatement.getConfigStart());
-=======
-    IfStatementVisitor.prototype.beginVisitIfStatement = function(ifStatement){
->>>>>>> eef4b93f
         log.info('Begin Visit If Else Statement Definition');
     };
 
