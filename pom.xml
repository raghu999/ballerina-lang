--- conflicted
+++ resolved
@@ -186,11 +186,7 @@
     </build>
 
     <properties>
-<<<<<<< HEAD
-        <ballerina.version>0.86-SNAPSHOT</ballerina.version>
-=======
         <ballerina.version>${project.version}</ballerina.version>
->>>>>>> 37f32b7f
 
         <!-- Maven plugins -->
         <maven.findbugsplugin.version.exclude>findbugs-exclude.xml</maven.findbugsplugin.version.exclude>
