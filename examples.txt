--- conflicted
+++ resolved
@@ -78,6 +78,7 @@
 HTTP Data Binding
 HTTP Failover
 HTTP Load Balancer
+HTTP Retry
 HTTP Forwarded Extension
 HTTP 2.0 Server Push
 HTTP 1.1 To 2.0 Protocol Switch
@@ -140,19 +141,11 @@
 Testerina Depends On
 Testerina Function Mocks
 Testerina Groups
-<<<<<<< HEAD
-Streams Filtering
-Streams within services
-Streams Join
-Streams Sequences
-Streams Patterns
-=======
 Filter Streams on Conditions
 Streams within Services
 Join Multiple Streams
 Identify Patterns
 Identify Trends
->>>>>>> 4d93708a
 Objects
 Object Initializer
 Object Member Functions
