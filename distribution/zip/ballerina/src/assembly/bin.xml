<!--
  ~ /*
  ~ * Copyright (c) 2017, WSO2 Inc. (http://www.wso2.org) All Rights Reserved.
  ~ *
  ~ * Licensed under the Apache License, Version 2.0 (the "License");
  ~ * you may not use this file except in compliance with the License.
  ~ * You may obtain a copy of the License at
  ~ *
  ~ * http://www.apache.org/licenses/LICENSE-2.0
  ~ *
  ~ * Unless required by applicable law or agreed to in writing, software
  ~ * distributed under the License is distributed on an "AS IS" BASIS,
  ~ * WITHOUT WARRANTIES OR CONDITIONS OF ANY KIND, either express or implied.
  ~ * See the License for the specific language governing permissions and
  ~ * limitations under the License.
  ~ */
  -->
<assembly>
    <includeBaseDirectory>true</includeBaseDirectory>
    <baseDirectory>ballerina-${project.version}</baseDirectory>
    <id>Ballerina Distribution</id>
    <formats>
        <format>zip</format>
    </formats>

    <fileSets>
        <fileSet>
            <directory>./</directory>
            <outputDirectory>.</outputDirectory>
            <includes>
                <include>LICENSE</include>
            </includes>
        </fileSet>

        <fileSet>
            <directory>conf</directory>
            <outputDirectory>bre/conf</outputDirectory>
            <fileMode>644</fileMode>
        </fileSet>

        <fileSet>
            <directory>logs</directory>
            <outputDirectory>logs</outputDirectory>
            <fileMode>644</fileMode>
        </fileSet>

        <fileSet>
            <directory>resources/security</directory>
            <outputDirectory>bre/security</outputDirectory>
            <fileMode>644</fileMode>
        </fileSet>

        <fileSet>
            <directory>
                ${project.build.directory}/extracted-distributions/ballerina-builtin-jar/META-INF/ballerina
            </directory>
            <outputDirectory>src</outputDirectory>
        </fileSet>
        <fileSet>
            <directory>
                ${project.build.directory}/extracted-distributions/ballerina-http-jar/META-INF/natives
            </directory>
            <outputDirectory>src</outputDirectory>
        </fileSet>
        <fileSet>
            <directory>
                ${project.build.directory}/extracted-distributions/ballerina-mime-jar/META-INF/natives
            </directory>
            <outputDirectory>src</outputDirectory>
        </fileSet>
        <fileSet>
            <directory>
                ${project.build.directory}/extracted-distributions/ballerina-trace-jar/META-INF/natives
            </directory>
            <outputDirectory>src</outputDirectory>
        </fileSet>
    </fileSets>

    <files>
        <file>
            <source>${project.build.directory}/extracted-distributions/ballerina-logging-jar/logging.properties</source>
            <outputDirectory>bre/conf/</outputDirectory>
            <filtered>true</filtered>
            <fileMode>644</fileMode>
        </file>
        <file>
            <source>bin/version.txt</source>
            <outputDirectory>bin/</outputDirectory>
            <filtered>true</filtered>
            <fileMode>644</fileMode>
        </file>
        <file>
            <source>bin/ballerina</source>
            <outputDirectory>bin/</outputDirectory>
            <filtered>true</filtered>
            <fileMode>755</fileMode>
        </file>
        <file>
            <source>bin/ballerina.bat</source>
            <outputDirectory>bin/</outputDirectory>
            <filtered>true</filtered>
            <fileMode>644</fileMode>
        </file>
        <file>
            <source>LICENSE</source>
            <outputDirectory>.</outputDirectory>
            <filtered>true</filtered>
            <fileMode>644</fileMode>
        </file>
        <file>
            <source>COPYRIGHT</source>
            <outputDirectory>.</outputDirectory>
            <filtered>true</filtered>
            <fileMode>644</fileMode>
        </file>
        <file>
            <source>README</source>
            <outputDirectory>.</outputDirectory>
            <filtered>true</filtered>
            <fileMode>644</fileMode>
        </file>
    </files>

    <dependencySets>
        <dependencySet>
            <outputDirectory>bre/lib</outputDirectory>
            <scope>runtime</scope>
            <includes>
                <include>org.ballerinalang:ballerina-config:jar</include>
                <include>org.ballerinalang:ballerina-core:jar</include>
                <include>org.ballerinalang:ballerina-lang:jar</include>
                <include>org.ballerinalang:ballerina-launcher:jar</include>
                <include>org.ballerinalang:ballerina-builtin:jar</include>
                <include>org.ballerinalang:ballerina-logging:jar</include>
                <include>org.ballerinalang:ballerina-http:jar</include>
                <include>org.ballerinalang:ballerina-grpc:jar</include>
                <include>org.ballerinalang:ballerina-mime:jar</include>
                <include>org.ballerinalang:ballerina-websub:jar</include>
                <include>org.ballerinalang:ballerina-packerina:jar</include>
                <include>org.ballerinalang:ballerina-cli-utils:jar</include>
                <include>org.ballerinalang:toml-parser:jar</include>
                <include>org.wso2.orbit.org.antlr:antlr4-runtime</include>
                <include>org.wso2.transport.http:org.wso2.transport.http.netty</include>
                <include>org.wso2.carbon.messaging:org.wso2.carbon.messaging</include>
                <include>org.wso2.orbit.net.sf.saxon:Saxon-HE</include>
                <include>org.apache.ws.commons.axiom:axiom-api</include>
                <include>org.apache.ws.commons.axiom:axiom-impl</include>
                <include>org.apache.ws.commons.axiom:axiom-dom</include>
                <include>jaxen:jaxen</include>
                <include>org.apache.geronimo.specs:geronimo-activation_1.1_spec</include>
                <include>org.apache.geronimo.specs:geronimo-stax-api_1.0_spec</include>
                <include>org.apache.james:apache-mime4j-core</include>
                <include>com.beust:jcommander</include>
                <include>org.slf4j:slf4j-api</include>
                <include>org.slf4j:slf4j-jdk14</include>
                <include>io.netty:netty-common</include>
                <include>io.netty:netty-buffer</include>
                <include>io.netty:netty-transport</include>
                <include>io.netty:netty-handler</include>
                <include>io.netty:netty-codec</include>
                <include>io.netty:netty-codec-http</include>
                <include>io.netty:netty-codec-http2</include>
                <include>io.netty:netty-handler-proxy</include>
                <include>io.netty:netty-resolver</include>
                <include>io.grpc:grpc-netty</include>
                <include>io.grpc:grpc-protobuf</include>
                <include>io.grpc:grpc-stub</include>
                <include>io.grpc:grpc-context</include>
                <include>io.grpc:grpc-core</include>
                <include>io.grpc:grpc-protobuf-lite</include>
                <include>com.google.protobuf:protobuf-java</include>
                <include>com.google.guava:guava</include>
                <include>io.opencensus:opencensus-api</include>
                <include>io.opencensus:opencensus-contrib-grpc-metrics</include>
                <include>com.github.jknack:handlebars</include>
                <include>commons-pool.wso2:commons-pool</include>
                <include>org.apache.commons:commons-pool2</include>
                <include>org.wso2.orbit.org.yaml:snakeyaml</include>
                <include>commons-logging:commons-logging</include>
                <include>org.wso2.staxon:staxon-core</include>
                <include>org.apache.commons:commons-lang3</include>
                <include>javax.websocket:javax.websocket-api</include>
                <include>org.wso2.carbon:org.wso2.carbon.core:jar</include>
                <include>com.zaxxer:HikariCP</include>
                <include>javax.transaction:javax.transaction-api</include>
                <include>org.quartz-scheduler:quartz</include>
                <include>org.quartz-scheduler:quartz-jobs</include>
<<<<<<< HEAD
                <include>org.bouncycastle:bcprov-jdk15on</include>
                <include>org.bouncycastle:bcpkix-jdk15on</include>
=======
                <include>org.jvnet.mimepull:mimepull</include>
                <include>com.h2database:h2</include>
                <include>io.ballerina.messaging:broker-core</include>
                <include>io.ballerina.messaging:broker-common</include>
                <include>io.ballerina.messaging:broker-rest-runner</include>
                <include>io.ballerina.messaging:broker-coordination</include>
                <include>com.google.guava:guava</include>
                <include>org.wso2.carbon.metrics:org.wso2.carbon.metrics.core</include>

                <!-- Observability Dependencies -->
                <include>org.ballerinalang:ballerina-trace:jar</include>
                <include>org.ballerinalang:ballerina-jaeger-extension:jar</include>
                <include>io.opentracing:opentracing-api</include>
                <include>io.opentracing:opentracing-util</include>
                <include>com.uber.jaeger:jaeger-core</include>
                <include>com.uber.jaeger:jaeger-thrift</include>
                <include>org.apache.thrift:libthrift</include>
                <include>com.squareup.okhttp3:okhttp</include>
                <include>com.squareup.okio:okio</include>
                <include>io.micrometer:micrometer-core</include>
                <include>org.ballerinalang:ballerina-micrometer-extension</include>
                <include>org.ballerinalang:ballerina-prometheus-extension</include>
                <include>io.micrometer:micrometer-registry-prometheus</include>
                <include>org.hdrhistogram:HdrHistogram</include>
                <include>org.latencyutils:LatencyUtils</include>
                <include>io.prometheus:simpleclient</include>
                <include>io.prometheus:simpleclient_common</include>
                <include>io.prometheus:simpleclient_httpserver</include>

                <!-- Siddhi Dependencies -->
                <include>org.ballerinalang:siddhi-core:jar</include>
                <include>org.ballerinalang:siddhi-query-api:jar</include>
                <include>org.ballerinalang:siddhi-query-compiler:jar</include>
                <include>org.ballerinalang:siddhi-annotations:jar</include>

                <include>org.wso2.orbit.com.lmax:disruptor:jar</include>
                <include>io.dropwizard.metrics:metrics-core:jar</include>
                <include>io.ballerina.messaging:broker-common:jar</include>
                <include>io.ballerina.messaging:broker-core:jar</include>

>>>>>>> a81b6b12
            </includes>
        </dependencySet>

    </dependencySets>
</assembly><|MERGE_RESOLUTION|>--- conflicted
+++ resolved
@@ -185,10 +185,6 @@
                 <include>javax.transaction:javax.transaction-api</include>
                 <include>org.quartz-scheduler:quartz</include>
                 <include>org.quartz-scheduler:quartz-jobs</include>
-<<<<<<< HEAD
-                <include>org.bouncycastle:bcprov-jdk15on</include>
-                <include>org.bouncycastle:bcpkix-jdk15on</include>
-=======
                 <include>org.jvnet.mimepull:mimepull</include>
                 <include>com.h2database:h2</include>
                 <include>io.ballerina.messaging:broker-core</include>
@@ -229,7 +225,6 @@
                 <include>io.ballerina.messaging:broker-common:jar</include>
                 <include>io.ballerina.messaging:broker-core:jar</include>
 
->>>>>>> a81b6b12
             </includes>
         </dependencySet>
 
