#!/bin/bash
# Copyright (c) 2017, WSO2 Inc. (http://wso2.com) All Rights Reserved.
#
# Licensed under the Apache License, Version 2.0 (the "License");
# you may not use this file except in compliance with the License.
# You may obtain a copy of the License at
#
# http://www.apache.org/licenses/LICENSE-2.0
#
# Unless required by applicable law or agreed to in writing, software
# distributed under the License is distributed on an "AS IS" BASIS,
# WITHOUT WARRANTIES OR CONDITIONS OF ANY KIND, either express or implied.
# See the License for the specific language governing permissions and
# limitations under the License.

set -e

function showUsageAndExit() {
    echo "Invalid or insufficient options provided."
    echo
    echo "USAGE: ./build.sh -d <ballerina-distribution> -v <image-version> -o <organization-name>"
    echo
<<<<<<< HEAD
    echo "Ex: Create a Ballerina Docker image tagged \"ballerina:latest\" with Ballerina 0.970.0-alpha1-SNAPSHOT-alpha1-SNAPSHOT distribution."
    echo "    ./build.sh -d ballerina-0.970.0-alpha1-SNAPSHOT-alpha1-SNAPSHOT.zip"
=======
    echo "Ex: Create a Ballerina Docker image tagged \"ballerina:latest\" with Ballerina 0.970.0-alpha1-SNAPSHOT distribution."
    echo "    ./build.sh -d ballerina-0.970.0-alpha1-SNAPSHOT.zip"
>>>>>>> 04ab93fb
    echo

    exit
}

while getopts :d:o:v:h FLAG; do
  case $FLAG in
    d)
      bal_dist_file=$OPTARG
      ;;
    v)
      image_version=$OPTARG
      ;;
    o)
      org_name=$OPTARG
      ;;
    h)
      showUsageAndExit
      ;;
    \?)
      showUsageAndExit
      ;;
  esac
done

if [ -z $bal_dist_file ]; then
    showUsageAndExit
fi

if [ ! -z "$org_name" ] && [ "$org_name" != */ ]; then
  org_name="${org_name}/"
fi

if [ -z "$image_version" ]; then
    image_version="latest"
fi

image_name="${org_name}ballerina:${image_version}"

if [ ! -e $bal_dist_file ]; then
  echo "Cannot find Ballerina distribution ${bal_dist_file}. Aborting..."
  exit 1
fi

build_version=grep --max-count=1 '<version>' ../pom.xml | awk -F '>' '{ print $2 }' | awk -F '<' '{ print $1 }'
echo "Building Ballerina Base Docker image $image_name..."
cp $bal_dist_file .
bal_dist_file_name=$(basename $bal_dist_file)

docker build --no-cache=true \
             --build-arg BALLERINA_DIST=${bal_dist_file_name} \
             --build-arg BUILD_DATE=$(date -u +'%Y-%m-%dT%H:%M:%SZ') \
             --build-arg VCS_REF=$(git rev-parse --short HEAD) \
             --build-arg BUILD_VERSION=${build_version} \
             -t $image_name .

echo "Cleaning..."
docker images | grep "<none>" | awk '{print $3}' | xargs docker rmi -f > /dev/null 2>&1
docker images | head -n 2
rm -rf $bal_dist_file_name
echo "DONE!"<|MERGE_RESOLUTION|>--- conflicted
+++ resolved
@@ -20,13 +20,8 @@
     echo
     echo "USAGE: ./build.sh -d <ballerina-distribution> -v <image-version> -o <organization-name>"
     echo
-<<<<<<< HEAD
-    echo "Ex: Create a Ballerina Docker image tagged \"ballerina:latest\" with Ballerina 0.970.0-alpha1-SNAPSHOT-alpha1-SNAPSHOT distribution."
-    echo "    ./build.sh -d ballerina-0.970.0-alpha1-SNAPSHOT-alpha1-SNAPSHOT.zip"
-=======
     echo "Ex: Create a Ballerina Docker image tagged \"ballerina:latest\" with Ballerina 0.970.0-alpha1-SNAPSHOT distribution."
     echo "    ./build.sh -d ballerina-0.970.0-alpha1-SNAPSHOT.zip"
->>>>>>> 04ab93fb
     echo
 
     exit
