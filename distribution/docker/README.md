--- conflicted
+++ resolved
@@ -15,11 +15,7 @@
 This will create a fat JAR file with the dependencies included, inside the `target` folder.
 
 ## Usage
-<<<<<<< HEAD
-Add the `ballerina-container-support-0.961.1-SNAPSHOT.jar` file to `bre/lib/` folder in the Ballerina distribution.
-=======
 Add the `ballerina-container-support-0.963.1-SNAPSHOT.jar` file to `bre/lib/` folder in the Ballerina distribution.
->>>>>>> 8b0c06ae
 
 ### `ballerina docker` Command Line Usage
 ```
@@ -104,11 +100,7 @@
 chmod +r ~/ballerina/packages/mypackage.balx
 
 # Run container with the volume mount
-<<<<<<< HEAD
-docker run -v ~/ballerina/packages:/ballerina/files -it ballerinalang/ballerina:0.961.1-SNAPSHOT
-=======
 docker run -v ~/ballerina/packages:/ballerina/files -it ballerinalang/ballerina:0.963.1-SNAPSHOT
->>>>>>> 8b0c06ae
 ```
 
 If you are running a Ballerina Service,
@@ -117,11 +109,7 @@
 cp mysvcpackage.balx ~/ballerina/packages/
 chmod +r ~/ballerina/packages/mysvcpackage.balx
 
-<<<<<<< HEAD
-docker run -v /tmp/testb:/ballerina/files -p 9090:9090 -it ballerinalang/ballerina:0.961.1-SNAPSHOT
-=======
 docker run -v /tmp/testb:/ballerina/files -p 9090:9090 -it ballerinalang/ballerina:0.963.1-SNAPSHOT
->>>>>>> 8b0c06ae
 ```
 ## License
 Ballerina Container Support is licensed under [Apache License v2](LICENSE).
