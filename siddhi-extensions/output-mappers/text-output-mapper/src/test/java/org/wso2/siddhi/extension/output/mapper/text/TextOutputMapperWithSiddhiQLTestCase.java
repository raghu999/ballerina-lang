--- conflicted
+++ resolved
@@ -188,86 +188,6 @@
     }
 
     //    from FooStream
-<<<<<<< HEAD
-    //    select symbol,price,volume
-    //    publish inMemory options ("topic", "{{symbol}}")
-    //    map text multiple mapping
-    @Test
-    public void testTextOutputMultipleMappingWithSiddhiQL() throws InterruptedException {
-        log.info("Test multiple text mapping with SiddhiQL");
-        List<Object> onMessageList = new ArrayList<Object>();
-
-        InMemoryBroker.Subscriber subscriberWSO2 = new InMemoryBroker.Subscriber() {
-            @Override
-            public void onMessage(Object msg) {
-                wso2Count.incrementAndGet();
-                onMessageList.add(msg);
-            }
-
-            @Override
-            public String getTopic() {
-                return "WSO2";
-            }
-        };
-
-        InMemoryBroker.Subscriber subscriberIBM = new InMemoryBroker.Subscriber() {
-            @Override
-            public void onMessage(Object msg) {
-                ibmCount.incrementAndGet();
-                onMessageList.add(msg);
-            }
-
-            @Override
-            public String getTopic() {
-                return "IBM";
-            }
-        };
-
-        //subscribe to "inMemory" broker per topic
-        InMemoryBroker.subscribe(subscriberWSO2);
-        InMemoryBroker.subscribe(subscriberIBM);
-
-        String streams = "" +
-                "@Plan:name('TestExecutionPlan')" +
-                "define stream FooStream (symbol string, price float, volume long); ";
-
-        String query = "" +
-                "from FooStream " +
-                "select symbol,price,volume " +
-                "publish inMemory options (topic '{{symbol}}') " +
-                "map text \"Stock price of {{symbol}} is {{price}}\" , \"Stock volume of {{symbol}} is {{volume}}\"; ";
-
-        SiddhiManager siddhiManager = new SiddhiManager();
-        siddhiManager.setExtension("outputtransport:inMemory", InMemoryOutputTransport.class);
-        ExecutionPlanRuntime executionPlanRuntime = siddhiManager.createExecutionPlanRuntime(streams + query);
-        InputHandler stockStream = executionPlanRuntime.getInputHandler("FooStream");
-
-        executionPlanRuntime.start();
-        stockStream.send(new Object[]{"WSO2", 55.6f, 100L});
-        stockStream.send(new Object[]{"IBM", 75.6f, 100L});
-        stockStream.send(new Object[]{"WSO2", 57.6f, 100L});
-        Thread.sleep(100);
-
-        //assert event count
-        Assert.assertEquals("Incorrect number of events consumed!", 2, wso2Count.get());
-        Assert.assertEquals("Incorrect number of events consumed!", 1, ibmCount.get());
-        //assert custom text
-        Assert.assertEquals("Mismatch of custom text with the event consumed!","Stock price of WSO2 is 55.6,\n" +
-                "Stock volume of WSO2 is 100", onMessageList.get(0).toString());
-        Assert.assertEquals("Mismatch of custom text with the event consumed!","Stock price of IBM is 75.6,\n" +
-                "Stock volume of IBM is 100", onMessageList.get(1).toString());
-        Assert.assertEquals("Mismatch of custom text with the event consumed!","Stock price of WSO2 is 57.6,\n" +
-                "Stock volume of WSO2 is 100", onMessageList.get(2).toString());
-        executionPlanRuntime.shutdown();
-
-        //unsubscribe from "inMemory" broker per topic
-        InMemoryBroker.unsubscribe(subscriberWSO2);
-        InMemoryBroker.unsubscribe(subscriberIBM);
-    }
-
-    //    from FooStream
-=======
->>>>>>> e7a73294
     //    select symbol,price
     //    publish inMemory options ("topic", "{{symbol}}")
     //    map text custom
