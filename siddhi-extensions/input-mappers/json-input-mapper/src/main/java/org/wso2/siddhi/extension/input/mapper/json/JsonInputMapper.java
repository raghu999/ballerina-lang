/*
 * Copyright (c) 2017, WSO2 Inc. (http://www.wso2.org) All Rights Reserved.
 *
 * WSO2 Inc. licenses this file to you under the Apache License,
 * Version 2.0 (the "License"); you may not use this file except
 * in compliance with the License.
 * You may obtain a copy of the License at
 *
 *     http://www.apache.org/licenses/LICENSE-2.0
 *
 * Unless required by applicable law or agreed to in writing,
 * software distributed under the License is distributed on an
 * "AS IS" BASIS, WITHOUT WARRANTIES OR CONDITIONS OF ANY
 * KIND, either express or implied. See the License for the
 * specific language governing permissions and limitations
 * under the License.
 */
package org.wso2.siddhi.extension.input.mapper.json;

import com.jayway.jsonpath.JsonPath;
import com.jayway.jsonpath.ReadContext;
import org.apache.log4j.Logger;
import org.wso2.siddhi.annotation.Extension;
import org.wso2.siddhi.core.event.ComplexEventChunk;
import org.wso2.siddhi.core.event.Event;
import org.wso2.siddhi.core.event.stream.StreamEvent;
import org.wso2.siddhi.core.exception.ExecutionPlanRuntimeException;
import org.wso2.siddhi.core.query.output.callback.OutputCallback;
import org.wso2.siddhi.core.stream.input.InputHandler;
import org.wso2.siddhi.core.stream.input.source.Sourcemapper;
import org.wso2.siddhi.core.stream.input.source.Source;
import org.wso2.siddhi.core.util.AttributeConverter;
import org.wso2.siddhi.core.util.transport.AttributeMapping;
import org.wso2.siddhi.core.util.transport.OptionHolder;
import org.wso2.siddhi.query.api.definition.Attribute;
import org.wso2.siddhi.query.api.definition.StreamDefinition;

import java.util.List;

/**
 * This mapper converts JSON string input to {@link ComplexEventChunk}. This extension accepts optional mapping to
 * select
 * specific attributes from the stream.
 * For example, <pre>{@code subscription.map(Mapping.format("json"));}</pre> converts a given JSON string to Java
 * objects and select the stream attributes based on the output stream's attributes.
 * If custom mapping is given like <pre>{@code subscription.map(Mapping.format("json").map("$.country").map("$
 * .price").map("$.volume", "volume"));}</pre>, it will select the user defined attributes only.
 */
@Extension(
        name = "json",
        namespace = "sourceMapper",
        description = ""
)
public class JsonSourcemapper implements Sourcemapper {

    /**
<<<<<<< HEAD
=======
     * Logger to log the events.
     */
    private static final Logger log = Logger.getLogger(JsonSourcemapper.class);

    /**
>>>>>>> a9a78978
     * JSON path interprets the root of a JSON object as $.
     */
    public static final String DEFAULT_JSON_MAPPING_PREFIX = "$.";
    /**
     * Logger to log the events.
     */
    private static final Logger log = Logger.getLogger(JsonInputMapper.class);
    /**
     * Output StreamDefinition of the input mapper.
     */
    private StreamDefinition streamDefinition;

    /**
     * Array of information about event mapping.
     */
    private MappingPositionData[] mappingPositions;

    /**
     * Attributes of the output stream.
     */
    private List<Attribute> streamAttributes;

    @Override
    public void init(StreamDefinition streamDefinition, OptionHolder mapOptionHolder) {
        this.streamDefinition = streamDefinition;
        this.streamAttributes = this.streamDefinition.getAttributeList();

        int attributesSize = this.streamDefinition.getAttributeList().size();
        this.mappingPositions = new MappingPositionData[attributesSize];

        // Create the position mapping arrays
        if (streamAttributes.size() > 0) {
            // Custom mapping parameters are given
            for (int i = 0; i < streamAttributes.size(); i++) {
                // i represents the position of attributes as given by the user in mapping

                AttributeMapping attributeMapping = streamAttributes.get(i);

                // The optional name given by the user in attribute mapping
                String attributeName = attributeMapping.getRename();

                // The position of the attribute in the output stream definition
                int position;

                if (attributeName != null) {
                    // Use the name to determine the position
                    position = this.streamDefinition.getAttributePosition(attributeName);
                } else {
                    // Use the same order as provided by the user
                    position = i;
                }
                this.mappingPositions[i] = new MappingPositionData(position, attributeMapping.getMapping());
            }
        } else {
            // Use the attribute names of the output stream in order
            for (int i = 0; i < attributesSize; i++) {
                this.mappingPositions[i] = new MappingPositionData(i, DEFAULT_JSON_MAPPING_PREFIX + this
                        .streamDefinition.getAttributeList().get(i).getName());
            }
        }
    }

    /**
     * Receive JSON string from {@link Source}, convert to {@link ComplexEventChunk} and send to the
     * {@link OutputCallback}.
     *
     * @param eventObject the JSON string
     */
    @Override
    public void onEvent(Object eventObject) {
        StreamEvent borrowedEvent = streamEventPool.borrowEvent();
        streamEventConverter.convertEvent(convertToEvent(eventObject), borrowedEvent);
        outputCallback.send(new ComplexEventChunk<StreamEvent>(borrowedEvent, borrowedEvent, true));
    }

    @Override
    protected void mapAndProcess(Object eventObject, InputHandler inputHandler) {

    }

    /**
     * Convert the given JSON string to {@link Event}
     *
     * @param eventObject JSON string
     * @return the constructed Event object
     */
    private Event convertToEvent(Object eventObject) {

        // Validate the event
        if (eventObject == null) {
            throw new ExecutionPlanRuntimeException("Null object received from the Source to JsonSourcemapper");
        }

        if (!(eventObject instanceof String)) {
            throw new ExecutionPlanRuntimeException("Invalid JSON object received. Expected String, but found " +
                    eventObject.getClass()
                            .getCanonicalName());
        }

        Event event = new Event(this.streamDefinition.getAttributeList().size());
        Object[] data = event.getData();

        // Parse the JSON string and build the data
        ReadContext readContext = JsonPath.parse(eventObject.toString());
        for (MappingPositionData mappingPositionData : this.mappingPositions) {
            int position = mappingPositionData.getPosition();
            data[position] = AttributeConverter.getPropertyValue(readContext.read(mappingPositionData.getMapping()),
                    streamAttributes.get(position).getType());
        }

        return event;
    }

    /**
     * A POJO class which holds the attribute position in output stream and the user defined mapping.
     */
    private class MappingPositionData {
        /**
         * Attribute position in the output stream.
         */
        private int position;

        /**
         * The JSON mapping as defined by the user.
         */
        private String mapping;

        public MappingPositionData(int position, String mapping) {
            this.position = position;
            this.mapping = mapping;
        }

        public int getPosition() {
            return position;
        }

        public void setPosition(int position) {
            this.position = position;
        }

        public String getMapping() {
            return mapping;
        }

        public void setMapping(String mapping) {
            this.mapping = mapping;
        }
    }
}<|MERGE_RESOLUTION|>--- conflicted
+++ resolved
@@ -54,14 +54,11 @@
 public class JsonSourcemapper implements Sourcemapper {
 
     /**
-<<<<<<< HEAD
-=======
      * Logger to log the events.
      */
     private static final Logger log = Logger.getLogger(JsonSourcemapper.class);
 
     /**
->>>>>>> a9a78978
      * JSON path interprets the root of a JSON object as $.
      */
     public static final String DEFAULT_JSON_MAPPING_PREFIX = "$.";
