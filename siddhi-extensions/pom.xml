--- conflicted
+++ resolved
@@ -30,7 +30,7 @@
 
     <artifactId>siddhi-extensions</artifactId>
     <name>Siddhi Extensions</name>
-    
+
     <build>
         <plugins>
             <plugin>
@@ -64,25 +64,15 @@
         <!--todo : enable output-transports/jms-output-transport after fix the annotation issues-->
         <module>output-transports/jms-output-transport</module>
         <!--todo : enable output-mappers/text-output-mapper after fix the annotation issues-->
-<<<<<<< HEAD
         <module>output-mappers/text-output-mapper</module>
-        <!--<module>output-mappers/json-output-mapper</module>-->
-=======
-        <!--<module>output-mappers/text-output-mapper</module>-->
         <module>output-mappers/json-output-mapper</module>
->>>>>>> 452f1b1b
         <!--<module>output-mappers/keyvalue-output-mapper</module>-->
         <!--todo : enable output-mappers/xml-output-mapper after fix the annotation issues-->
         <module>output-mappers/xml-output-mapper</module>
         <!--<module>output-mappers/wso2event-output-mapper</module>-->
         <!--todo : enable input-mappers/text-input-mapper after fix the annotation issues-->
-<<<<<<< HEAD
         <module>input-mappers/text-input-mapper</module>
-        <!--<module>input-mappers/json-input-mapper</module>-->
-=======
-        <!--<module>input-mappers/text-input-mapper</module>-->
         <module>input-mappers/json-input-mapper</module>
->>>>>>> 452f1b1b
         <!--<module>input-mappers/map-input-mapper</module>-->
         <!--todo : enable input-mappers/xml-input-mapper after fix the annotation issues-->
         <module>input-mappers/xml-input-mapper</module>
