/*
 * Copyright (c) 2016, WSO2 Inc. (http://www.wso2.org) All Rights Reserved.
 *
 * WSO2 Inc. licenses this file to you under the Apache License,
 * Version 2.0 (the "License"); you may not use this file except
 * in compliance with the License.
 * You may obtain a copy of the License at
 *
 *     http://www.apache.org/licenses/LICENSE-2.0
 *
 * Unless required by applicable law or agreed to in writing,
 * software distributed under the License is distributed on an
 * "AS IS" BASIS, WITHOUT WARRANTIES OR CONDITIONS OF ANY
 * KIND, either express or implied. See the License for the
 * specific language governing permissions and limitations
 * under the License.
 */

package org.wso2.siddhi.extension.table.rdbms;

import org.apache.log4j.Logger;
import org.junit.Assert;
import org.junit.Before;
import org.junit.Ignore;
import org.junit.Test;
import org.wso2.siddhi.core.ExecutionPlanRuntime;
import org.wso2.siddhi.core.SiddhiManager;
import org.wso2.siddhi.core.event.Event;
import org.wso2.siddhi.core.query.output.callback.QueryCallback;
import org.wso2.siddhi.core.stream.input.InputHandler;
import org.wso2.siddhi.core.util.EventPrinter;
import org.wso2.siddhi.query.api.exception.DuplicateDefinitionException;

import java.sql.Connection;
import java.sql.SQLException;
import javax.sql.DataSource;

public class UpdateOrInsertTableTestCase {
    private static final Logger log = Logger.getLogger(UpdateOrInsertTableTestCase.class);
    private int inEventCount;
    private int removeEventCount;
    private boolean eventArrived;
    private DataSource dataSource = new BasicDataSource();

    @Before
    public void init() {
        inEventCount = 0;
        removeEventCount = 0;
        eventArrived = false;
    }

    @Test
    public void updateOrInsertTableTest1() throws InterruptedException {
        log.info("updateOrInsertTableTest1");

        SiddhiManager siddhiManager = new SiddhiManager();
        siddhiManager.setDataSource(RDBMSTestConstants.DATA_SOURCE_NAME, dataSource);

        try (Connection connection = dataSource.getConnection()) {
            if (connection != null) {
                DBConnectionHelper.getDBConnectionHelperInstance().clearDatabaseTable(dataSource, RDBMSTestConstants
                        .TABLE_NAME);
                String streams = "" +
                        "define stream StockStream (symbol string, price float, volume long); " +
                        "define stream UpdateStockStream (symbol string, price float, volume long); " +
<<<<<<< HEAD
                        "@from(eventtable = 'rdbms' , datasource.name = '" + RDBMSTestConstants.DATA_SOURCE_NAME + "'" +
                        " , table.name = '" + RDBMSTestConstants.TABLE_NAME + "') " +
=======
                        "@from(table = 'rdbms' , datasource.name = '" + RDBMSTestConstants.DATA_SOURCE_NAME + "' , table.name = '" + RDBMSTestConstants.TABLE_NAME + "') " +
>>>>>>> a9a78978
                        "define table StockTable (symbol string, price float, volume long); ";
                String query = "" +
                        "@info(name = 'query1') " +
                        "from StockStream " +
                        "insert into StockTable ;" +
                        "" +
                        "@info(name = 'query2') " +
                        "from UpdateStockStream " +
                        "update or insert into StockTable " +
                        "   on StockTable.symbol=='IBM' ;";

                ExecutionPlanRuntime executionPlanRuntime = siddhiManager.createExecutionPlanRuntime(streams + query);

                InputHandler stockStream = executionPlanRuntime.getInputHandler("StockStream");
                InputHandler updateStockStream = executionPlanRuntime.getInputHandler("UpdateStockStream");

                executionPlanRuntime.start();

                stockStream.send(new Object[]{"WSO2", 55.6f, 100l});
                stockStream.send(new Object[]{"IBM", 75.6f, 100l});
                stockStream.send(new Object[]{"WSO2", 57.6f, 100l});
                updateStockStream.send(new Object[]{"GOOG", 10.6f, 100l});

                Thread.sleep(500);
                executionPlanRuntime.shutdown();
            }
        } catch (SQLException e) {
            log.info("Test case ignored due to DB connection unavailability");
        }

    }

    @Test
    public void updateOrInsertTableTest2() throws InterruptedException {
        log.info("updateOrInsertTableTest2");

        SiddhiManager siddhiManager = new SiddhiManager();
        siddhiManager.setDataSource(RDBMSTestConstants.DATA_SOURCE_NAME, dataSource);

        try (Connection connection = dataSource.getConnection()) {
            if (connection != null) {
                DBConnectionHelper.getDBConnectionHelperInstance().clearDatabaseTable(dataSource, RDBMSTestConstants
                        .TABLE_NAME);
                String streams = "" +
                        "define stream StockStream (symbol string, price float, volume long); " +
<<<<<<< HEAD
                        "@from(eventtable = 'rdbms' , datasource.name = '" + RDBMSTestConstants.DATA_SOURCE_NAME + "'" +
                        " , table.name = '" + RDBMSTestConstants.TABLE_NAME + "') " +
=======
                        "@from(table = 'rdbms' , datasource.name = '" + RDBMSTestConstants.DATA_SOURCE_NAME + "' , table.name = '" + RDBMSTestConstants.TABLE_NAME + "') " +
>>>>>>> a9a78978
                        "define table StockTable (symbol string, price float, volume long); ";
                String query = "" +
                        "@info(name = 'query2') " +
                        "from StockStream " +
                        "update or insert into StockTable " +
                        "   on StockTable.symbol==symbol ;";

                ExecutionPlanRuntime executionPlanRuntime = siddhiManager.createExecutionPlanRuntime(streams + query);

                InputHandler stockStream = executionPlanRuntime.getInputHandler("StockStream");

                executionPlanRuntime.start();

                stockStream.send(new Object[]{"WSO2", 55.6f, 100l});
                stockStream.send(new Object[]{"IBM", 75.6f, 100l});
                stockStream.send(new Object[]{"WSO2", 57.6f, 100l});
                stockStream.send(new Object[]{"WSO2", 10f, 100l});

                Thread.sleep(500);
                executionPlanRuntime.shutdown();
            }
        } catch (SQLException e) {
            log.info("Test case ignored due to DB connection unavailability");
        }
    }

    @Test
    public void updateOrInsertTableTest3() throws InterruptedException {
        log.info("updateOrInsertTableTest3");

        SiddhiManager siddhiManager = new SiddhiManager();
        siddhiManager.setDataSource(RDBMSTestConstants.DATA_SOURCE_NAME, dataSource);

        try (Connection connection = dataSource.getConnection()) {
            if (connection != null) {
                DBConnectionHelper.getDBConnectionHelperInstance().clearDatabaseTable(dataSource, RDBMSTestConstants
                        .TABLE_NAME);

                String streams = "" +
                        "define stream StockStream (symbol string, price float, volume long); " +
                        "define stream CheckStockStream (symbol string, volume long); " +
                        "define stream UpdateStockStream (symbol string, price float, volume long); " +
<<<<<<< HEAD
                        "@from(eventtable = 'rdbms' , datasource.name = '" + RDBMSTestConstants.DATA_SOURCE_NAME + "'" +
                        " , table.name = '" + RDBMSTestConstants.TABLE_NAME + "') " +
=======
                        "@from(table = 'rdbms' , datasource.name = '" + RDBMSTestConstants.DATA_SOURCE_NAME + "' , table.name = '" + RDBMSTestConstants.TABLE_NAME + "') " +
>>>>>>> a9a78978
                        "define table StockTable (symbol string, price float, volume long); ";
                String query = "" +
                        "@info(name = 'query1') " +
                        "from StockStream " +
                        "insert into StockTable ;" +
                        "" +
                        "@info(name = 'query2') " +
                        "from UpdateStockStream " +
                        "update or insert into StockTable " +
                        "   on StockTable.symbol==symbol;" +
                        "" +
                        "@info(name = 'query3') " +
                        "from CheckStockStream[(symbol==StockTable.symbol and  volume==StockTable.volume) in " +
                        "StockTable] " +
                        "insert into OutStream;";

                ExecutionPlanRuntime executionPlanRuntime = siddhiManager.createExecutionPlanRuntime(streams + query);

                executionPlanRuntime.addCallback("query3", new QueryCallback() {
                    @Override
                    public void receive(long timeStamp, Event[] inEvents, Event[] removeEvents) {
                        EventPrinter.print(timeStamp, inEvents, removeEvents);
                        if (inEvents != null) {
                            for (Event event : inEvents) {
                                inEventCount++;
                                switch (inEventCount) {
                                    case 1:
                                        Assert.assertArrayEquals(new Object[]{"IBM", 100l}, event.getData());
                                        break;
                                    case 2:
                                        Assert.assertArrayEquals(new Object[]{"WSO2", 100l}, event.getData());
                                        break;
                                    case 3:
                                        Assert.assertArrayEquals(new Object[]{"WSO2", 100l}, event.getData());
                                        break;
                                    default:
                                        Assert.assertSame(3, inEventCount);
                                }
                            }
                            eventArrived = true;
                        }
                        if (removeEvents != null) {
                            removeEventCount = removeEventCount + removeEvents.length;
                        }
                        eventArrived = true;
                    }

                });

                InputHandler stockStream = executionPlanRuntime.getInputHandler("StockStream");
                InputHandler checkStockStream = executionPlanRuntime.getInputHandler("CheckStockStream");
                InputHandler updateStockStream = executionPlanRuntime.getInputHandler("UpdateStockStream");

                executionPlanRuntime.start();

                stockStream.send(new Object[]{"WSO2", 55.6f, 100l});
                stockStream.send(new Object[]{"IBM", 55.6f, 100l});
                checkStockStream.send(new Object[]{"IBM", 100l});
                checkStockStream.send(new Object[]{"WSO2", 100l});
                updateStockStream.send(new Object[]{"IBM", 77.6f, 200l});
                checkStockStream.send(new Object[]{"IBM", 100l});
                checkStockStream.send(new Object[]{"WSO2", 100l});


                Thread.sleep(500);

                Assert.assertEquals("Number of success events", 3, inEventCount);
                Assert.assertEquals("Number of remove events", 0, removeEventCount);
                Assert.assertEquals("Event arrived", true, eventArrived);

                executionPlanRuntime.shutdown();
            }
        } catch (SQLException e) {
            log.info("Test case ignored due to DB connection unavailability");
        }

    }

    @Test
    public void updateOrInsertTableTest4() throws InterruptedException {
        log.info("updateOrInsertTableTest4");

        SiddhiManager siddhiManager = new SiddhiManager();
        siddhiManager.setDataSource(RDBMSTestConstants.DATA_SOURCE_NAME, dataSource);

        try (Connection connection = dataSource.getConnection()) {
            if (connection != null) {
                DBConnectionHelper.getDBConnectionHelperInstance().clearDatabaseTable(dataSource, RDBMSTestConstants
                        .TABLE_NAME);

                String streams = "" +
                        "define stream StockStream (symbol string, price float, volume long); " +
                        "define stream CheckStockStream (symbol string, volume long); " +
<<<<<<< HEAD
                        "@from(eventtable = 'rdbms' , datasource.name = '" + RDBMSTestConstants.DATA_SOURCE_NAME + "'" +
                        " , table.name = '" + RDBMSTestConstants.TABLE_NAME + "') " +
=======
                        "@from(table = 'rdbms' , datasource.name = '" + RDBMSTestConstants.DATA_SOURCE_NAME + "' , table.name = '" + RDBMSTestConstants.TABLE_NAME + "') " +
>>>>>>> a9a78978
                        "define table StockTable (symbol string, price float, volume long); ";
                String query = "" +
                        "@info(name = 'query2') " +
                        "from StockStream " +
                        "update or insert into StockTable " +
                        "   on StockTable.symbol==symbol;" +
                        "" +
                        "@info(name = 'query3') " +
                        "from CheckStockStream[(symbol==StockTable.symbol and  volume==StockTable.volume) in " +
                        "StockTable] " +
                        "insert into OutStream;";

                ExecutionPlanRuntime executionPlanRuntime = siddhiManager.createExecutionPlanRuntime(streams + query);

                executionPlanRuntime.addCallback("query3", new QueryCallback() {
                    @Override
                    public void receive(long timeStamp, Event[] inEvents, Event[] removeEvents) {
                        EventPrinter.print(timeStamp, inEvents, removeEvents);
                        if (inEvents != null) {
                            for (Event event : inEvents) {
                                inEventCount++;
                                switch (inEventCount) {
                                    case 1:
                                        Assert.assertArrayEquals(new Object[]{"IBM", 100l}, event.getData());
                                        break;
                                    case 2:
                                        Assert.assertArrayEquals(new Object[]{"WSO2", 100l}, event.getData());
                                        break;
                                    case 3:
                                        Assert.assertArrayEquals(new Object[]{"WSO2", 100l}, event.getData());
                                        break;
                                    default:
                                        Assert.assertSame(3, inEventCount);
                                }
                            }
                            eventArrived = true;
                        }
                        if (removeEvents != null) {
                            removeEventCount = removeEventCount + removeEvents.length;
                        }
                        eventArrived = true;
                    }

                });

                InputHandler stockStream = executionPlanRuntime.getInputHandler("StockStream");
                InputHandler checkStockStream = executionPlanRuntime.getInputHandler("CheckStockStream");

                executionPlanRuntime.start();

                stockStream.send(new Object[]{"WSO2", 55.6f, 100l});
                stockStream.send(new Object[]{"IBM", 55.6f, 100l});
                checkStockStream.send(new Object[]{"IBM", 100l});
                checkStockStream.send(new Object[]{"WSO2", 100l});
                stockStream.send(new Object[]{"IBM", 77.6f, 200l});
                checkStockStream.send(new Object[]{"IBM", 100l});
                checkStockStream.send(new Object[]{"WSO2", 100l});


                Thread.sleep(500);

                Assert.assertEquals("Number of success events", 3, inEventCount);
                Assert.assertEquals("Number of remove events", 0, removeEventCount);
                Assert.assertEquals("Event arrived", true, eventArrived);

                executionPlanRuntime.shutdown();

            }
        } catch (SQLException e) {
            log.info("Test case ignored due to DB connection unavailability");
        }

    }

    @Ignore
    @Test(expected = DuplicateDefinitionException.class)
    public void updateOrInsertTableTest5() throws InterruptedException {
        log.info("updateOrInsertTableTest5");

        SiddhiManager siddhiManager = new SiddhiManager();
        siddhiManager.setDataSource(RDBMSTestConstants.DATA_SOURCE_NAME, dataSource);

        try (Connection connection = dataSource.getConnection()) {
            if (connection != null) {
                DBConnectionHelper.getDBConnectionHelperInstance().clearDatabaseTable(dataSource, RDBMSTestConstants
                        .TABLE_NAME);

                String streams = "" +
                        "define stream StockStream (symbol string, price float, volume long); " +
                        "define stream CheckStockStream (symbol string, volume long); " +
                        "define stream UpdateStockStream (comp string, vol long); " +
<<<<<<< HEAD
                        "@from(eventtable = 'rdbms' , datasource.name = '" + RDBMSTestConstants.DATA_SOURCE_NAME + "'" +
                        " , table.name = '" + RDBMSTestConstants.TABLE_NAME + "') " +
=======
                        "@from(table = 'rdbms' , datasource.name = '" + RDBMSTestConstants.DATA_SOURCE_NAME + "' , table.name = '" + RDBMSTestConstants.TABLE_NAME + "') " +
>>>>>>> a9a78978
                        "define table StockTable (symbol string, price float, volume long); ";
                String query = "" +
                        "@info(name = 'query1') " +
                        "from StockStream " +
                        "insert into StockTable ;" +
                        "" +
                        "@info(name = 'query2') " +
                        "from UpdateStockStream " +
                        "select comp as symbol, vol as volume " +
                        "update or insert into StockTable " +
                        "   on StockTable.symbol==symbol;";

                ExecutionPlanRuntime executionPlanRuntime = siddhiManager.createExecutionPlanRuntime(streams + query);

                executionPlanRuntime.addCallback("query3", new QueryCallback() {
                    @Override
                    public void receive(long timeStamp, Event[] inEvents, Event[] removeEvents) {
                        EventPrinter.print(timeStamp, inEvents, removeEvents);

                        eventArrived = true;

                    }

                });

                InputHandler stockStream = executionPlanRuntime.getInputHandler("StockStream");
                InputHandler checkStockStream = executionPlanRuntime.getInputHandler("CheckStockStream");
                InputHandler updateStockStream = executionPlanRuntime.getInputHandler("UpdateStockStream");

                executionPlanRuntime.start();

                stockStream.send(new Object[]{"WSO2", 55.6f, 100l});
                stockStream.send(new Object[]{"IBM", 55.6f, 100l});
                checkStockStream.send(new Object[]{"IBM", 100l});
                checkStockStream.send(new Object[]{"WSO2", 100l});
                updateStockStream.send(new Object[]{"FB", 300l});
                checkStockStream.send(new Object[]{"FB", 300l});
                checkStockStream.send(new Object[]{"WSO2", 100l});

                Thread.sleep(500);

                Assert.assertEquals("Number of success events", 0, inEventCount);
                Assert.assertEquals("Number of remove events", 0, removeEventCount);
                Assert.assertEquals("Event arrived", false, eventArrived);

                executionPlanRuntime.shutdown();
            }
        } catch (SQLException e) {
            log.info("Test case ignored due to DB connection unavailability");
        }

    }

    @Test
    public void updateOrInsertTableTest6() throws InterruptedException {
        log.info("updateOrInsertTableTest6");

        SiddhiManager siddhiManager = new SiddhiManager();
        siddhiManager.setDataSource(RDBMSTestConstants.DATA_SOURCE_NAME, dataSource);

        try (Connection connection = dataSource.getConnection()) {
            if (connection != null) {
                DBConnectionHelper.getDBConnectionHelperInstance().clearDatabaseTable(dataSource, RDBMSTestConstants
                        .TABLE_NAME);

                String streams = "" +
                        "define stream StockStream (symbol string, price float, volume long); " +
                        "define stream CheckStockStream (symbol string, volume long); " +
                        "define stream UpdateStockStream (comp string, vol long); " +
<<<<<<< HEAD
                        "@from(eventtable = 'rdbms' , datasource.name = '" + RDBMSTestConstants.DATA_SOURCE_NAME + "'" +
                        " , table.name = '" + RDBMSTestConstants.TABLE_NAME + "' , bloom.filters = 'enable') " +
=======
                        "@from(table = 'rdbms' , datasource.name = '" + RDBMSTestConstants.DATA_SOURCE_NAME + "' , table.name = '" + RDBMSTestConstants.TABLE_NAME + "' , bloom.filters = 'enable') " +
>>>>>>> a9a78978
                        "define table StockTable (symbol string, price float, volume long); ";
                String query = "" +
                        "@info(name = 'query1') " +
                        "from StockStream " +
                        "update or insert into StockTable " +
                        "   on StockTable.symbol==symbol;" +
                        "" +
                        "@info(name = 'query2') " +
                        "from UpdateStockStream " +
                        "select comp as symbol, 0f as price, vol as volume " +
                        "update or insert into StockTable " +
                        "   on StockTable.symbol==symbol;" +
                        "" +
                        "@info(name = 'query3') " +
                        "from CheckStockStream[(symbol==StockTable.symbol and  volume==StockTable.volume) in " +
                        "StockTable] " +
                        "insert into OutStream;";

                ExecutionPlanRuntime executionPlanRuntime = siddhiManager.createExecutionPlanRuntime(streams + query);

                executionPlanRuntime.addCallback("query3", new QueryCallback() {
                    @Override
                    public void receive(long timeStamp, Event[] inEvents, Event[] removeEvents) {
                        EventPrinter.print(timeStamp, inEvents, removeEvents);
                        if (inEvents != null) {
                            for (Event event : inEvents) {
                                inEventCount++;
                                switch (inEventCount) {
                                    case 1:
                                        Assert.assertArrayEquals(new Object[]{"IBM", 100l}, event.getData());
                                        break;
                                    case 2:
                                        Assert.assertArrayEquals(new Object[]{"WSO2", 100l}, event.getData());
                                        break;
                                    case 3:
                                        Assert.assertArrayEquals(new Object[]{"WSO2", 100l}, event.getData());
                                        break;
                                    default:
                                        Assert.assertSame(3, inEventCount);
                                }
                            }
                            eventArrived = true;
                        }
                        if (removeEvents != null) {
                            removeEventCount = removeEventCount + removeEvents.length;
                        }
                        eventArrived = true;
                    }

                });

                InputHandler stockStream = executionPlanRuntime.getInputHandler("StockStream");
                InputHandler checkStockStream = executionPlanRuntime.getInputHandler("CheckStockStream");
                InputHandler updateStockStream = executionPlanRuntime.getInputHandler("UpdateStockStream");

                executionPlanRuntime.start();

                stockStream.send(new Object[]{"WSO2", 55.6f, 100l});
                stockStream.send(new Object[]{"IBM", 55.6f, 100l});
                checkStockStream.send(new Object[]{"IBM", 100l});
                checkStockStream.send(new Object[]{"WSO2", 100l});
                updateStockStream.send(new Object[]{"IBM", 200l});
                updateStockStream.send(new Object[]{"FB", 300l});
                checkStockStream.send(new Object[]{"IBM", 100l});
                checkStockStream.send(new Object[]{"WSO2", 100l});

                Thread.sleep(500);

                Assert.assertEquals("Number of success events", 3, inEventCount);
                Assert.assertEquals("Number of remove events", 0, removeEventCount);
                Assert.assertEquals("Event arrived", true, eventArrived);

                executionPlanRuntime.shutdown();
            }
        } catch (SQLException e) {
            log.info("Test case ignored due to DB connection unavailability");
        }

    }


    @Test
    public void updateOrInsertTableTest7() throws InterruptedException {
        log.info("updateOrInsertTableTest7");

        SiddhiManager siddhiManager = new SiddhiManager();
        siddhiManager.setDataSource(RDBMSTestConstants.DATA_SOURCE_NAME, dataSource);

        try (Connection connection = dataSource.getConnection()) {
            if (connection != null) {
                DBConnectionHelper.getDBConnectionHelperInstance().clearDatabaseTable(dataSource, RDBMSTestConstants
                        .TABLE_NAME);

                String streams = "" +
                        "define stream StockStream (symbol string, price float, volume long); " +
                        "define stream CheckStockStream (symbol string, volume long, price float); " +
                        "define stream UpdateStockStream (comp string, vol long); " +
<<<<<<< HEAD
                        "@from(eventtable = 'rdbms' , datasource.name = '" + RDBMSTestConstants.DATA_SOURCE_NAME + "'" +
                        " , table.name = '" + RDBMSTestConstants.TABLE_NAME + "') " +
=======
                        "@from(table = 'rdbms' , datasource.name = '" + RDBMSTestConstants.DATA_SOURCE_NAME + "' , table.name = '" + RDBMSTestConstants.TABLE_NAME + "') " +
>>>>>>> a9a78978
                        "define table StockTable (symbol string, price float, volume long); ";
                String query = "" +
                        "@info(name = 'query1') " +
                        "from StockStream " +
                        "insert into StockTable ;" +
                        "" +
                        "@info(name = 'query2') " +
                        "from UpdateStockStream " +
                        "select comp as symbol,  5f as price, vol as volume " +
                        "update or insert into StockTable " +
                        "   on StockTable.symbol==symbol;" +
                        "" +
                        "@info(name = 'query3') " +
                        "from CheckStockStream[(symbol==StockTable.symbol and volume==StockTable.volume and price < " +
                        "StockTable.price) in StockTable] " +
                        "insert into OutStream;";

                ExecutionPlanRuntime executionPlanRuntime = siddhiManager.createExecutionPlanRuntime(streams + query);

                executionPlanRuntime.addCallback("query3", new QueryCallback() {
                    @Override
                    public void receive(long timeStamp, Event[] inEvents, Event[] removeEvents) {
                        EventPrinter.print(timeStamp, inEvents, removeEvents);
                        if (inEvents != null) {
                            for (Event event : inEvents) {
                                inEventCount++;
                                switch (inEventCount) {
                                    case 1:
                                        Assert.assertArrayEquals(new Object[]{"IBM", 100l, 56.6f}, event.getData());
                                        break;
                                    case 2:
                                        Assert.assertArrayEquals(new Object[]{"IBM", 200l, 0f}, event.getData());
                                        break;
                                    default:
                                        Assert.assertSame(2, inEventCount);
                                }
                            }
                            eventArrived = true;
                        }
                        if (removeEvents != null) {
                            removeEventCount = removeEventCount + removeEvents.length;
                        }
                        eventArrived = true;
                    }

                });

                InputHandler stockStream = executionPlanRuntime.getInputHandler("StockStream");
                InputHandler checkStockStream = executionPlanRuntime.getInputHandler("CheckStockStream");
                InputHandler updateStockStream = executionPlanRuntime.getInputHandler("UpdateStockStream");

                executionPlanRuntime.start();

                stockStream.send(new Object[]{"WSO2", 55.6f, 100l});
                stockStream.send(new Object[]{"IBM", 155.6f, 100l});
                checkStockStream.send(new Object[]{"IBM", 100l, 56.6f});
                checkStockStream.send(new Object[]{"WSO2", 100l, 155.6f});
                updateStockStream.send(new Object[]{"IBM", 200l});
                checkStockStream.send(new Object[]{"IBM", 200l, 0f});
                checkStockStream.send(new Object[]{"WSO2", 100l, 155.6f});

                Thread.sleep(2000);

                Assert.assertEquals("Number of success events", 2, inEventCount);
                Assert.assertEquals("Number of remove events", 0, removeEventCount);
                Assert.assertEquals("Event arrived", true, eventArrived);

                executionPlanRuntime.shutdown();
            }
        } catch (SQLException e) {
            log.info("Test case ignored due to DB connection unavailability");
        }


    }

    @Test
    public void updateOrInsertTableTest8() throws InterruptedException {
        log.info("updateOrInsertTableTest8");

        SiddhiManager siddhiManager = new SiddhiManager();
        siddhiManager.setDataSource(RDBMSTestConstants.DATA_SOURCE_NAME, dataSource);

        try (Connection connection = dataSource.getConnection()) {
            if (connection != null) {
                DBConnectionHelper.getDBConnectionHelperInstance().clearDatabaseTable(dataSource, RDBMSTestConstants
                        .TABLE_NAME);

                String streams = "" +
                        "define stream StockStream (symbol string, price float, volume long); " +
                        "define stream CheckStockStream (symbol string, volume long, price float); " +
<<<<<<< HEAD
                        "@from(eventtable = 'rdbms' , datasource.name = '" + RDBMSTestConstants.DATA_SOURCE_NAME + "'" +
                        " , table.name = '" + RDBMSTestConstants.TABLE_NAME + "') " +
=======
                        "@from(table = 'rdbms' , datasource.name = '" + RDBMSTestConstants.DATA_SOURCE_NAME + "' , table.name = '" + RDBMSTestConstants.TABLE_NAME + "') " +
>>>>>>> a9a78978
                        "define table StockTable (symbol string, price float, volume long); ";
                String query = "" +
                        "@info(name = 'query2') " +
                        "from StockStream " +
                        "select symbol, price, volume " +
                        "update or insert into StockTable " +
                        "   on StockTable.symbol==symbol;" +
                        "" +
                        "@info(name = 'query3') " +
                        "from CheckStockStream[(symbol==StockTable.symbol and volume==StockTable.volume and price < " +
                        "StockTable.price) in StockTable] " +
                        "insert into OutStream;";

                ExecutionPlanRuntime executionPlanRuntime = siddhiManager.createExecutionPlanRuntime(streams + query);

                executionPlanRuntime.addCallback("query3", new QueryCallback() {
                    @Override
                    public void receive(long timeStamp, Event[] inEvents, Event[] removeEvents) {
                        EventPrinter.print(timeStamp, inEvents, removeEvents);
                        if (inEvents != null) {
                            for (Event event : inEvents) {
                                inEventCount++;
                                switch (inEventCount) {
                                    case 1:
                                        Assert.assertArrayEquals(new Object[]{"IBM", 100l, 55.6f}, event.getData());
                                        break;
                                    case 2:
                                        Assert.assertArrayEquals(new Object[]{"IBM", 200l, 55.6f}, event.getData());
                                        break;
                                    default:
                                        Assert.assertSame(2, inEventCount);
                                }
                            }
                            eventArrived = true;
                        }
                        if (removeEvents != null) {
                            removeEventCount = removeEventCount + removeEvents.length;
                        }
                        eventArrived = true;
                    }

                });

                InputHandler stockStream = executionPlanRuntime.getInputHandler("StockStream");
                InputHandler checkStockStream = executionPlanRuntime.getInputHandler("CheckStockStream");

                executionPlanRuntime.start();

                stockStream.send(new Object[]{"WSO2", 55.6f, 100l});
                stockStream.send(new Object[]{"IBM", 155.6f, 100l});
                checkStockStream.send(new Object[]{"IBM", 100l, 55.6f});
                checkStockStream.send(new Object[]{"WSO2", 100l, 155.6f});
                stockStream.send(new Object[]{"IBM", 155.6f, 200l});
                checkStockStream.send(new Object[]{"IBM", 200l, 55.6f});
                checkStockStream.send(new Object[]{"WSO2", 100l, 155.6f});

                Thread.sleep(500);

                Assert.assertEquals("Number of success events", 2, inEventCount);
                Assert.assertEquals("Number of remove events", 0, removeEventCount);
                Assert.assertEquals("Event arrived", true, eventArrived);

                executionPlanRuntime.shutdown();
            }
        } catch (SQLException e) {
            log.info("Test case ignored due to DB connection unavailability");
        }


    }

    @Test
    public void updateOrInsertTableTest9() throws InterruptedException {
        log.info("updateOrInsertTableTest9");

        SiddhiManager siddhiManager = new SiddhiManager();
        siddhiManager.setDataSource(RDBMSTestConstants.DATA_SOURCE_NAME, dataSource);

        try (Connection connection = dataSource.getConnection()) {
            if (connection != null) {
                DBConnectionHelper.getDBConnectionHelperInstance().clearDatabaseTable(dataSource, RDBMSTestConstants
                        .TABLE_NAME);

                String streams = "" +
                        "define stream StockStream (symbol string, price float, volume long); " +
                        "define stream CheckStockStream (symbol string, volume long, price float); " +
                        "define stream UpdateStockStream (comp string, vol long); " +
<<<<<<< HEAD
                        "@from(eventtable = 'rdbms' , datasource.name = '" + RDBMSTestConstants.DATA_SOURCE_NAME + "'" +
                        " , table.name = '" + RDBMSTestConstants.TABLE_NAME + "') " +
=======
                        "@from(table = 'rdbms' , datasource.name = '" + RDBMSTestConstants.DATA_SOURCE_NAME + "' , table.name = '" + RDBMSTestConstants.TABLE_NAME + "') " +
>>>>>>> a9a78978
                        "define table StockTable (symbol string, price float, volume long); ";
                String query = "" +
                        "@info(name = 'query1') " +
                        "from StockStream " +
                        "insert into StockTable ;" +
                        "" +
                        "@info(name = 'query2') " +
                        "from UpdateStockStream left outer join StockTable " +
                        "   on UpdateStockStream.comp == StockTable.symbol " +
                        "select  symbol, ifThenElse(price is null,0f,price) as price, vol as volume " +
                        "update or insert into StockTable " +
                        "   on StockTable.symbol==symbol;" +
                        "" +
                        "@info(name = 'query3') " +
                        "from CheckStockStream[(CheckStockStream.symbol==StockTable.symbol and CheckStockStream" +
                        ".volume==StockTable.volume and CheckStockStream.price < StockTable.price) in StockTable] " +
                        "insert into OutStream;";

                ExecutionPlanRuntime executionPlanRuntime = siddhiManager.createExecutionPlanRuntime(streams + query);

                executionPlanRuntime.addCallback("query3", new QueryCallback() {
                    @Override
                    public void receive(long timeStamp, Event[] inEvents, Event[] removeEvents) {
                        EventPrinter.print(timeStamp, inEvents, removeEvents);
                        if (inEvents != null) {
                            for (Event event : inEvents) {
                                inEventCount++;
                                switch (inEventCount) {
                                    case 1:
                                        Assert.assertArrayEquals(new Object[]{"IBM", 100l, 55.6f}, event.getData());
                                        break;
                                    case 2:
                                        Assert.assertArrayEquals(new Object[]{"IBM", 200l, 55.6f}, event.getData());
                                        break;
                                    default:
                                        Assert.assertSame(2, inEventCount);
                                }
                            }
                            eventArrived = true;
                        }
                        if (removeEvents != null) {
                            removeEventCount = removeEventCount + removeEvents.length;
                        }
                        eventArrived = true;
                    }

                });

                InputHandler stockStream = executionPlanRuntime.getInputHandler("StockStream");
                InputHandler checkStockStream = executionPlanRuntime.getInputHandler("CheckStockStream");
                InputHandler updateStockStream = executionPlanRuntime.getInputHandler("UpdateStockStream");

                executionPlanRuntime.start();

                stockStream.send(new Object[]{"WSO2", 55.6f, 100l});
                stockStream.send(new Object[]{"IBM", 155.6f, 100l});
                checkStockStream.send(new Object[]{"IBM", 100l, 55.6f});
                checkStockStream.send(new Object[]{"WSO2", 100l, 155.6f});
                updateStockStream.send(new Object[]{"IBM", 200l});
                checkStockStream.send(new Object[]{"IBM", 200l, 55.6f});
                checkStockStream.send(new Object[]{"WSO2", 100l, 155.6f});

                Thread.sleep(1000);

                Assert.assertEquals("Number of success events", 2, inEventCount);
                Assert.assertEquals("Number of remove events", 0, removeEventCount);
                Assert.assertEquals("Event arrived", true, eventArrived);

                executionPlanRuntime.shutdown();

            }
        } catch (SQLException e) {
            log.info("Test case ignored due to DB connection unavailability");
        }

    }

    @Test
    public void updateOrInsertTableTest10() throws InterruptedException {
        log.info("updateOrInsertTableTest10");

        SiddhiManager siddhiManager = new SiddhiManager();
        siddhiManager.setDataSource(RDBMSTestConstants.DATA_SOURCE_NAME, dataSource);

        try (Connection connection = dataSource.getConnection()) {
            if (connection != null) {
                DBConnectionHelper.getDBConnectionHelperInstance().clearDatabaseTable(dataSource, RDBMSTestConstants
                        .TABLE_NAME);

                String streams = "" +
                        "define stream StockStream (symbol string, price float, volume long); " +
                        "define stream CheckStockStream (symbol string, volume long, price float); " +
                        "define stream UpdateStockStream (comp string, vol long); " +
<<<<<<< HEAD
                        "@from(eventtable = 'rdbms' , datasource.name = '" + RDBMSTestConstants.DATA_SOURCE_NAME + "'" +
                        " , table.name = '" + RDBMSTestConstants.TABLE_NAME + "') " +
=======
                        "@from(table = 'rdbms' , datasource.name = '" + RDBMSTestConstants.DATA_SOURCE_NAME + "' , table.name = '" + RDBMSTestConstants.TABLE_NAME + "') " +
>>>>>>> a9a78978
                        "define table StockTable (symbol string, price float, volume long); ";
                String query = "" +
                        "@info(name = 'query1') " +
                        "from StockStream " +
                        "insert into StockTable ;" +
                        "" +
                        "@info(name = 'query2') " +
                        "from UpdateStockStream left outer join StockTable " +
                        "   on UpdateStockStream.comp == StockTable.symbol " +
                        "select comp as symbol, ifThenElse(price is null,5f,price) as price, vol as volume " +
                        "update or insert into StockTable " +
                        "   on StockTable.symbol==symbol;" +
                        "" +
                        "@info(name = 'query3') " +
                        "from CheckStockStream[(symbol==StockTable.symbol and volume == StockTable.volume and price <" +
                        " StockTable.price) in StockTable] " +
                        "insert into OutStream;";

                ExecutionPlanRuntime executionPlanRuntime = siddhiManager.createExecutionPlanRuntime(streams + query);

                executionPlanRuntime.addCallback("query3", new QueryCallback() {
                    @Override
                    public void receive(long timeStamp, Event[] inEvents, Event[] removeEvents) {
                        EventPrinter.print(timeStamp, inEvents, removeEvents);
                        if (inEvents != null) {
                            for (Event event : inEvents) {
                                inEventCount++;
                                switch (inEventCount) {
                                    case 1:
                                        Assert.assertArrayEquals(new Object[]{"IBM", 200l, 0f}, event.getData());
                                        break;
                                    case 2:
                                        Assert.assertArrayEquals(new Object[]{"WSO2", 300l, 4.6f}, event.getData());
                                        break;
                                    default:
                                        Assert.assertSame(2, inEventCount);
                                }
                            }
                            eventArrived = true;
                        }
                        if (removeEvents != null) {
                            removeEventCount = removeEventCount + removeEvents.length;
                        }
                        eventArrived = true;
                    }

                });

                InputHandler stockStream = executionPlanRuntime.getInputHandler("StockStream");
                InputHandler checkStockStream = executionPlanRuntime.getInputHandler("CheckStockStream");
                InputHandler updateStockStream = executionPlanRuntime.getInputHandler("UpdateStockStream");

                executionPlanRuntime.start();

                stockStream.send(new Object[]{"WSO2", 55.6f, 100l});
                checkStockStream.send(new Object[]{"IBM", 100l, 155.6f});
                checkStockStream.send(new Object[]{"WSO2", 100l, 155.6f});
                updateStockStream.send(new Object[]{"IBM", 200l});
                updateStockStream.send(new Object[]{"WSO2", 300l});
                checkStockStream.send(new Object[]{"IBM", 200l, 0f});
                checkStockStream.send(new Object[]{"WSO2", 300l, 4.6f});

                Thread.sleep(1000);

                Assert.assertEquals("Number of success events", 2, inEventCount);
                Assert.assertEquals("Number of remove events", 0, removeEventCount);
                Assert.assertEquals("Event arrived", true, eventArrived);

                executionPlanRuntime.shutdown();
            }
        } catch (SQLException e) {
            log.info("Test case ignored due to DB connection unavailability");
        }
    }

    @Test
    public void insertOverwriteTableTest11() throws InterruptedException {
        log.info("insertOverwriteTableTest11");

        SiddhiManager siddhiManager = new SiddhiManager();
        siddhiManager.setDataSource(RDBMSTestConstants.DATA_SOURCE_NAME, dataSource);

        try {
            if (dataSource.getConnection() != null) {
                DBConnectionHelper.getDBConnectionHelperInstance().clearDatabaseTable(dataSource, RDBMSTestConstants
                        .TABLE_NAME);
                String streams = "" +
<<<<<<< HEAD
                        "define stream StockStream (symbol string, price float, volume long); " +
                        "define stream UpdateStockStream (symbol string, price float, volume long); " +
                        "@from(eventtable = 'rdbms' , datasource.name = '" + RDBMSTestConstants.DATA_SOURCE_NAME + "'" +
                        " , table.name = '" + RDBMSTestConstants.TABLE_NAME + "') " +
                        "define table StockTable (symbol string, price float, volume long); ";
=======
                                 "define stream StockStream (symbol string, price float, volume long); " +
                                 "define stream UpdateStockStream (symbol string, price float, volume long); " +
                                 "@from(table = 'rdbms' , datasource.name = '" + RDBMSTestConstants.DATA_SOURCE_NAME + "' , table.name = '" + RDBMSTestConstants.TABLE_NAME + "') " +
                                 "define table StockTable (symbol string, price float, volume long); ";
>>>>>>> a9a78978
                String query = "" +
                        "@info(name = 'query1') " +
                        "from StockStream " +
                        "insert into StockTable ;" +
                        "" +
                        "@info(name = 'query2') " +
                        "from UpdateStockStream " +
                        "update or insert into StockTable " +
                        "   on StockTable.volume==volume ;";

                ExecutionPlanRuntime executionPlanRuntime = siddhiManager.createExecutionPlanRuntime(streams + query);

                InputHandler stockStream = executionPlanRuntime.getInputHandler("StockStream");
                InputHandler updateStockStream = executionPlanRuntime.getInputHandler("UpdateStockStream");

                executionPlanRuntime.start();

                stockStream.send(new Object[]{"WSO2", 55.6f, 100l});
                stockStream.send(new Object[]{"IBM", 75.6f, 100l});
                stockStream.send(new Object[]{"WSO2", 57.6f, 100l});
                updateStockStream.send(new Object[]{"GOOG", 10.6f, 100l});
                long totalRowsInTable = DBConnectionHelper.getDBConnectionHelperInstance().getRowsInTable(dataSource);
                Assert.assertEquals("Update failed", 3, totalRowsInTable);

                Thread.sleep(500);
                executionPlanRuntime.shutdown();
            }
        } catch (SQLException e) {
            log.info("Test case ignored due to DB connection unavailability");
        }
    }

    @Test
    public void insertOverwriteTableTest12() throws InterruptedException {
        log.info("insertOverwriteTableTest12");

        SiddhiManager siddhiManager = new SiddhiManager();
        siddhiManager.setDataSource(RDBMSTestConstants.DATA_SOURCE_NAME, dataSource);

        try {
            if (dataSource.getConnection() != null) {
                DBConnectionHelper.getDBConnectionHelperInstance().clearDatabaseTable(dataSource, RDBMSTestConstants
                        .TABLE_NAME);
                String streams = "" +
<<<<<<< HEAD
                        "define stream StockStream (symbol string, price float, volume long); " +
                        "define stream UpdateStockStream (symbol string, price float, volume long); " +
                        "@from(eventtable = 'rdbms' , datasource.name = '" + RDBMSTestConstants.DATA_SOURCE_NAME + "'" +
                        " , table.name = '" + RDBMSTestConstants.TABLE_NAME + "') " +
                        "define table StockTable (symbol string, price float, volume long); ";
=======
                                 "define stream StockStream (symbol string, price float, volume long); " +
                                 "define stream UpdateStockStream (symbol string, price float, volume long); " +
                                 "@from(table = 'rdbms' , datasource.name = '" + RDBMSTestConstants.DATA_SOURCE_NAME + "' , table.name = '" + RDBMSTestConstants.TABLE_NAME + "') " +
                                 "define table StockTable (symbol string, price float, volume long); ";
>>>>>>> a9a78978
                String query = "" +
                        "@info(name = 'query1') " +
                        "from StockStream " +
                        "insert into StockTable ;" +
                        "" +
                        "@info(name = 'query2') " +
                        "from UpdateStockStream " +
                        "update or insert into StockTable " +
                        "   on StockTable.volume == volume ;";

                ExecutionPlanRuntime executionPlanRuntime = siddhiManager.createExecutionPlanRuntime(streams + query);

                InputHandler stockStream = executionPlanRuntime.getInputHandler("StockStream");
                InputHandler updateStockStream = executionPlanRuntime.getInputHandler("UpdateStockStream");

                executionPlanRuntime.start();

                stockStream.send(new Object[]{"WSO2", 55.6f, 100l});
                stockStream.send(new Object[]{"IBM", 75.6f, 100l});
                stockStream.send(new Object[]{"WSO2", 57.6f, 100l});
                updateStockStream.send(new Object[]{"GOOG", 10.6f, 200l});
                long totalRowsInTable = DBConnectionHelper.getDBConnectionHelperInstance().getRowsInTable(dataSource);
                Assert.assertEquals("Update failed", 4, totalRowsInTable);

                Thread.sleep(500);
                executionPlanRuntime.shutdown();
            }
        } catch (SQLException e) {
            log.info("Test case ignored due to DB connection unavailability");
        }

    }
}<|MERGE_RESOLUTION|>--- conflicted
+++ resolved
@@ -63,12 +63,8 @@
                 String streams = "" +
                         "define stream StockStream (symbol string, price float, volume long); " +
                         "define stream UpdateStockStream (symbol string, price float, volume long); " +
-<<<<<<< HEAD
-                        "@from(eventtable = 'rdbms' , datasource.name = '" + RDBMSTestConstants.DATA_SOURCE_NAME + "'" +
-                        " , table.name = '" + RDBMSTestConstants.TABLE_NAME + "') " +
-=======
-                        "@from(table = 'rdbms' , datasource.name = '" + RDBMSTestConstants.DATA_SOURCE_NAME + "' , table.name = '" + RDBMSTestConstants.TABLE_NAME + "') " +
->>>>>>> a9a78978
+                        "@from(table = 'rdbms' , datasource.name = '" + RDBMSTestConstants.DATA_SOURCE_NAME + "'" +
+                        " , table.name = '" + RDBMSTestConstants.TABLE_NAME + "') " +
                         "define table StockTable (symbol string, price float, volume long); ";
                 String query = "" +
                         "@info(name = 'query1') " +
@@ -114,12 +110,8 @@
                         .TABLE_NAME);
                 String streams = "" +
                         "define stream StockStream (symbol string, price float, volume long); " +
-<<<<<<< HEAD
-                        "@from(eventtable = 'rdbms' , datasource.name = '" + RDBMSTestConstants.DATA_SOURCE_NAME + "'" +
-                        " , table.name = '" + RDBMSTestConstants.TABLE_NAME + "') " +
-=======
-                        "@from(table = 'rdbms' , datasource.name = '" + RDBMSTestConstants.DATA_SOURCE_NAME + "' , table.name = '" + RDBMSTestConstants.TABLE_NAME + "') " +
->>>>>>> a9a78978
+                        "@from(table = 'rdbms' , datasource.name = '" + RDBMSTestConstants.DATA_SOURCE_NAME + "'" +
+                        " , table.name = '" + RDBMSTestConstants.TABLE_NAME + "') " +
                         "define table StockTable (symbol string, price float, volume long); ";
                 String query = "" +
                         "@info(name = 'query2') " +
@@ -162,12 +154,8 @@
                         "define stream StockStream (symbol string, price float, volume long); " +
                         "define stream CheckStockStream (symbol string, volume long); " +
                         "define stream UpdateStockStream (symbol string, price float, volume long); " +
-<<<<<<< HEAD
-                        "@from(eventtable = 'rdbms' , datasource.name = '" + RDBMSTestConstants.DATA_SOURCE_NAME + "'" +
-                        " , table.name = '" + RDBMSTestConstants.TABLE_NAME + "') " +
-=======
-                        "@from(table = 'rdbms' , datasource.name = '" + RDBMSTestConstants.DATA_SOURCE_NAME + "' , table.name = '" + RDBMSTestConstants.TABLE_NAME + "') " +
->>>>>>> a9a78978
+                        "@from(table = 'rdbms' , datasource.name = '" + RDBMSTestConstants.DATA_SOURCE_NAME + "'" +
+                        " , table.name = '" + RDBMSTestConstants.TABLE_NAME + "') " +
                         "define table StockTable (symbol string, price float, volume long); ";
                 String query = "" +
                         "@info(name = 'query1') " +
@@ -261,12 +249,8 @@
                 String streams = "" +
                         "define stream StockStream (symbol string, price float, volume long); " +
                         "define stream CheckStockStream (symbol string, volume long); " +
-<<<<<<< HEAD
-                        "@from(eventtable = 'rdbms' , datasource.name = '" + RDBMSTestConstants.DATA_SOURCE_NAME + "'" +
-                        " , table.name = '" + RDBMSTestConstants.TABLE_NAME + "') " +
-=======
-                        "@from(table = 'rdbms' , datasource.name = '" + RDBMSTestConstants.DATA_SOURCE_NAME + "' , table.name = '" + RDBMSTestConstants.TABLE_NAME + "') " +
->>>>>>> a9a78978
+                        "@from(table = 'rdbms' , datasource.name = '" + RDBMSTestConstants.DATA_SOURCE_NAME + "'" +
+                        " , table.name = '" + RDBMSTestConstants.TABLE_NAME + "') " +
                         "define table StockTable (symbol string, price float, volume long); ";
                 String query = "" +
                         "@info(name = 'query2') " +
@@ -358,12 +342,8 @@
                         "define stream StockStream (symbol string, price float, volume long); " +
                         "define stream CheckStockStream (symbol string, volume long); " +
                         "define stream UpdateStockStream (comp string, vol long); " +
-<<<<<<< HEAD
-                        "@from(eventtable = 'rdbms' , datasource.name = '" + RDBMSTestConstants.DATA_SOURCE_NAME + "'" +
-                        " , table.name = '" + RDBMSTestConstants.TABLE_NAME + "') " +
-=======
-                        "@from(table = 'rdbms' , datasource.name = '" + RDBMSTestConstants.DATA_SOURCE_NAME + "' , table.name = '" + RDBMSTestConstants.TABLE_NAME + "') " +
->>>>>>> a9a78978
+                        "@from(table = 'rdbms' , datasource.name = '" + RDBMSTestConstants.DATA_SOURCE_NAME + "'" +
+                        " , table.name = '" + RDBMSTestConstants.TABLE_NAME + "') " +
                         "define table StockTable (symbol string, price float, volume long); ";
                 String query = "" +
                         "@info(name = 'query1') " +
@@ -433,12 +413,8 @@
                         "define stream StockStream (symbol string, price float, volume long); " +
                         "define stream CheckStockStream (symbol string, volume long); " +
                         "define stream UpdateStockStream (comp string, vol long); " +
-<<<<<<< HEAD
-                        "@from(eventtable = 'rdbms' , datasource.name = '" + RDBMSTestConstants.DATA_SOURCE_NAME + "'" +
+                        "@from(table = 'rdbms' , datasource.name = '" + RDBMSTestConstants.DATA_SOURCE_NAME + "'" +
                         " , table.name = '" + RDBMSTestConstants.TABLE_NAME + "' , bloom.filters = 'enable') " +
-=======
-                        "@from(table = 'rdbms' , datasource.name = '" + RDBMSTestConstants.DATA_SOURCE_NAME + "' , table.name = '" + RDBMSTestConstants.TABLE_NAME + "' , bloom.filters = 'enable') " +
->>>>>>> a9a78978
                         "define table StockTable (symbol string, price float, volume long); ";
                 String query = "" +
                         "@info(name = 'query1') " +
@@ -536,12 +512,8 @@
                         "define stream StockStream (symbol string, price float, volume long); " +
                         "define stream CheckStockStream (symbol string, volume long, price float); " +
                         "define stream UpdateStockStream (comp string, vol long); " +
-<<<<<<< HEAD
-                        "@from(eventtable = 'rdbms' , datasource.name = '" + RDBMSTestConstants.DATA_SOURCE_NAME + "'" +
-                        " , table.name = '" + RDBMSTestConstants.TABLE_NAME + "') " +
-=======
-                        "@from(table = 'rdbms' , datasource.name = '" + RDBMSTestConstants.DATA_SOURCE_NAME + "' , table.name = '" + RDBMSTestConstants.TABLE_NAME + "') " +
->>>>>>> a9a78978
+                        "@from(table = 'rdbms' , datasource.name = '" + RDBMSTestConstants.DATA_SOURCE_NAME + "'" +
+                        " , table.name = '" + RDBMSTestConstants.TABLE_NAME + "') " +
                         "define table StockTable (symbol string, price float, volume long); ";
                 String query = "" +
                         "@info(name = 'query1') " +
@@ -633,12 +605,8 @@
                 String streams = "" +
                         "define stream StockStream (symbol string, price float, volume long); " +
                         "define stream CheckStockStream (symbol string, volume long, price float); " +
-<<<<<<< HEAD
-                        "@from(eventtable = 'rdbms' , datasource.name = '" + RDBMSTestConstants.DATA_SOURCE_NAME + "'" +
-                        " , table.name = '" + RDBMSTestConstants.TABLE_NAME + "') " +
-=======
-                        "@from(table = 'rdbms' , datasource.name = '" + RDBMSTestConstants.DATA_SOURCE_NAME + "' , table.name = '" + RDBMSTestConstants.TABLE_NAME + "') " +
->>>>>>> a9a78978
+                        "@from(table = 'rdbms' , datasource.name = '" + RDBMSTestConstants.DATA_SOURCE_NAME + "'" +
+                        " , table.name = '" + RDBMSTestConstants.TABLE_NAME + "') " +
                         "define table StockTable (symbol string, price float, volume long); ";
                 String query = "" +
                         "@info(name = 'query2') " +
@@ -726,12 +694,8 @@
                         "define stream StockStream (symbol string, price float, volume long); " +
                         "define stream CheckStockStream (symbol string, volume long, price float); " +
                         "define stream UpdateStockStream (comp string, vol long); " +
-<<<<<<< HEAD
-                        "@from(eventtable = 'rdbms' , datasource.name = '" + RDBMSTestConstants.DATA_SOURCE_NAME + "'" +
-                        " , table.name = '" + RDBMSTestConstants.TABLE_NAME + "') " +
-=======
-                        "@from(table = 'rdbms' , datasource.name = '" + RDBMSTestConstants.DATA_SOURCE_NAME + "' , table.name = '" + RDBMSTestConstants.TABLE_NAME + "') " +
->>>>>>> a9a78978
+                        "@from(table = 'rdbms' , datasource.name = '" + RDBMSTestConstants.DATA_SOURCE_NAME + "'" +
+                        " , table.name = '" + RDBMSTestConstants.TABLE_NAME + "') " +
                         "define table StockTable (symbol string, price float, volume long); ";
                 String query = "" +
                         "@info(name = 'query1') " +
@@ -825,12 +789,8 @@
                         "define stream StockStream (symbol string, price float, volume long); " +
                         "define stream CheckStockStream (symbol string, volume long, price float); " +
                         "define stream UpdateStockStream (comp string, vol long); " +
-<<<<<<< HEAD
-                        "@from(eventtable = 'rdbms' , datasource.name = '" + RDBMSTestConstants.DATA_SOURCE_NAME + "'" +
-                        " , table.name = '" + RDBMSTestConstants.TABLE_NAME + "') " +
-=======
-                        "@from(table = 'rdbms' , datasource.name = '" + RDBMSTestConstants.DATA_SOURCE_NAME + "' , table.name = '" + RDBMSTestConstants.TABLE_NAME + "') " +
->>>>>>> a9a78978
+                        "@from(table = 'rdbms' , datasource.name = '" + RDBMSTestConstants.DATA_SOURCE_NAME + "'" +
+                        " , table.name = '" + RDBMSTestConstants.TABLE_NAME + "') " +
                         "define table StockTable (symbol string, price float, volume long); ";
                 String query = "" +
                         "@info(name = 'query1') " +
@@ -918,18 +878,11 @@
                 DBConnectionHelper.getDBConnectionHelperInstance().clearDatabaseTable(dataSource, RDBMSTestConstants
                         .TABLE_NAME);
                 String streams = "" +
-<<<<<<< HEAD
                         "define stream StockStream (symbol string, price float, volume long); " +
                         "define stream UpdateStockStream (symbol string, price float, volume long); " +
-                        "@from(eventtable = 'rdbms' , datasource.name = '" + RDBMSTestConstants.DATA_SOURCE_NAME + "'" +
-                        " , table.name = '" + RDBMSTestConstants.TABLE_NAME + "') " +
-                        "define table StockTable (symbol string, price float, volume long); ";
-=======
-                                 "define stream StockStream (symbol string, price float, volume long); " +
-                                 "define stream UpdateStockStream (symbol string, price float, volume long); " +
-                                 "@from(table = 'rdbms' , datasource.name = '" + RDBMSTestConstants.DATA_SOURCE_NAME + "' , table.name = '" + RDBMSTestConstants.TABLE_NAME + "') " +
-                                 "define table StockTable (symbol string, price float, volume long); ";
->>>>>>> a9a78978
+                        "@from(table = 'rdbms' , datasource.name = '" + RDBMSTestConstants.DATA_SOURCE_NAME + "'" +
+                        " , table.name = '" + RDBMSTestConstants.TABLE_NAME + "') " +
+                        "define table StockTable (symbol string, price float, volume long); ";
                 String query = "" +
                         "@info(name = 'query1') " +
                         "from StockStream " +
@@ -974,18 +927,11 @@
                 DBConnectionHelper.getDBConnectionHelperInstance().clearDatabaseTable(dataSource, RDBMSTestConstants
                         .TABLE_NAME);
                 String streams = "" +
-<<<<<<< HEAD
                         "define stream StockStream (symbol string, price float, volume long); " +
                         "define stream UpdateStockStream (symbol string, price float, volume long); " +
-                        "@from(eventtable = 'rdbms' , datasource.name = '" + RDBMSTestConstants.DATA_SOURCE_NAME + "'" +
-                        " , table.name = '" + RDBMSTestConstants.TABLE_NAME + "') " +
-                        "define table StockTable (symbol string, price float, volume long); ";
-=======
-                                 "define stream StockStream (symbol string, price float, volume long); " +
-                                 "define stream UpdateStockStream (symbol string, price float, volume long); " +
-                                 "@from(table = 'rdbms' , datasource.name = '" + RDBMSTestConstants.DATA_SOURCE_NAME + "' , table.name = '" + RDBMSTestConstants.TABLE_NAME + "') " +
-                                 "define table StockTable (symbol string, price float, volume long); ";
->>>>>>> a9a78978
+                        "@from(table = 'rdbms' , datasource.name = '" + RDBMSTestConstants.DATA_SOURCE_NAME + "'" +
+                        " , table.name = '" + RDBMSTestConstants.TABLE_NAME + "') " +
+                        "define table StockTable (symbol string, price float, volume long); ";
                 String query = "" +
                         "@info(name = 'query1') " +
                         "from StockStream " +
