--- conflicted
+++ resolved
@@ -15,7 +15,7 @@
  * specific language governing permissions and limitations
  * under the License.
  */
-define(['lodash', './node'], function (_, ASTNode) {
+define(['lodash', './node'], function(_, ASTNode){
 
     /**
      * Defines a connector declaration AST node.
@@ -29,7 +29,7 @@
      * @constructor
      * @augments ASTNode
      */
-    var ConnectorDeclaration = function (options) {
+    var ConnectorDeclaration = function(options) {
         ASTNode.call(this, "ConnectorDeclaration");
         this._connectorName = _.get(options, "connectorName", "HTTPConnector");
         this._connectorVariable = _.get(options, "connectorVariable", "endpoint1");
@@ -54,14 +54,12 @@
         this.setAttribute('_connectorVariable', connectorVariable, options);
     };
 
-    ConnectorDeclaration.prototype.setConnectorType = function (type, options) {
-        this.setAttribute('_connectorType', type, options);
-    };
-    ConnectorDeclaration.prototype.setConnectorPkgName = function (pkgName, options) {
-        this.setAttribute('_connectorPkgName', pkgName, options);
-    };
-<<<<<<< HEAD
-
+    ConnectorDeclaration.prototype.setConnectorType = function (type) {
+        this.setAttribute('_connectorType', type);
+    };
+    ConnectorDeclaration.prototype.setConnectorPkgName = function (pkgName) {
+        this.setAttribute('_connectorPkgName', pkgName);
+    };
     /**
      * Set parameters for the connector
      *
@@ -96,9 +94,7 @@
                 this.setAttribute("_connectorVariable", leftSide.includes(":") ?
                     leftSide.split(":", 2)[1].split(" ", 2)[1]
                     : (leftSide.indexOf(" ") !== (leftSide.length - 1) ? leftSide.split(" ", 1)[1] : ""));
-
-            }
-
+        }
             if(rightSide) {
                 rightSide = rightSide.trim();
                 this.setAttribute("_params", rightSide.includes("(") ?
@@ -107,7 +103,6 @@
             }
         }
     };
-
     ConnectorDeclaration.prototype.setTimeout = function (timeout, options) {
         this.setAttribute("_timeout", timeout, options);
     };
@@ -122,19 +117,6 @@
 
     ConnectorDeclaration.prototype.getArguments = function () {
         return this._arguments;
-=======
-    ConnectorDeclaration.prototype.setUri = function (uri, options) {
-        // TODO: need a proper way of extracting the protocol
-        if (this.validateUri(uri)) {
-            var tokens = uri.split(":");
-            this.setConnectorPkgName(tokens[0], options);
-            this.setConnectorName('HTTPConnector', options);
-        }
-        this.setAttribute('_uri', uri, options);
-    };
-    ConnectorDeclaration.prototype.setTimeout = function (timeout, options) {
-        this.setAttribute('_timeout', timeout, options);
->>>>>>> 53c6b52c
     };
 
     ConnectorDeclaration.prototype.getConnectorName = function () {
@@ -148,11 +130,10 @@
     ConnectorDeclaration.prototype.getConnectorType = function () {
         return this._connectorType;
     };
-
+    
     ConnectorDeclaration.prototype.getConnectorPkgName = function () {
         return this._connectorPkgName;
     };
-
     /**
      * This will return connector expression
      *
@@ -162,7 +143,6 @@
         var self = this;
         return generateExpression(self);
     };
-
     ConnectorDeclaration.prototype.getTimeout = function () {
         return this._timeout;
     };
@@ -172,7 +152,6 @@
      * @param {Object} jsonNode to initialize from
      */
     ConnectorDeclaration.prototype.initFromJson = function (jsonNode) {
-<<<<<<< HEAD
         this._connectorName = jsonNode.connector_name;
         this._connectorPkgName = jsonNode.connector_pkg_name;
         this._connectorVariable = jsonNode.connector_variable;
@@ -240,13 +219,6 @@
         }
         expression += ")";
         return expression;
-=======
-        this.setConnectorName(jsonNode.connector_name, {doSilently: true});
-        this.setConnectorPkgName(jsonNode.connector_pkg_name, {doSilently: true});
-        this.setConnectorVariable(jsonNode.connector_variable, {doSilently: true});
-        this.setUri(jsonNode.children[0].basic_literal_value, {doSilently: true});
-        this.setConnectorType('ConnectorDeclaration', {doSilently: true});
->>>>>>> 53c6b52c
     };
 
     return ConnectorDeclaration;
