--- conflicted
+++ resolved
@@ -19,14 +19,14 @@
     <meta charset="utf-8">
     <meta http-equiv="X-UA-Compatible" content="IE=edge">
     <meta name="viewport" content="width=device-width, initial-scale=1">
-
+    
     <title>Ballerina Editor</title>
 
     <!-- Favion -->
     <link href="images/favicon.png" rel="icon" type="image/png" sizes="16x16" />
 
     <script src="lib/css-browser-selector_0.4.0/css_browser_selector.js"></script>
-
+    
     <link href="lib/font-wso2-1.2.1/css/font-wso2.min.css" rel="stylesheet" type="text/css"/>
     <link href="lib/theme-wso2-2.0.0/css/theme-wso2.css" rel="stylesheet" type="text/css"/>
     <link href="lib/jquery-ui_v1.12.1/jquery-ui.css" rel="stylesheet" type="text/css"/>
@@ -554,11 +554,8 @@
             jquery_context_menu: "lib/context-menu_v2.4.2/jquery.contextMenu.min",
             html5_shiv: "lib/html5shiv_3.7.2/html5shiv.min",
             respond: "lib/respond_1.4.2/respond.min",
-<<<<<<< HEAD
+            jsPlumb: "lib/jsPlumb-1.5.0/jquery.jsPlumb-1.5.0-min",
             yaml: "lib/js-yaml-v3.7.0/dist/js-yaml.min",
-=======
-            jsPlumb: "lib/jsPlumb-1.5.0/jquery.jsPlumb-1.5.0-min",
->>>>>>> 258104d9
             ///////////////////////
             // custom modules ////
             //////////////////////
