--- conflicted
+++ resolved
@@ -190,32 +190,22 @@
                         </div>
                     </div>
                 </div>
-<<<<<<< HEAD
+
                 <div class="package-btn btn-icon" data-toggle="tooltip" title="Import packages">
                     <img src="images/dgm-import.svg" class="import-img">
                     <!--<span class="fw-stack fw-lg">-->
                         <!--<i class="fw fw-circle fw-stack-2x"></i>-->
                         <!--<i class="fw fw-dgm-import fw-stack-1x fw-inverse"></i>-->
                     <!--</span>-->
-=======
-                <div class="package-btn btn-icon" data-toggle="tooltip" title="Import Packages" data-placement="bottom">
-                    <span class="fw-stack fw-lg">
-                        <i class="fw fw-circle fw-stack-2x"></i>
-                        <i class="fw fw-package fw-stack-1x fw-inverse"></i>
-                    </span>
->>>>>>> 9b620b62
+
                 </div>
             </div>
             <!-- End: TopRight Controls Container  -->
             <!-- Start: BottomRight Controls Container -->
             <div class="bottom-right-controls-container">
-<<<<<<< HEAD
                 <div class="view-source-btn btn-icon" data-toggle="tooltip" title="Source View">
                     <i class="fw fw-lg fw-code-view fw-inverse fw-helper fw-helper-circle"></i>
-=======
-                <div class="view-source-btn btn-icon" data-toggle="tooltip" title="Source View" data-placement="bottom">
-                    <i class="fw fw-lg fw-code fw-inverse fw-helper fw-helper-circle"></i>
->>>>>>> 9b620b62
+
                 </div>
             </div>
             <!-- End: BottomRight Controls Container  -->
